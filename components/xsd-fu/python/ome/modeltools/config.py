import re
import copy


# Default logger configuration
#logging.basicConfig(level=logging.DEBUG,
#                    format='%(asctime)s %(levelname)s %(message)s')

# Types which should be ignored from metadata store, retrieve, etc. code
# generation due either to their incompatibility or complexity as it applies
# to these interfaces and implementations.
METADATA_OBJECT_IGNORE = ('BinData', 'External', 'MapPairs', 'M')

# Type counts which should be ignored from metadata store, retrieve, etc. code
# generation due either to their incompatibility or complexity as it applies
# to these interfaces and implementations.
METADATA_COUNT_IGNORE = {'Annotation': ['AnnotationRef']}

# Types which have not been recognized as explicit defines (XML Schema
# definitions that warrant a the creation of a first class model object) that
# we wish to be treated otherwise. As part of the code generation process they
# will also be confirmed to be top-level types.
EXPLICIT_DEFINE_OVERRIDE = ('EmissionFilterRef', 'ExcitationFilterRef')

# Back references that we do not want in the model either because they
# conflict with other properties or do not make sense.
BACK_REFERENCE_OVERRIDE = {'Annotation': ['Annotation'], 'Event': ['Event']}

# Reference properties of a given type for which back reference link methods
# should not be code generated for.
BACK_REFERENCE_LINK_OVERRIDE = {'Pump': ['Laser'], 'AnnotationRef': ['Annotation']}

# Back reference instance variable name overrides which will be used in place
# of the standard name translation logic.
BACK_REFERENCE_NAME_OVERRIDE = {
    'FilterSet.ExcitationFilter': 'filterSetExcitationFilter',
    'FilterSet.EmissionFilter': 'filterSetEmissionFilter',
    'LightPath.ExcitationFilter': 'lightPathExcitationFilter',
    'LightPath.EmissionFilter': 'lightPathEmissionFilter',
}

# Back reference class name overrides which will be used when generating
# fully qualified class names.
BACK_REFERENCE_CLASS_NAME_OVERRIDE = {
    'FilterSet.ExcitationFilter': 'FilterSetExcitationFilterLink',
    'FilterSet.EmissionFilter': 'FilterSetEmissionFilterLink',
    'LightPath.ExcitationFilter': 'LightPathExcitationFilterLink',
    'LightPath.EmissionFilter': 'LightPathEmissionFilterLink',
}

# Properties within abstract proprietary types that should be code generated
# for.
ABSTRACT_PROPRIETARY_OVERRIDE = ('Transform', 'AnnotationRef',)
<<<<<<< HEAD
=======
ANNOTATION_OVERRIDE = ('AnnotationRef',)
>>>>>>> a9cad62b

# The list of properties not to process.
DO_NOT_PROCESS = [] #["ID"]

# Default root XML Schema namespace
DEFAULT_NAMESPACE = "xsd:"

# The package regular expression for OME namespaces.
PACKAGE_NAMESPACE_RE = re.compile(
        r'http://www.openmicroscopy.org/Schemas/(\w+)/\d+-\w+')

# The default OMERO package.
OMERO_DEFAULT_PACKAGE = "ome.model"

# The OMERO package overrides.
OMERO_PACKAGE_OVERRIDES = {
        "OME": "ome.model.core",
        "enum": "ome.model.enums",
        "OMERO": "ome.model.meta",
}

# The OMERO classes for which the type's Name attribute is optional
OMERO_NAMED_OPTIONAL = (
        "ROI",
        "Channel",
        "RenderingDef",
)

REF_REGEX = re.compile(r'Ref$|RefNode$')

BACKREF_REGEX = re.compile(r'_BackReference')

PREFIX_CASE_REGEX = re.compile(
        r'^([A-Z]{1})[a-z0-9]+|([A-Z0-9]+)[A-Z]{1}[a-z]+|([A-Z]+)[0-9]*|([a-z]+$)')<|MERGE_RESOLUTION|>--- conflicted
+++ resolved
@@ -51,10 +51,7 @@
 # Properties within abstract proprietary types that should be code generated
 # for.
 ABSTRACT_PROPRIETARY_OVERRIDE = ('Transform', 'AnnotationRef',)
-<<<<<<< HEAD
-=======
 ANNOTATION_OVERRIDE = ('AnnotationRef',)
->>>>>>> a9cad62b
 
 # The list of properties not to process.
 DO_NOT_PROCESS = [] #["ID"]
