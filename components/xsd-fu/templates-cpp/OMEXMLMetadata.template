{% def indexes_string(indexes) %}${", ".join(map(lambda x: lang.index_string(x),indexes))}{% end %}\
\
{% def index_name_string(name) %}\
{% choose %}\
{% when name[:2].isupper()%}${name}Index{% end %}\
{% otherwise %}${name[:1].lower()}${name[1:]}Index{% end %}\
{% end %}\
{% end %}\
\
{% def index_string(name) %}index_type ${index_name_string(name)}{% end %}\
\
{% def counter(parent, obj, indexes) %}\
{% if fu.SOURCE_TYPE == "header" %}\
{% if debug %}\
        // ${obj.name} entity counting
{% end debug %}\
        // Documented in base class.
        index_type
        get{% if is_multi_path[o.name] %}${parent}{% end %}${obj.name}Count(${indexes_string(indexes[:-1])}) const;
{% end header %}\
{% if fu.SOURCE_TYPE == "source" %}\
      OMEXMLMetadata::index_type
      OMEXMLMetadata::get{% if is_multi_path[o.name] %}${parent}{% end %}${obj.name}Count(${indexes_string(indexes[:-1])}) const
      {
        // Parents: ${repr(parents[obj.name])}
{% if obj.isReference %}\
        // ${obj.name} is a reference
        return root->${"->".join(accessor(obj.name, parent, obj.name)[:-1] + ["sizeOfLinked%sList()" % obj.name.replace('Ref', '')])};
{% end %}\
{% if not obj.isReference %}\
        // ${obj.name} is not a reference
        return root->${"->".join(accessor(obj.name, parent, obj.name)[:-1] + ["sizeOf%sList()" % obj.name.replace('Ref', '')])};
{% end %}\
      }
{% end source %}\
{% end %}\
\
{% def getter(parent, obj, prop, indexes) %}\
{% choose %}\
{% when len(indexes) > 0 and prop.maxOccurs > 1 %}\
{% if fu.SOURCE_TYPE == "header" %}\
        // Documented in base class.
        ${prop.metadataStoreRetType}
        get{% if is_multi_path[o.name] %}${parent}{% end %}${obj.name}${prop.name}(${indexes_string(indexes)}, ${index_string(prop.name)}) const;
{% end header %}\
{% if fu.SOURCE_TYPE == "source" %}\
      ${prop.metadataStoreRetType}
      OMEXMLMetadata::get{% if is_multi_path[o.name] %}${parent}{% end %}${obj.name}${prop.name}(${indexes_string(indexes)}, ${index_string(prop.name)}) const
{% end source %}\
{% end %}\
{% when len(indexes) > 0 %}\
{% if fu.SOURCE_TYPE == "header" %}\
        // Documented in base class.
        ${prop.metadataStoreRetType}
        get{% if is_multi_path[o.name] %}${parent}{% end %}${obj.name}${prop.name}(${indexes_string(indexes)}) const;
{% end header %}\
{% if fu.SOURCE_TYPE == "source" %}\
      ${prop.metadataStoreRetType}
      OMEXMLMetadata::get{% if is_multi_path[o.name] %}${parent}{% end %}${obj.name}${prop.name}(${indexes_string(indexes)}) const
{% end source %}\
{% end %}\
{% otherwise %}\
{% if fu.SOURCE_TYPE == "header" %}\
        // Documented in base class.
        ${prop.metadataStoreRetType}
        get{% if is_multi_path[o.name] %}${parent}{% end %}${obj.name}${prop.name}() const;
{% end header %}\
{% if fu.SOURCE_TYPE == "source" %}\
      ${prop.metadataStoreRetType}
      OMEXMLMetadata::get{% if is_multi_path[o.name] %}${parent}{% end %}${obj.name}${prop.name}() const
{% end source %}\
{% end %}\
{% end %}\
{% if fu.SOURCE_TYPE == "source" %}\
      {
        // Parents: ${repr(parents[obj.name])}
{% choose %}\
{% when is_abstract(parent) and prop.isReference %}\
        // ${parent} is abstract proprietary
        std::shared_ptr< ${obj.langTypeNS}> o = std::dynamic_pointer_cast< ${obj.langTypeNS}>(root->${"->".join(accessor(obj.name, parent, prop)[:-1])});
        ${prop.assignableType[' const']} ret(o->getLinked${prop.methodName}());
        if (ret)
          return ret->getID();
        throw(std::runtime_error("Internal metadata store inconsistency: null object"));
{% end %}\
{% when is_abstract(parent) %}\
        // ${parent} is abstract proprietary and not a reference
        std::shared_ptr< ${obj.langTypeNS}> o = std::dynamic_pointer_cast< ${obj.langTypeNS}>(root->${"->".join(accessor(obj.name, parent, prop)[:-1])});
{% if prop.minOccurs == 0 %}\
        ${prop.retType[' const']} ret = o->get${prop.methodName}();
        if (ret)
          return *ret;
        throw(std::runtime_error("Internal metadata store inconsistency: null annotation"));
{% end %}\
{% if prop.minOccurs == 1 %}\
        return o->get${prop.methodName}();
{% end %}\
{% end %}\
{% when prop.isReference and prop.maxOccurs > 1 %}\
        // ${prop.name} is reference and occurs more than once
        std::shared_ptr< ${prop.langTypeNS}> annotation(root->${"->".join(accessor(obj.name, parent, prop))}->getLinked${prop.methodName}(${index_name_string(prop.name)}));
        if (annotation)
          return annotation->getID();
        /// @todo: Need an exception for store inconsistency.
        throw(std::runtime_error("Internal metadata store inconsistency: null annotation"));
{% end %}\
{% when prop.isReference %}\
        // ${prop.name} is reference and occurs only once
        std::shared_ptr< ${prop.langTypeNS}> annotation(root->${"->".join(accessor(obj.name, parent, prop))}->getLinked${prop.methodName}());
        if (annotation)
          return annotation->getID();
        /// @todo: Need an exception for store inconsistency.
        throw(std::runtime_error("Internal metadata store inconsistency: null annotation"));
{% end %}\
{% otherwise %}\
        // ${prop.name} is not a reference
{% if prop.minOccurs == 0 %}\
        ${prop.retType[' const']} ret = root->${"->".join(accessor(obj.name, parent, prop))}->get${prop.methodName}();
        if (ret)
          return *ret;
        throw(std::runtime_error("Internal metadata store inconsistency: null annotation"));
{% end %}\
{% if prop.minOccurs == 1 %}\
        return root->${"->".join(accessor(obj.name, parent, prop))}->get${prop.methodName}();
{% end %}\
{% end %}\
{% end %}\
      }
{% end source %}\
{% end %}\
\
{% def setter(parent, obj, prop, indexes) %}\
{% choose %}\
{% when len(indexes) > 0 and prop.maxOccurs > 1 %}\
{% if fu.SOURCE_TYPE == "header" %}\
        // Documented in base class.
        void
        set{% if is_multi_path[o.name] %}${parent}{% end %}${obj.name}${prop.name}(${prop.metadataStoreArgType} ${prop.argumentName}, ${indexes_string(indexes)}, ${index_string(prop.name)});
{% end header %}\
{% if fu.SOURCE_TYPE == "source" %}\
      void
      OMEXMLMetadata::set{% if is_multi_path[o.name] %}${parent}{% end %}${obj.name}${prop.name}(${prop.metadataStoreArgType} ${prop.argumentName}, ${indexes_string(indexes)}, ${index_string(prop.name)})
{% end source %}\
{% end %}\
{% when len(indexes) > 0 %}\
{% if fu.SOURCE_TYPE == "header" %}\
        // Documented in base class.
        void
        set{% if is_multi_path[o.name] %}${parent}{% end %}${obj.name}${prop.name}(${prop.metadataStoreArgType} ${prop.argumentName}, ${indexes_string(indexes)});
{% end header %}\
{% if fu.SOURCE_TYPE == "source" %}\
      void
      OMEXMLMetadata::set{% if is_multi_path[o.name] %}${parent}{% end %}${obj.name}${prop.name}(${prop.metadataStoreArgType} ${prop.argumentName}, ${indexes_string(indexes)})
{% end source %}\
{% end %}\
{% otherwise %}\
{% if fu.SOURCE_TYPE == "header" %}\
        // Documented in base class.
        void
        set{% if is_multi_path[o.name] %}${parent}{% end %}${obj.name}${prop.name}(${prop.metadataStoreArgType} ${prop.argumentName});
{% end header %}\
{% if fu.SOURCE_TYPE == "source" %}\
      void
      OMEXMLMetadata::set{% if is_multi_path[o.name] %}${parent}{% end %}${obj.name}${prop.name}(${prop.metadataStoreArgType} ${prop.argumentName})
{% end source %}\
{% end %}\
{% end %}\
{% if fu.SOURCE_TYPE == "source" %}\
      {
        // Parents: ${repr(parents[obj.name])}
{% choose %}\
{% when is_abstract(parent) and prop.isReference %}\
        // ${prop.name} is abstract proprietary and is a reference
        std::shared_ptr< ${prop.instanceTypeNS}> ${prop.instanceVariableName}_reference(new ${prop.instanceTypeNS}());
        ${prop.instanceVariableName}_reference->setID(${prop.argumentName});
        std::shared_ptr< ::ome::xml::model::OMEModelObject> o_base(std::static_pointer_cast< ::ome::xml::model::OMEModelObject>(root->${"->".join(accessor(obj.name, parent, prop)[:-1])}));
        std::shared_ptr< ::ome::xml::model::Reference> ref(std::static_pointer_cast< ::ome::xml::model::Reference>(${prop.instanceVariableName}_reference));

        model->addReference(o_base, ref);
        // ${parent} is abstract proprietary
{% end %}\
{% when is_abstract(parent) %}\
        // ${parent} is abstract proprietary and not a reference
{% for i, v in enumerate(accessor(obj.name, parent, prop, accessor_string_complex)[:-1]) %}\
{% choose %}\
{% when v['level'] == 2 %}\
{% if i == 0 %}\
        std::shared_ptr<OMEXMLMetadataRoot>& o0(root);
{% end %}\
        if (o${i}->sizeOf${v['name']}List() == ${index_name_string(v['name'])})
          {
            std::shared_ptr< ${v['type']}> value(new ${obj.langTypeNS}());
            o${i}->add${v['name']}(value);
          }
{% end %}\
{% when v['max_occurs'] > 1 %}\
{% if i == 0 %}\
        std::shared_ptr<OMEXMLMetadataRoot>& o0(root);
{% end %}\
        if (o${i}->sizeOf${v['name']}List() == ${index_name_string(v['name'])})
          {
            std::shared_ptr< ${v['type']}> value(new ${v['type']}());
            o${i}->add${v['name']}(value);
          }
{% end %}\
{% when v['max_occurs'] == 1 %}\
{% if i == 0 %}\
        std::shared_ptr<OMEXMLMetadataRoot>& o0(root);
{% end %}\
        if (!o${i}->${v['accessor']}) // null
          {
            std::shared_ptr< ${v['type']}> value(new ${v['type']}());
            o${i}->set${v['name']}(value);
          }
{% end %}\
{% end %}\
        std::shared_ptr< ${v['type']}> o${i + 1} = o${i}->${v['accessor']};
{% if v['level'] == 2 %}\
{% if "ID" == prop.name %}\
        std::shared_ptr< ::ome::xml::model::OMEModelObject> o${i + 1}_base(std::static_pointer_cast< ::ome::xml::model::OMEModelObject>(o${i + 1}));
        model->addModelObject(${prop.argumentName}, o${i + 1}_base);
{% end %}\
        std::shared_ptr< ${obj.langTypeNS}> o${i + 1}_mostderived(std::static_pointer_cast< ${obj.langTypeNS}>(o${i + 1}));
        if (!o${i + 1}_mostderived)
          throw(std::runtime_error("Internal metadata store inconsistency: "));

{% if not prop.isShared %}\
        o${i + 1}_mostderived->set${prop.methodName}(${prop.argumentName});
{% end %}\
{% if prop.isShared %}\
        ${prop.instanceVariableType} newval(new ${prop.langTypeNS}(${prop.argumentName}));
        o${i + 1}_mostderived->set${prop.methodName}(newval);
{% end %}\
{% end %}\
{% end %}\
{% end %}\
{% when prop.isReference %}\
        // ${prop.name} is reference and occurs more than once
        std::shared_ptr< ${prop.instanceTypeNS}> ${prop.instanceVariableName}_reference(new ${prop.instanceTypeNS}());
        ${prop.instanceVariableName}_reference->setID(${prop.argumentName});
        std::shared_ptr< ::ome::xml::model::OMEModelObject> modelObject
          (std::static_pointer_cast< ::ome::xml::model::OMEModelObject>(root->${"->".join(accessor(obj.name, parent, prop))}));
        std::shared_ptr< ::ome::xml::model::Reference> ref(std::static_pointer_cast< ::ome::xml::model::Reference>(${prop.instanceVariableName}_reference));

        model->addReference(modelObject, ref);
{% end %}\
{% otherwise %}\
        // ${prop.name} is not a reference
{% for i, v in enumerate(accessor(obj.name, parent, prop, accessor_string_complex)) %}\
{% choose %}\
{% when v['max_occurs'] > 1 %}\
{% if i == 0 %}\
        std::shared_ptr<OMEXMLMetadataRoot>& o0(root);
{% end %}\
        if (o${i}->sizeOf${v['name']}List() == ${index_name_string(v['name'])})
          {
            std::shared_ptr< ${v['type']}> value(new ${v['type']}());
            o${i}->add${v['name']}(value);
          }
{% end %}\
{% when v['max_occurs'] == 1 %}\
{% if i == 0 %}\
        std::shared_ptr<OMEXMLMetadataRoot>& o0(root);
{% end %}\
        if (!o${i}->${v['accessor']}) // null
          {
            std::shared_ptr< ${v['type']}> value(new ${v['type']}());
            o${i}->set${v['name']}(value);
          }
{% end %}\
{% end %}\
        std::shared_ptr< ${v['type']}> o${i + 1} = o${i}->${v['accessor']};
{% if v['level'] == 1 %}\
{% if "ID" == prop.name %}\
        std::shared_ptr< ::ome::xml::model::OMEModelObject> o${i + 1}_base(std::static_pointer_cast< ::ome::xml::model::OMEModelObject>(o${i + 1}));
        model->addModelObject(${prop.argumentName}, o${i + 1}_base);
{% end %}\
        std::shared_ptr< ${obj.langTypeNS}> o${i + 1}_mostderived(std::static_pointer_cast< ${obj.langTypeNS}>(o${i + 1}));
        if (!o${i + 1}_mostderived)
          throw(std::runtime_error("Internal metadata store inconsistency: "));

{% if not prop.isShared %}\
        o${i + 1}_mostderived->set${prop.methodName}(${prop.argumentName});
{% end %}\
{% if prop.isShared %}\
        ${prop.instanceVariableType} newval(new ${prop.langTypeNS}(${prop.argumentName}));
        o${i + 1}_mostderived->set${prop.methodName}(newval);
{% end %}\
{% end %}\
{% end %}\
{% end %}\
{% end %}\
{% if obj.name in customContent and prop.name in customContent[obj.name] %}\
{% if debug %}\
          // Custom content from ${obj.name} ${prop.name} template
{% end debug %}\
${customContent[obj.name][prop.name]}
{% end %}\
      }
{% end source %}\
{% end %}\
\
{% python
        def is_abstract(name):
                o = model.getObjectByName(name)
                if o is not None and \
                   (o.isAbstract or o.isAbstractProprietary):
                        return True
                return False

        def sorted_properties(o):
                return sorted(o.properties.values() + o.baseObjectProperties, lambda x, y: cmp(x.name, y.name))

        def accessor_string(name, max_occurs, level):
                """Makes a C++ method accessor string from an index name."""
                return accessor_string_complex(name, max_occurs, level)['accessor']

        def accessor_string_complex(name, max_occurs, level):
                """Makes a C++ method accessor string from an index name."""
                to_return = {'level': level, 'name': name, 'type': model.getObjectByName(name).langTypeNS, 'max_occurs': max_occurs}
                if max_occurs == 1:
                        to_return['accessor'] = "get%s()" % (name)
                        return to_return
                if name[:2].isupper():
                        to_return['accessor'] = "get%s(%sIndex)" % (name, name)
                        return to_return
                to_return['accessor'] = "get%s(%s%sIndex)" % (name, name[:1].lower(), name[1:])
                return to_return

        def accessor(name, parent, prop, func=accessor_string):
                results = dict()
                fu.resolve_hierarchy(results, model, {name: parents[name]}, func, min_occurs=1)
                if parent not in results.keys():
                        raise Exception("Invalid KEY No accessor for: name:%s parent:%s prop:%s === %s" % (name, parent, prop, results))
                if len(results.keys()) == 0:
                        raise Exception("Zero KEYS No accessor for: name:%s parent:%s prop:%s === %s" % (name, parent, prop, results))
                return results[parent]
%}\
\
\
/*
 * #%L
 * OME-BIOFORMATS C++ library for image IO.
 * %%
 * Copyright © 2006 - 2013 Open Microscopy Environment:
 *   - Massachusetts Institute of Technology
 *   - National Institutes of Health
 *   - University of Dundee
 *   - Board of Regents of the University of Wisconsin-Madison
 *   - Glencoe Software, Inc.
 * %%
 * Redistribution and use in source and binary forms, with or without
 * modification, are permitted provided that the following conditions are met:
 *
 * 1. Redistributions of source code must retain the above copyright notice,
 *    this list of conditions and the following disclaimer.
 * 2. Redistributions in binary form must reproduce the above copyright notice,
 *    this list of conditions and the following disclaimer in the documentation
 *    and/or other materials provided with the distribution.
 *
 * THIS SOFTWARE IS PROVIDED BY THE COPYRIGHT HOLDERS AND CONTRIBUTORS "AS IS"
 * AND ANY EXPRESS OR IMPLIED WARRANTIES, INCLUDING, BUT NOT LIMITED TO, THE
 * IMPLIED WARRANTIES OF MERCHANTABILITY AND FITNESS FOR A PARTICULAR PURPOSE
 * ARE DISCLAIMED. IN NO EVENT SHALL THE COPYRIGHT HOLDERS OR CONTRIBUTORS BE
 * LIABLE FOR ANY DIRECT, INDIRECT, INCIDENTAL, SPECIAL, EXEMPLARY, OR
 * CONSEQUENTIAL DAMAGES (INCLUDING, BUT NOT LIMITED TO, PROCUREMENT OF
 * SUBSTITUTE GOODS OR SERVICES; LOSS OF USE, DATA, OR PROFITS; OR BUSINESS
 * INTERRUPTION) HOWEVER CAUSED AND ON ANY THEORY OF LIABILITY, WHETHER IN
 * CONTRACT, STRICT LIABILITY, OR TORT (INCLUDING NEGLIGENCE OR OTHERWISE)
 * ARISING IN ANY WAY OUT OF THE USE OF THIS SOFTWARE, EVEN IF ADVISED OF THE
 * POSSIBILITY OF SUCH DAMAGE.
 *
 * The views and conclusions contained in the software and documentation are
 * those of the authors and should not be interpreted as representing official
 * policies, either expressed or implied, of any organization.
 * #L%
 */

/*─────────────────────────────────────────────────────────────────────────────
 *
 * THIS IS AUTOMATICALLY GENERATED CODE.  DO NOT MODIFY.
 *
 *─────────────────────────────────────────────────────────────────────────────
 */

{% if fu.SOURCE_TYPE == "header" %}\
#ifndef ${fu.GUARD}
#define ${fu.GUARD}

#include <ome/xml/meta/Metadata.h>
#include <ome/xml/meta/OMEXMLMetadataRoot.h>
#include <ome/xml/model/OMEModelImpl.h>

{% end header%}\
{% if fu.SOURCE_TYPE == "source" %}\
#include <ome/xml/meta/OMEXMLMetadata.h>

{% for header in fu.OBJECT_HEADERS %}\
#include <${header}>
{% end %}\
{% end source%}\

namespace ome
{
  namespace xml
  {
    namespace meta
    {

{% if fu.SOURCE_TYPE == "header" %}\
      /**
       * A metadata store implementation for constructing and
       * manipulating OME-XML DOMs for the current version of the
       * OME-XML schema.
       */
      class OMEXMLMetadata : public ::ome::xml::meta::Metadata
      {
      private:
        /// OME-XML root node.
        std::shared_ptr<OMEXMLMetadataRoot> root; // OME
        /// Generic root node.
        std::shared_ptr< ::ome::xml::meta::MetadataRoot> genericRoot; // OME
        /// OME-XML model.
        std::shared_ptr< ::ome::xml::model::OMEModel> model;

      public:
{% end header %}\
{% if fu.SOURCE_TYPE == "header" %}\
        /// Constructor.
        OMEXMLMetadata();
{% end header %}\
{% if fu.SOURCE_TYPE == "source" %}\
      OMEXMLMetadata::OMEXMLMetadata():
        root(),
        model()
      {
        createRoot();
      }
{% end source %}\

{% if fu.SOURCE_TYPE == "header" %}\
        /// Destructor.
        virtual ~OMEXMLMetadata();
{% end header %}\
{% if fu.SOURCE_TYPE == "source" %}\
      OMEXMLMetadata::~OMEXMLMetadata()
      {
      }
{% end source %}\

{% if fu.SOURCE_TYPE == "header" %}\
        // Documented in base class.
        void
        createRoot();
{% end header %}\
{% if fu.SOURCE_TYPE == "source" %}\
      void
      OMEXMLMetadata::createRoot()
      {
<<<<<<< HEAD
        std::shared_ptr< ::ome::bioformats::meta::MetadataRoot> newroot(std::make_shared<OMEXMLMetadataRoot>());
=======
        std::shared_ptr< ::ome::xml::meta::MetadataRoot> newroot(new OMEXMLMetadataRoot());
>>>>>>> 81666480
        setRoot(newroot);
      }
{% end source %}\

{% if fu.SOURCE_TYPE == "header" %}\
        // Documented in base class.
        std::shared_ptr< ::ome::xml::meta::MetadataRoot>&
        getRoot();
{% end header %}\
{% if fu.SOURCE_TYPE == "source" %}\
      std::shared_ptr< ::ome::xml::meta::MetadataRoot>&
      OMEXMLMetadata::getRoot()
      {
        return this->genericRoot;
      }
{% end source %}\

{% if fu.SOURCE_TYPE == "header" %}\
{% if debug %}\
        // @copydoc only needed due to doxygen bug; should
        // automatically inherit base method documentation.
{% end debug %}\
        /**
         * @copydoc ome::xml::meta::MetadataStore::setRoot()
         */
        void
        setRoot(std::shared_ptr< ::ome::xml::meta::MetadataRoot>& root);
{% end header %}\
{% if fu.SOURCE_TYPE == "source" %}\
      void
      OMEXMLMetadata::setRoot(std::shared_ptr< ::ome::xml::meta::MetadataRoot>& root)
      {
        std::shared_ptr<OMEXMLMetadataRoot> newroot =
          std::dynamic_pointer_cast<OMEXMLMetadataRoot>(root);

        if (!newroot)
          throw std::logic_error("OMEXMLMetadata root must be of type OMEXMLMetadataRoot");

        this->root = newroot;
        this->genericRoot = std::static_pointer_cast< ::ome::xml::meta::MetadataRoot>(this->root);
        model = std::shared_ptr< ::ome::xml::model::OMEModel>(new ::ome::xml::model::OMEModelImpl());
      }
{% end source %}\

{% if fu.SOURCE_TYPE == "header" %}\
        /**
         * Dump metadata as OME-XML string.
         *
         * The OME XML model objects contained within this metadata
         * store are serialised to an XML text representation.
         *
         * @returns a string containing OME-XML.
         */
        std::string
        dumpXML();
{% end header %}\
{% if fu.SOURCE_TYPE == "source" %}\
      std::string
      OMEXMLMetadata::dumpXML()
      {
        resolveReferences();
        /// @todo Merge implementation from AbstractOMEXMLMetadata.
        /// @todo remove dummy return
        //          return dumpXMLImpl();
        return std::string();
      }
{% end source %}\

{% if fu.SOURCE_TYPE == "header" %}\
        /**
         * Resolve all references.  Check for invalid references and
         * null model objects.
         *
         * @returns the number of unhandled references.
         *
         * @sa OMEModel::resolveReferences.
         */
        index_type
        resolveReferences();
{% end header %}\
{% if fu.SOURCE_TYPE == "source" %}\
      OMEXMLMetadata::index_type
      OMEXMLMetadata::resolveReferences()
      {
        return model->resolveReferences();
      }
{% end source %}\

{% if fu.SOURCE_TYPE == "header" %}\
{% if debug %}\
        // -- Entity counting (manual definitions) --

{% end debug %}\
        // Documented in base class.
        index_type
        getPixelsBinDataCount(index_type imageIndex) const;
{% end header %}\
{% if fu.SOURCE_TYPE == "source" %}\
      OMEXMLMetadata::index_type
      OMEXMLMetadata::getPixelsBinDataCount(index_type imageIndex) const
      {
        return root->getImage(imageIndex)->getPixels()->sizeOfBinDataList();
      }
{% end source %}\

{% if fu.SOURCE_TYPE == "header" %}\
        // Documented in base class.
        index_type
        getBooleanAnnotationAnnotationCount(index_type booleanAnnotationIndex) const;
{% end header %}\
{% if fu.SOURCE_TYPE == "source" %}\
      OMEXMLMetadata::index_type
      OMEXMLMetadata::getBooleanAnnotationAnnotationCount(index_type booleanAnnotationIndex) const
      {
        return root->getStructuredAnnotations()->getBooleanAnnotation(booleanAnnotationIndex)->sizeOfLinkedAnnotationList();
      }
{% end source %}\

{% if fu.SOURCE_TYPE == "header" %}\
        // Documented in base class.
        index_type
        getCommentAnnotationAnnotationCount(index_type commentAnnotationIndex) const;
{% end header %}\
{% if fu.SOURCE_TYPE == "source" %}\
      OMEXMLMetadata::index_type
      OMEXMLMetadata::getCommentAnnotationAnnotationCount(index_type commentAnnotationIndex) const
      {
        return root->getStructuredAnnotations()->getCommentAnnotation(commentAnnotationIndex)->sizeOfLinkedAnnotationList();
      }
{% end source %}\

{% if fu.SOURCE_TYPE == "header" %}\
        // Documented in base class.
        index_type
        getDoubleAnnotationAnnotationCount(index_type doubleAnnotationIndex) const;
{% end header %}\
{% if fu.SOURCE_TYPE == "source" %}\
      OMEXMLMetadata::index_type
      OMEXMLMetadata::getDoubleAnnotationAnnotationCount(index_type doubleAnnotationIndex) const
      {
        return root->getStructuredAnnotations()->getDoubleAnnotation(doubleAnnotationIndex)->sizeOfLinkedAnnotationList();
      }
{% end source %}\

{% if fu.SOURCE_TYPE == "header" %}\
        // Documented in base class.
        index_type
        getFileAnnotationAnnotationCount(index_type fileAnnotationIndex) const;
{% end header %}\
{% if fu.SOURCE_TYPE == "source" %}\
      OMEXMLMetadata::index_type
      OMEXMLMetadata::getFileAnnotationAnnotationCount(index_type fileAnnotationIndex) const
      {
        return root->getStructuredAnnotations()->getFileAnnotation(fileAnnotationIndex)->sizeOfLinkedAnnotationList();
      }
{% end source %}\

{% if fu.SOURCE_TYPE == "header" %}\
        // Documented in base class.
        index_type
        getListAnnotationAnnotationCount(index_type listAnnotationIndex) const;
{% end header %}\
{% if fu.SOURCE_TYPE == "source" %}\
      OMEXMLMetadata::index_type
      OMEXMLMetadata::getListAnnotationAnnotationCount(index_type listAnnotationIndex) const
      {
        return root->getStructuredAnnotations()->getListAnnotation(listAnnotationIndex)->sizeOfLinkedAnnotationList();
      }
{% end source %}\

{% if fu.SOURCE_TYPE == "header" %}\
        // Documented in base class.
        index_type
        getLongAnnotationAnnotationCount(index_type longAnnotationIndex) const;
{% end header %}\
{% if fu.SOURCE_TYPE == "source" %}\
      OMEXMLMetadata::index_type
      OMEXMLMetadata::getLongAnnotationAnnotationCount(index_type longAnnotationIndex) const
      {
        return root->getStructuredAnnotations()->getLongAnnotation(longAnnotationIndex)->sizeOfLinkedAnnotationList();
      }
{% end source %}\

{% if fu.SOURCE_TYPE == "header" %}\
        // Documented in base class.
        index_type
        getTagAnnotationAnnotationCount(index_type tagAnnotationIndex) const;
{% end header %}\
{% if fu.SOURCE_TYPE == "source" %}\
      OMEXMLMetadata::index_type
      OMEXMLMetadata::getTagAnnotationAnnotationCount(index_type tagAnnotationIndex) const
      {
        return root->getStructuredAnnotations()->getTagAnnotation(tagAnnotationIndex)->sizeOfLinkedAnnotationList();
      }
{% end source %}\

{% if fu.SOURCE_TYPE == "header" %}\
        // Documented in base class.
        index_type
        getTermAnnotationAnnotationCount(index_type termAnnotationIndex) const;
{% end header %}\
{% if fu.SOURCE_TYPE == "source" %}\
      OMEXMLMetadata::index_type
      OMEXMLMetadata::getTermAnnotationAnnotationCount(index_type termAnnotationIndex) const
      {
        return root->getStructuredAnnotations()->getTermAnnotation(termAnnotationIndex)->sizeOfLinkedAnnotationList();
      }
{% end source %}\

{% if fu.SOURCE_TYPE == "header" %}\
        // Documented in base class.
        index_type
        getTimestampAnnotationAnnotationCount(index_type timestampAnnotationIndex) const;
{% end header %}\
{% if fu.SOURCE_TYPE == "source" %}\
      OMEXMLMetadata::index_type
      OMEXMLMetadata::getTimestampAnnotationAnnotationCount(index_type timestampAnnotationIndex) const
      {
        return root->getStructuredAnnotations()->getTimestampAnnotation(timestampAnnotationIndex)->sizeOfLinkedAnnotationList();
      }
{% end source %}\

{% if fu.SOURCE_TYPE == "header" %}\
        // Documented in base class.
        index_type
        getXMLAnnotationAnnotationCount(index_type xmlAnnotationIndex) const;
{% end header %}\
{% if fu.SOURCE_TYPE == "source" %}\
      OMEXMLMetadata::index_type
      OMEXMLMetadata::getXMLAnnotationAnnotationCount(index_type xmlAnnotationIndex) const
      {
        return root->getStructuredAnnotations()->getXMLAnnotation(xmlAnnotationIndex)->sizeOfLinkedAnnotationList();
      }
{% end source %}\

{% if fu.SOURCE_TYPE == "header" %}\
        // Documented in base class.
        const std::string&
        getLightSourceType(index_type instrumentIndex,
                           index_type lightSourceIndex) const;
{% end header %}\
{% if fu.SOURCE_TYPE == "source" %}\
      const std::string&
      OMEXMLMetadata::getLightSourceType(index_type instrumentIndex,
                                         index_type lightSourceIndex) const
      {
        std::shared_ptr<const ::ome::xml::model::LightSource> o = root->getInstrument(instrumentIndex)->getLightSource(lightSourceIndex);
        return o->getLightSourceType();
      }
{% end source %}\

{% if fu.SOURCE_TYPE == "header" %}\
        // Documented in base class.
        const std::string&
        getShapeType(index_type roiIndex,
                     index_type shapeIndex) const;
{% end header %}\
{% if fu.SOURCE_TYPE == "source" %}\
      const std::string&
      OMEXMLMetadata::getShapeType(index_type roiIndex,
                                   index_type shapeIndex) const
      {
        std::shared_ptr<const ::ome::xml::model::Shape> o = root->getROI(roiIndex)->getUnion()->getShape(shapeIndex);
        return o->getShapeType();
      }
{% end source %}\
{% if fu.SOURCE_TYPE == "header" %}\
{% if debug %}\
        // -- Entity counting (code generated definitions) --

{% end debug %}\
{% end header %}\

{% for o in sorted(model.objects.values(), lambda x, y: cmp(x.name, y.name)) %}\
{% if o.name not in fu.METADATA_OBJECT_IGNORE %}\
{% if o.langBaseType is not None %}\
{% if fu.SOURCE_TYPE == "header" %}\
{% if debug %}\
        // Element's text data
        // ${repr(indexes[o.name])}
{% end debug %}\
        // Documented in base class.
        void
        set${o.name}Value(${o.langBaseType} value, ${indexes_string(indexes[o.name].items()[0][1])});
{% end header %}\
{% if fu.SOURCE_TYPE == "source" %}\
      void
      OMEXMLMetadata::set${o.name}Value(${o.langBaseType} value, ${indexes_string(indexes[o.name].items()[0][1])})
      {
        if (root->sizeOfImageList() == imageIndex)
          {
            std::shared_ptr< ::ome::xml::model::Image> newImage(new ::ome::xml::model::Image());
            root->addImage(newImage);
          }
        std::shared_ptr< ::ome::xml::model::Image> o1 = root->getImage(imageIndex);
        if (!o1->getPixels()) // null
          {
            std::shared_ptr< ::ome::xml::model::Pixels> newPixels(new ::ome::xml::model::Pixels());
            o1->setPixels(newPixels);
          }
        std::shared_ptr< ::ome::xml::model::Pixels> o2 = o1->getPixels();
        if (o2->sizeOfTiffDataList() == tiffDataIndex)
          {
            std::shared_ptr< ::ome::xml::model::TiffData> newTiffData(new ::ome::xml::model::TiffData());
            o2->addTiffData(newTiffData);
          }
        std::shared_ptr< ::ome::xml::model::TiffData> o3 = o2->getTiffData(tiffDataIndex);
        if (!o3->getUUID()) // null
          {
            std::shared_ptr< ::ome::xml::model::UUID> newUUID(new ::ome::xml::model::UUID());
            o3->setUUID(newUUID);
          }
        std::shared_ptr< ::ome::xml::model::UUID> o4 = o3->getUUID();
        o4->setValue(value);
      }
{% end source %}\

{% if fu.SOURCE_TYPE == "header" %}\
        // Documented in base class.
        ${o.langBaseType}
        get${o.name}Value(${indexes_string(indexes[o.name].items()[0][1])}) const;
{% end header %}\
{% if fu.SOURCE_TYPE == "source" %}\
      ${o.langBaseType}
      OMEXMLMetadata::get${o.name}Value(${indexes_string(indexes[o.name].items()[0][1])}) const
      {
        return root->getImage(imageIndex)->getPixels()->getTiffData(tiffDataIndex)->getUUID()->getValue();
      }
{% end source %}\

{% end %}\
{% if parents[o.name] is not None and not o.isAbstract %}\
{% for k, v in indexes[o.name].items() %}\
{% if fu.max_occurs_under_parent(model, k, o.name) > 1 \
      and (k not in fu.METADATA_COUNT_IGNORE or o.type not in fu.METADATA_COUNT_IGNORE[k]) %}\
${counter(k, o, v)}\

{% end %}\
{% end %}\
{% end %}\
{% end %}\
{% end %}\
{% if fu.SOURCE_TYPE == "header" %}\
{% if debug %}\
        // -- Entity retrieval (manual definitions) --

{% end debug %}\
        // Documented in base class.
        bool
        getPixelsBinDataBigEndian(index_type imageIndex,
                                  index_type binDataIndex) const;
{% end header %}\
{% if fu.SOURCE_TYPE == "source" %}\
      bool
      OMEXMLMetadata::getPixelsBinDataBigEndian(index_type imageIndex,
                                                index_type binDataIndex) const
      {
        std::shared_ptr<bool> bigEndian = root->getImage(imageIndex)->getPixels()->getBigEndian();
        if (bigEndian) { // not null
          return *bigEndian;
        }
        return root->getImage(imageIndex)->getPixels()->getBinData(binDataIndex)->getBigEndian();
      }
{% end source %}\

{% if fu.SOURCE_TYPE == "header" %}\
{% if debug %}\
        // -- Entity retrieval (code generated definitions) --

{% end debug %}\
        // Documented in base class.
        std::string
        getUUID() const;
{% end header %}\
{% if fu.SOURCE_TYPE == "source" %}\
      std::string
      OMEXMLMetadata::getUUID() const
      {
        return *root->getUUID();
      }
{% end source %}\

{% for o in sorted(model.objects.values(), lambda x, y: cmp(x.name, y.name)) %}\
{% if o.name not in fu.METADATA_OBJECT_IGNORE %}\
{% if parents[o.name] is not None and not o.isAbstract and not o.isAbstractProprietary %}\
{% if fu.SOURCE_TYPE == "header" %}\
{% if debug %}\
        //
        // ${o.name} property storage
        //
        // Indexes: ${repr(indexes[o.name])}
        // ${repr(parents[o.name])}
        // Is multi path? ${is_multi_path[o.name]}

{% end debug %}\
{% end header %}\
{% choose %}\
{% when o.isReference %}\
{% for prop in sorted(o.properties.values() + o.baseObjectProperties, lambda x, y: cmp(x.name, y.name)) %}\
{% if fu.SOURCE_TYPE == "header" %}\
{% if debug %}\
        // ${prop.minOccurs}:${prop.maxOccurs}
        // Is multi path? ${is_multi_path[o.name]}
        // Ignoring ${prop.name} property of reference ${o.name}

{% end debug %}\
{% end header %}\
{% end %}\
{% end %}\
{% otherwise %}\
\
{% for k, v in indexes[o.name].items() %}\
{% if is_abstract(k) %}\
{% for prop in sorted_properties(model.getObjectByName(k)) %}\
{% choose %}\
{% when not prop.isPrimitive and prop.isChoice %}\
{% if debug %}\
        // Ignoring ${prop.name} of parent abstract type
{% end debug %}\
{% end %}\
{% otherwise %}\
{% for parent_k, parent_v in indexes[k].items() %}\
{% if not prop.isBackReference %}\
{% if fu.SOURCE_TYPE == "header" %}\
{% if debug %}\
        // ${prop.name} accessor from parent ${k}
{% end debug %}\
{% end header %}\
${getter(k, o, prop, v)}\

{% end %}\
{% end %}\
{% end %}\
{% end %}\
{% end %}\
{% end %}\
{% end %}\
\
{% for prop in sorted(o.properties.values() + o.baseObjectProperties, lambda x, y: cmp(x.name, y.name)) %}\
{% choose %}\
{% when prop.isBackReference %}\
{% if debug %}\
        // Ignoring ${prop.name} back reference
{% end debug %}\
{% end %}\
{% when not prop.isReference and not prop.isAttribute and prop.isComplex() %}\
{% if debug %}\
        // Ignoring ${prop.name} element, complex property
{% end debug %}\
{% end %}\
{% otherwise %}\
{% for k, v in indexes[o.name].items() %}\
${getter(k, o, prop, v)}\

{% end %}\
{% end %}\
{% end %}\
{% end %}\
{% end %}\
{% end %}\
{% end %}\
{% end %}\
{% end %}\
{% if fu.SOURCE_TYPE == "header" %}\
{% if debug %}\
        // -- Entity storage (manual definitions) --

{% end debug %}\
        // Documented in base class.
        void
        setPixelsBinDataBigEndian(bool bigEndian,
                                  index_type imageIndex,
                                  index_type binDataIndex);
{% end header %}\
{% if fu.SOURCE_TYPE == "source" %}\
      void
      OMEXMLMetadata::setPixelsBinDataBigEndian(bool bigEndian,
                                                index_type imageIndex,
                                                index_type binDataIndex)
      {
        // Parents: {u'Image': {u'OME': None}}
        // Type is not a reference
        if (root->sizeOfImageList() == imageIndex)
          {
            std::shared_ptr< ::ome::xml::model::Image> newImage(new ::ome::xml::model::Image());
            root->addImage(newImage);
          }
        std::shared_ptr< ::ome::xml::model::Image> o1 = root->getImage(imageIndex);
        if (!o1->getPixels()) // null
          {
            std::shared_ptr< ::ome::xml::model::Pixels> newPixels(new ::ome::xml::model::Pixels());
            o1->setPixels(newPixels);
          }
        std::shared_ptr< ::ome::xml::model::Pixels> o2 = o1->getPixels();
        std::shared_ptr<bool> newBool(new bool(bigEndian));
        o2->setBigEndian(newBool);
      }
{% end source %}\

{% if fu.SOURCE_TYPE == "header" %}\
        // Documented in base class.
        void
        setMaskBinData(const byte_array& binData,
                       index_type ROIIndex,
                       index_type shapeIndex);
{% end header %}\
{% if fu.SOURCE_TYPE == "source" %}\
      void
      OMEXMLMetadata::setMaskBinData(const byte_array& binData,
                                     index_type ROIIndex,
                                     index_type shapeIndex)
      {
        // @todo To implement
      }
{% end source %}\

{% if fu.SOURCE_TYPE == "header" %}\
{% if debug %}\
        // -- Entity storage (code generated definitions) --

{% end debug %}\
        // Documented in base class.
        void
        setUUID(const std::string& uuid);
{% end header %}\
{% if fu.SOURCE_TYPE == "source" %}\
      void
      OMEXMLMetadata::setUUID(const std::string& uuid)
      {
        std::shared_ptr<std::string> newString(new std::string(uuid));
        root->setUUID(newString);
      }
{% end source %}\

{% for o in sorted(model.objects.values(), lambda x, y: cmp(x.name, y.name)) %}\
{% if o.name not in fu.METADATA_OBJECT_IGNORE %}\
{% if parents[o.name] is not None and not o.isAbstract and not o.isAbstractProprietary %}\
{% if fu.SOURCE_TYPE == "header" %}\
{% if debug %}\
        //
        // ${o.name} property storage
        //
        // ${repr(parents[o.name])}
        // Is multi path? ${is_multi_path[o.name]}
{% end debug %}\
{% end header %}\
{% choose %}\
{% when o.isReference %}\
{% for prop in sorted(o.properties.values() + o.baseObjectProperties, lambda x, y: cmp(x.name, y.name)) %}\
{% if fu.SOURCE_TYPE == "header" %}\
{% if debug %}\
        // ${prop.minOccurs}:${prop.maxOccurs}
        // Is multi path? ${is_multi_path[o.name]}
        // Ignoring ${prop.name} property of reference ${o.name}
{% end debug %}\
{% end header %}\
{% end %}\
{% end %}\
{% otherwise %}\
\
{% for k, v in indexes[o.name].items() %}\
{% if is_abstract(k) %}\
{% for prop in sorted_properties(model.getObjectByName(k)) %}\
{% choose %}\
{% when not prop.isPrimitive and prop.isChoice %}\
{% if debug %}\
        // Ignoring ${prop.name} of parent abstract type
{% end debug %}\
{% end %}\
{% otherwise %}\
{% for parent_k, parent_v in indexes[k].items() %}\
{% if not prop.isBackReference %}\
{% if fu.SOURCE_TYPE == "header" %}\
{% if debug %}\
        // ${prop.name} accessor from parent ${k}
{% end debug %}\
{% end header %}\
${setter(k, o, prop, v)}\

{% end %}\
{% end %}\
{% end %}\
{% end %}\
{% end %}\
{% end %}\
{% end %}\
\
{% for prop in sorted(o.properties.values() + o.baseObjectProperties, lambda x, y: cmp(x.name, y.name)) %}\
{% choose %}\
{% when prop.isBackReference %}\
{% if debug %}\
        // Ignoring ${prop.name} back reference
{% end debug %}\
{% end %}\
{% when not prop.isReference and not prop.isAttribute and prop.isComplex() %}\
{% if debug %}\
        // Ignoring ${prop.name} element, complex property
{% end debug %}\
{% end %}\
{% otherwise %}\
{% for k, v in indexes[o.name].items() %}\
${setter(k, o, prop, v)}\

{% end %}\
{% end %}\
{% end %}\
{% end %}\
{% end %}\
{% end %}\
{% end %}\
{% end %}\
{% end %}\
{% if fu.SOURCE_TYPE == "header" %}\
      };

{% end header%}\
    }
  }
}
{% if fu.SOURCE_TYPE == "header" %}\

#endif // ${fu.GUARD}

/*
 * Local Variables:
 * mode:C++
 * End:
 */
{% end header%}\<|MERGE_RESOLUTION|>--- conflicted
+++ resolved
@@ -457,11 +457,7 @@
       void
       OMEXMLMetadata::createRoot()
       {
-<<<<<<< HEAD
-        std::shared_ptr< ::ome::bioformats::meta::MetadataRoot> newroot(std::make_shared<OMEXMLMetadataRoot>());
-=======
-        std::shared_ptr< ::ome::xml::meta::MetadataRoot> newroot(new OMEXMLMetadataRoot());
->>>>>>> 81666480
+        std::shared_ptr< ::ome::xml::meta::MetadataRoot> newroot(std::make_shared<OMEXMLMetadataRoot>());
         setRoot(newroot);
       }
 {% end source %}\
