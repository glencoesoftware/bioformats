--- conflicted
+++ resolved
@@ -1,59 +1,3 @@
-<<<<<<< HEAD
-#
-# conflicts.txt
-#
-
-# OME Bio-Formats C++ bindings for native access to Bio-Formats Java library.
-# Copyright (c) 2008-@year@, UW-Madison LOCI.
-# All rights reserved.
-#
-# Redistribution and use in source and binary forms, with or without
-# modification, are permitted provided that the following conditions are met:
-#     * Redistributions of source code must retain the above copyright
-#       notice, this list of conditions and the following disclaimer.
-#     * Redistributions in binary form must reproduce the above copyright
-#       notice, this list of conditions and the following disclaimer in the
-#       documentation and/or other materials provided with the distribution.
-#     * Neither the name of the UW-Madison LOCI nor the
-#       names of its contributors may be used to endorse or promote products
-#       derived from this software without specific prior written permission.
-#
-# THIS SOFTWARE IS PROVIDED BY UW-MADISON LOCI ''AS IS'' AND ANY
-# EXPRESS OR IMPLIED WARRANTIES, INCLUDING, BUT NOT LIMITED TO, THE IMPLIED
-# WARRANTIES OF MERCHANTABILITY AND FITNESS FOR A PARTICULAR PURPOSE ARE
-# DISCLAIMED. IN NO EVENT SHALL UW-MADISON LOCI BE LIABLE FOR ANY
-# DIRECT, INDIRECT, INCIDENTAL, SPECIAL, EXEMPLARY, OR CONSEQUENTIAL DAMAGES
-# (INCLUDING, BUT NOT LIMITED TO, PROCUREMENT OF SUBSTITUTE GOODS OR SERVICES;
-# LOSS OF USE, DATA, OR PROFITS; OR BUSINESS INTERRUPTION) HOWEVER CAUSED AND
-# ON ANY THEORY OF LIABILITY, WHETHER IN CONTRACT, STRICT LIABILITY, OR TORT
-# (INCLUDING NEGLIGENCE OR OTHERWISE) ARISING IN ANY WAY OUT OF THE USE OF THIS
-# SOFTWARE, EVEN IF ADVISED OF THE POSSIBILITY OF SUCH DAMAGE.
-
-# IMPORTANT NOTE: Although this software is distributed according to a
-# "BSD-style" license, it requires the Bio-Formats Java library to do
-# anything useful, which is licensed under the GPL v2 or later.
-# As such, if you wish to distribute this software with Bio-Formats itself,
-# your combined work must be distributed under the terms of the GPL.
-
-# This file lists Java constants with potential namespace conflicts.
-# These constants will be renamed with a "JACE_" prefix to avoid the issue.
-
-java.awt.Frame.NORMAL
-java.awt.Transparency.OPAQUE
-java.awt.image.ImageObserver.ERROR
-loci.formats.in.SDTInfo.BH_HEADER_CHKSUM
-loci.formats.in.SDTInfo.BH_HEADER_NOT_VALID
-loci.formats.in.SDTInfo.BH_HEADER_VALID
-loci.formats.tiff.IFD.IFD
-loci.formats.tiff.PhotoInterp.CMYK
-loci.formats.tiff.PhotoInterp.RGB
-loci.formats.enums.LineCap.LINE
-loci.formats.in.LiFlimReader.COMPRESSION_NONE
-loci.formats.out.TiffWriter.COMPRESSION_LZW
-loci.formats.out.TiffWriter.COMPRESSION_JPEG
-ome.xml.model.enums.Compression.NONE
-ome.xml.model.enums.LineCap.LINE
-=======
 #
 # conflicts.txt
 #
@@ -106,5 +50,4 @@
 loci.formats.out.TiffWriter.COMPRESSION_LZW
 loci.formats.out.TiffWriter.COMPRESSION_JPEG
 ome.xml.model.enums.Compression.NONE
-ome.xml.model.enums.LineCap.LINE
->>>>>>> c512d588
+ome.xml.model.enums.LineCap.LINE