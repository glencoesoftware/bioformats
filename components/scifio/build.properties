#
# build.properties
#

# Ant properties file for LOCI I/O Image.
# Download Apache Ant from http://ant.apache.org/.
# Type "ant -p" for a list of targets.

component.name           = scifio
component.jar            = scifio.jar
component.version        = 4.5-DEV
component.classpath      = ${artifact.dir}/jai_imageio.jar:\
                           ${artifact.dir}/loci-legacy.jar:\
                           ${artifact.dir}/lwf-stubs.jar:\
                           ${artifact.dir}/ome-xml.jar:\
                           ${artifact.dir}/scifio-devel.jar:\
                           ${lib.dir}/forms-1.3.0.jar:\
<<<<<<< HEAD
                           ${lib.dir}/log4j-1.2.15.jar:\
                           ${lib.dir}/native-lib-loader-2.0-SNAPSHOT.jar:\
=======
>>>>>>> 0e05ae35
                           ${lib.dir}/slf4j-api-1.5.10.jar:\
                           ${lib.dir}/turbojpeg-1.2.1.jar:\
                           ${lib.dir}/testng-6.8.jar
component.java-version   = 1.5
component.deprecation    = true

component.resources-bin  = loci/formats/bio-formats-logo.png \
                           loci/formats/meta/*.xsl \
                           loci/formats/utests/2008-09.ome
component.resources-text = loci/formats/*.txt \
                           loci/common/services/services.properties

component.main-class     = loci.formats.gui.ImageViewer
component.runtime-cp     = ${component.classpath}:\
                           ${lib.dir}/serializer-2.7.1.jar:\
                           ${lib.dir}/xalan-2.7.1.jar
# Omitting due to embedded version  ${lib.dir}/slf4j-log4j12-1.5.10.jar:\

# Used by TestNG suite that tests the absence of classes from ome-xml.jar
component.cp.no-xml      = ${artifact.dir}/jai_imageio.jar:\
                           ${artifact.dir}/loci-legacy.jar:\
                           ${artifact.dir}/lwf-stubs.jar:\
                           ${artifact.dir}/poi-loci.jar:\
                           ${artifact.dir}/scifio-devel.jar:\
                           ${lib.dir}/forms-1.3.0.jar:\
                           ${lib.dir}/netcdf-4.0.jar:\
                           ${lib.dir}/slf4j-api-1.5.10.jar:\
                           ${lib.dir}/testng-6.8.jar

# Used by TestNG suite that tests the absence of class from jai_imageio.jar
component.cp.no-jai      = ${artifact.dir}/loci-legacy.jar:\
                           ${artifact.dir}/ome-xml.jar:\
                           ${artifact.dir}/poi-loci.jar:\
                           ${artifact.dir}/scifio-devel.jar:\
                           ${lib.dir}/forms-1.3.0.jar:\
                           ${lib.dir}/slf4j-api-1.5.10.jar:\
                           ${lib.dir}/testng-6.8.jar
# Omitting due to embedded version  ${lib.dir}/slf4j-log4j12-1.5.10.jar:\

# Used by TestNG suite that tests the absence of class from stubs.jar
component.cp.no-lurawave = ${artifact.dir}/loci-legacy.jar:\
                           ${artifact.dir}/ome-xml.jar:\
                           ${artifact.dir}/poi-loci.jar:\
                           ${artifact.dir}/scifio-devel.jar:\
                           ${lib.dir}/forms-1.3.0.jar:\
                           ${lib.dir}/slf4j-api-1.5.10.jar:\
                           ${lib.dir}/testng-6.8.jar
# Omitting due to embedded version  ${lib.dir}/slf4j-log4j12-1.5.10.jar:\<|MERGE_RESOLUTION|>--- conflicted
+++ resolved
@@ -15,11 +15,7 @@
                            ${artifact.dir}/ome-xml.jar:\
                            ${artifact.dir}/scifio-devel.jar:\
                            ${lib.dir}/forms-1.3.0.jar:\
-<<<<<<< HEAD
-                           ${lib.dir}/log4j-1.2.15.jar:\
                            ${lib.dir}/native-lib-loader-2.0-SNAPSHOT.jar:\
-=======
->>>>>>> 0e05ae35
                            ${lib.dir}/slf4j-api-1.5.10.jar:\
                            ${lib.dir}/turbojpeg-1.2.1.jar:\
                            ${lib.dir}/testng-6.8.jar
