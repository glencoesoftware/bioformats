#
# build.properties
#

# Ant properties file for OME Plugins.
# Download Apache Ant from http://ant.apache.org/.
# Type "ant -p" for a list of targets.

component.name           = ome_plugins
component.jar            = ome_plugins.jar
<<<<<<< HEAD
component.version        = 4.4.2
=======
component.version        = 4.4.4
>>>>>>> 96c615be
component.classpath      = ${artifact.dir}/scifio.jar:\
                           ${artifact.dir}/loci-common.jar:\
                           ${artifact.dir}/loci_plugins.jar:\
                           ${artifact.dir}/ome-io.jar:\
                           ${artifact.dir}/ome-xml.jar:\
                           ${lib.dir}/ij.jar
component.java-version   = 1.4
component.deprecation    = true

component.resources-bin  =
component.resources-text = plugins.config

component.main-class     = loci.plugins.ome.About
component.runtime-cp     = ${component.classpath}<|MERGE_RESOLUTION|>--- conflicted
+++ resolved
@@ -8,11 +8,7 @@
 
 component.name           = ome_plugins
 component.jar            = ome_plugins.jar
-<<<<<<< HEAD
-component.version        = 4.4.2
-=======
 component.version        = 4.4.4
->>>>>>> 96c615be
 component.classpath      = ${artifact.dir}/scifio.jar:\
                            ${artifact.dir}/loci-common.jar:\
                            ${artifact.dir}/loci_plugins.jar:\
