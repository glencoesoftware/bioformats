/*
 * #%L
 * OME Bio-Formats package for reading and converting biological file formats.
 * %%
 * Copyright (C) 2005 - 2012 Open Microscopy Environment:
 *   - Board of Regents of the University of Wisconsin-Madison
 *   - Glencoe Software, Inc.
 *   - University of Dundee
 * %%
 * This program is free software: you can redistribute it and/or modify
 * it under the terms of the GNU General Public License as
 * published by the Free Software Foundation, either version 2 of the 
 * License, or (at your option) any later version.
 * 
 * This program is distributed in the hope that it will be useful,
 * but WITHOUT ANY WARRANTY; without even the implied warranty of
 * MERCHANTABILITY or FITNESS FOR A PARTICULAR PURPOSE.  See the
 * GNU General Public License for more details.
 * 
 * You should have received a copy of the GNU General Public 
 * License along with this program.  If not, see
 * <http://www.gnu.org/licenses/gpl-2.0.html>.
 * #L%
 */

package loci.formats.in;

import java.io.IOException;
import java.util.Vector;

import loci.common.DataTools;
import loci.common.Location;
import loci.common.RandomAccessInputStream;
import loci.common.services.DependencyException;
import loci.common.services.ServiceException;
import loci.common.services.ServiceFactory;
import loci.formats.CoreMetadata;
import loci.formats.FormatException;
import loci.formats.FormatReader;
import loci.formats.FormatTools;
import loci.formats.MetadataTools;
import loci.formats.MissingLibraryException;
import loci.formats.meta.MetadataStore;
import loci.formats.services.NetCDFService;
import loci.formats.services.NetCDFServiceImpl;
import ome.xml.model.primitives.Color;
import ome.xml.model.primitives.PositiveFloat;

/**
 * Reader for Bitplane Imaris 5.5 (HDF) files.
 *
 * <dl><dt><b>Source code:</b></dt>
 * <dd><a href="http://trac.openmicroscopy.org.uk/ome/browser/bioformats.git/components/bio-formats/src/loci/formats/in/ImarisHDFReader.java">Trac</a>,
 * <a href="http://git.openmicroscopy.org/?p=bioformats.git;a=blob;f=components/bio-formats/src/loci/formats/in/ImarisHDFReader.java;hb=HEAD">Gitweb</a></dd></dl>
 */
public class ImarisHDFReader extends FormatReader {

  // -- Constants --

  public static final String HDF_MAGIC_STRING = "HDF";

  private static final String[] DELIMITERS = {" ", "-", "."};

  // -- Fields --

  private double pixelSizeX, pixelSizeY, pixelSizeZ;
  private double minX, minY, minZ, maxX, maxY, maxZ;
  private int seriesCount;
  private NetCDFService netcdf;

  // channel parameters
  private Vector<String> emWave, exWave, channelMin, channelMax;
  private Vector<String> gain, pinhole, channelName, microscopyMode;
  private Vector<double[]> colors;
  private int lastChannel = 0;

  // -- Constructor --

  /** Constructs a new Imaris HDF reader. */
  public ImarisHDFReader() {
    super("Bitplane Imaris 5.5 (HDF)", "ims");
    suffixSufficient = false;
    domains = new String[] {FormatTools.UNKNOWN_DOMAIN};
  }

  // -- IFormatReader API methods --

  /* @see loci.formats.IFormatReader#getOptimalTileHeight() */
  public int getOptimalTileHeight() {
    FormatTools.assertId(currentId, true, 1);
    return getSizeY();
  }

  /* @see loci.formats.IFormatReader#isThisType(RandomAccessInputStream) */
  public boolean isThisType(RandomAccessInputStream stream) throws IOException {
    final int blockLen = 8;
    if (!FormatTools.validStream(stream, blockLen, false)) return false;
    return stream.readString(blockLen).indexOf(HDF_MAGIC_STRING) >= 0;
  }

  /* @see loci.formats.IFormatReader#get8BitLookupTable() */
  public byte[][] get8BitLookupTable() {
    FormatTools.assertId(currentId, true, 1);
    if (getPixelType() != FormatTools.UINT8 || !isIndexed()) return null;

    if (lastChannel < 0 || lastChannel >= colors.size()) {
      return null;
    }

    double[] color = colors.get(lastChannel);

    byte[][] lut = new byte[3][256];
    for (int c=0; c<lut.length; c++) {
      double max = color[c] * 255;
      for (int p=0; p<lut[c].length; p++) {
        lut[c][p] = (byte) ((p / 255.0) * max);
      }
    }
    return lut;
  }

  /* @see loci.formats.IFormatReaderget16BitLookupTable() */
  public short[][] get16BitLookupTable() {
    FormatTools.assertId(currentId, true, 1);
    if (getPixelType() != FormatTools.UINT16 || !isIndexed()) return null;

    if (lastChannel < 0 || lastChannel >= colors.size()) {
      return null;
    }

    double[] color = colors.get(lastChannel);

    short[][] lut = new short[3][65536];
    for (int c=0; c<lut.length; c++) {
      double max = color[c] * 65535;
      for (int p=0; p<lut[c].length; p++) {
        lut[c][p] = (short) ((p / 65535.0) * max);
      }
    }
    return lut;
  }

  /**
   * @see loci.formats.IFormatReader#openBytes(int, byte[], int, int, int, int)
   */
  public byte[] openBytes(int no, byte[] buf, int x, int y, int w, int h)
    throws FormatException, IOException
  {
    FormatTools.checkPlaneParameters(this, no, buf.length, x, y, w, h);

    lastChannel = getZCTCoords(no)[1];

    // pixel data is stored in XYZ blocks

    Object image = getImageData(no, y, h);

    boolean big = !isLittleEndian();
    int bpp = FormatTools.getBytesPerPixel(getPixelType());
    for (int row=0; row<h; row++) {
      int base = row * w * bpp;
      if (image instanceof byte[][]) {
        byte[][] data = (byte[][]) image;
        byte[] rowData = data[row];
        System.arraycopy(rowData, x, buf, row*w, w);
      }
      else if (image instanceof short[][]) {
        short[][] data = (short[][]) image;
        short[] rowData = data[row];
        for (int i=0; i<w; i++) {
          DataTools.unpackBytes(rowData[i + x], buf, base + 2*i, 2, big);
        }
      }
      else if (image instanceof int[][]) {
        int[][] data = (int[][]) image;
        int[] rowData = data[row];
        for (int i=0; i<w; i++) {
          DataTools.unpackBytes(rowData[i + x], buf, base + i*4, 4, big);
        }
      }
      else if (image instanceof float[][]) {
        float[][] data = (float[][]) image;
        float[] rowData = data[row];
        for (int i=0; i<w; i++) {
          int v = Float.floatToIntBits(rowData[i + x]);
          DataTools.unpackBytes(v, buf, base + i*4, 4, big);
        }
      }
      else if (image instanceof double[][]) {
        double[][] data = (double[][]) image;
        double[] rowData = data[row];
        for (int i=0; i<w; i++) {
          long v = Double.doubleToLongBits(rowData[i + x]);
          DataTools.unpackBytes(v, buf, base + i * 8, 8, big);
        }
      }
    }

    return buf;
  }

  /* @see loci.formats.IFormatReader#close(boolean) */
  public void close(boolean fileOnly) throws IOException {
    super.close(fileOnly);
    if (!fileOnly) {
      seriesCount = 0;
      pixelSizeX = pixelSizeY = pixelSizeZ = 0;
      minX = minY = minZ = maxX = maxY = maxZ = 0;

      if (netcdf != null) netcdf.close();
      netcdf = null;

      emWave = exWave = channelMin = channelMax = null;
      gain = pinhole = channelName = microscopyMode = null;
      colors = null;
      lastChannel = 0;
    }
  }

  // -- Internal FormatReader API methods --

  /* @see loci.formats.FormatReader#initFile(String) */
  protected void initFile(String id) throws FormatException, IOException {
    super.initFile(id);

    try {
      ServiceFactory factory = new ServiceFactory();
      netcdf = factory.getInstance(NetCDFService.class);
      netcdf.setFile(id);
    }
    catch (DependencyException e) {
      throw new MissingLibraryException(NetCDFServiceImpl.NO_NETCDF_MSG, e);
    }

    pixelSizeX = pixelSizeY = pixelSizeZ = 1;

    emWave = new Vector<String>();
    exWave = new Vector<String>();
    channelMin = new Vector<String>();
    channelMax = new Vector<String>();
    gain = new Vector<String>();
    pinhole = new Vector<String>();
    channelName = new Vector<String>();
    microscopyMode = new Vector<String>();
    colors = new Vector<double[]>();

    seriesCount = 0;

    // read all of the metadata key/value pairs

    parseAttributes();

    CoreMetadata ms0 = core.get(0);

    if (seriesCount > 1) {
      for (int i=1; i<seriesCount; i++) {
        core.add(new CoreMetadata());
      }

<<<<<<< HEAD
      if (!hasFlattenedResolutions()) {
        ms0.resolutionCount = seriesCount;
      }
=======
      core[0].resolutionCount = seriesCount;
>>>>>>> cda1fe4d

      for (int i=1; i<seriesCount; i++) {
        CoreMetadata ms = core.get(i);
        String groupPath =
          "/DataSet/ResolutionLevel_" + i + "/TimePoint_0/Channel_0";
        ms.sizeX =
          Integer.parseInt(netcdf.getAttributeValue(groupPath + "/ImageSizeX"));
        ms.sizeY =
          Integer.parseInt(netcdf.getAttributeValue(groupPath + "/ImageSizeY"));
        ms.sizeZ =
          Integer.parseInt(netcdf.getAttributeValue(groupPath + "/ImageSizeZ"));
        ms.imageCount = ms.sizeZ * getSizeC() * getSizeT();
        ms.sizeC = getSizeC();
        ms.sizeT = getSizeT();
        ms.thumbnail = true;
      }
    }
    ms0.imageCount = getSizeZ() * getSizeC() * getSizeT();
    ms0.thumbnail = false;
    ms0.dimensionOrder = "XYZCT";

    // determine pixel type - this isn't stored in the metadata, so we need
    // to check the pixels themselves

    int type = -1;

    Object pix = getImageData(0, 0, 1);
    if (pix instanceof byte[][]) type = FormatTools.UINT8;
    else if (pix instanceof short[][]) type = FormatTools.UINT16;
    else if (pix instanceof int[][]) type = FormatTools.UINT32;
    else if (pix instanceof float[][]) type = FormatTools.FLOAT;
    else if (pix instanceof double[][]) type = FormatTools.DOUBLE;
    else {
      throw new FormatException("Unknown pixel type: " + pix);
    }

    for (int i=0; i<core.size(); i++) {
      CoreMetadata ms = core.get(i);
      ms.pixelType = type;
      ms.dimensionOrder = "XYZCT";
      ms.rgb = false;
      ms.thumbSizeX = 128;
      ms.thumbSizeY = 128;
      ms.orderCertain = true;
      ms.littleEndian = true;
      ms.interleaved = false;
      ms.indexed = colors.size() >= getSizeC();
    }

    MetadataStore store = makeFilterMetadata();
    MetadataTools.populatePixels(store, this);

    String imageName = new Location(getCurrentFile()).getName();
    for (int s=0; s<getSeriesCount(); s++) {
      store.setImageName(imageName + " Resolution Level " + (s + 1), s);
    }

    if (getMetadataOptions().getMetadataLevel() == MetadataLevel.MINIMUM) {
      return;
    }

    int cIndex = 0;
    for (int s=0; s<getSeriesCount(); s++) {
      setSeries(s);
      double px = pixelSizeX, py = pixelSizeY, pz = pixelSizeZ;
      if (px == 1) px = (maxX - minX) / getSizeX();
      if (py == 1) py = (maxY - minY) / getSizeY();
      if (pz == 1) pz = (maxZ - minZ) / getSizeZ();

      if (px > 0) {
        store.setPixelsPhysicalSizeX(new PositiveFloat(px), s);
      }
      else {
        LOGGER.warn("Expected positive value for PhysicalSizeX; got {}", px);
      }
      if (py > 0) {
        store.setPixelsPhysicalSizeY(new PositiveFloat(py), s);
      }
      else {
        LOGGER.warn("Expected positive value for PhysicalSizeY; got {}", py);
      }
      if (pz > 0) {
        store.setPixelsPhysicalSizeZ(new PositiveFloat(pz), s);
      }
      else {
        LOGGER.warn("Expected positive value for PhysicalSizeZ; got {}", pz);
      }

      for (int i=0; i<getSizeC(); i++, cIndex++) {
        Float gainValue = null;
        Integer pinholeValue = null, emWaveValue = null, exWaveValue;

        if (cIndex < gain.size()) {
          try {
            gainValue = new Float(gain.get(cIndex));
          }
          catch (NumberFormatException e) { }
        }
        if (cIndex < pinhole.size()) {
          try {
            pinholeValue = new Integer(pinhole.get(cIndex));
          }
          catch (NumberFormatException e) { }
        }
        if (cIndex < emWave.size()) {
          try {
            emWaveValue = new Integer(emWave.get(cIndex));
          }
          catch (NumberFormatException e) { }
        }
        if (cIndex < exWave.size()) {
          try {
            exWaveValue = new Integer(exWave.get(cIndex));
          }
          catch (NumberFormatException e) { }
        }

        // CHECK
        /*
        store.setLogicalChannelName((String) channelName.get(cIndex), s, i);
        store.setDetectorSettingsGain(gainValue, s, i);
        store.setLogicalChannelPinholeSize(pinholeValue, s, i);
        store.setLogicalChannelMode((String) microscopyMode.get(cIndex), s, i);
        store.setLogicalChannelEmWave(emWaveValue, s, i);
        store.setLogicalChannelExWave(exWaveValue, s, i);
        */

        Double minValue = null, maxValue = null;

        if (cIndex < channelMin.size()) {
          try {
            minValue = new Double(channelMin.get(cIndex));
          }
          catch (NumberFormatException e) { }
        }
        if (cIndex < channelMax.size()) {
          try {
            maxValue = new Double(channelMax.get(cIndex));
          }
          catch (NumberFormatException e) { }
        }

        if (i < colors.size()) {
          double[] color = colors.get(i);
          Color realColor = new Color(
            (int) (color[0] * 255), (int) (color[1] * 255),
            (int) (color[2] * 255), 255);
          store.setChannelColor(realColor, s, i);
        }
      }
    }
    setSeries(0);
  }

  // -- Helper methods --

  private Object getImageData(int no, int y, int height)
    throws FormatException
  {
    int[] zct = getZCTCoords(no);
    String path = "/DataSet/ResolutionLevel_" + getCoreIndex() + "/TimePoint_" +
      zct[2] + "/Channel_" + zct[1] + "/Data";
    Object image = null;

    // the width and height cannot be 1, because then netCDF will give us a
    // singleton instead of an array
    if (height == 1) {
      height++;
    }

    int[] dimensions = new int[] {1, height, getSizeX()};
    int[] indices = new int[] {zct[0], y, 0};
    try {
      image = netcdf.getArray(path, indices, dimensions);
    }
    catch (ServiceException e) {
      throw new FormatException(e);
    }
    return image;
  }

  private void parseAttributes() {
    Vector<String> attributes = netcdf.getAttributeList();
    CoreMetadata ms0 = core.get(0);

    for (String attr : attributes) {
      String name = attr.substring(attr.lastIndexOf("/") + 1);
      String value = netcdf.getAttributeValue(attr);
      if (value == null) continue;
      value = value.trim();

      if (name.equals("X") || name.equals("ImageSizeX")) {
        try {
          ms0.sizeX = Integer.parseInt(value);
        }
        catch (NumberFormatException e) {
          LOGGER.trace("Failed to parse '" + name + "'", e);
        }
      }
      else if (name.equals("Y") || name.equals("ImageSizeY")) {
        try {
          ms0.sizeY = Integer.parseInt(value);
        }
        catch (NumberFormatException e) {
          LOGGER.trace("Failed to parse '" + name + "'", e);
        }
      }
      else if (name.equals("Z") || name.equals("ImageSizeZ")) {
        try {
          ms0.sizeZ = Integer.parseInt(value);
        }
        catch (NumberFormatException e) {
          LOGGER.trace("Failed to parse '" + name + "'", e);
        }
      }
      else if (name.equals("FileTimePoints")) {
        ms0.sizeT = Integer.parseInt(value);
      }
      else if (name.equals("RecordingEntrySampleSpacing")) {
        pixelSizeX = Double.parseDouble(value);
      }
      else if (name.equals("RecordingEntryLineSpacing")) {
        pixelSizeY = Double.parseDouble(value);
      }
      else if (name.equals("RecordingEntryPlaneSpacing")) {
        pixelSizeZ = Double.parseDouble(value);
      }
      else if (name.equals("ExtMax0")) maxX = Double.parseDouble(value);
      else if (name.equals("ExtMax1")) maxY = Double.parseDouble(value);
      else if (name.equals("ExtMax2")) maxZ = Double.parseDouble(value);
      else if (name.equals("ExtMin0")) minX = Double.parseDouble(value);
      else if (name.equals("ExtMin1")) minY = Double.parseDouble(value);
      else if (name.equals("ExtMin2")) minZ = Double.parseDouble(value);

      if (attr.startsWith("/DataSet/ResolutionLevel_")) {
        int slash = attr.indexOf("/", 25);
        int n = Integer.parseInt(attr.substring(25, slash == -1 ?
          attr.length() : slash));
        if (n == seriesCount) seriesCount++;
      }

      if (attr.startsWith("/DataSetInfo/Channel_")) {
        String originalValue = value;
        for (String d : DELIMITERS) {
          if (value.indexOf(d) != -1) {
            value = value.substring(value.indexOf(d) + 1);
          }
        }

        int underscore = attr.indexOf("_") + 1;
        int cIndex = Integer.parseInt(attr.substring(underscore,
          attr.indexOf("/", underscore)));
        if (cIndex == getSizeC()) ms0.sizeC++;

        if (name.equals("Gain")) gain.add(value);
        else if (name.equals("LSMEmissionWavelength")) emWave.add(value);
        else if (name.equals("LSMExcitationWavelength")) exWave.add(value);
        else if (name.equals("Max")) channelMax.add(value);
        else if (name.equals("Min")) channelMin.add(value);
        else if (name.equals("Pinhole")) pinhole.add(value);
        else if (name.equals("Name")) channelName.add(value);
        else if (name.equals("MicroscopyMode")) microscopyMode.add(value);
        else if (name.equals("Color")) {
          double[] color = new double[3];
          String[] intensity = originalValue.split(" ");
          for (int i=0; i<intensity.length; i++) {
            color[i] = Double.parseDouble(intensity[i]);
          }
          colors.add(color);
        }
      }

      if (value != null) addGlobalMeta(name, value);
    }
  }

}<|MERGE_RESOLUTION|>--- conflicted
+++ resolved
@@ -256,13 +256,7 @@
         core.add(new CoreMetadata());
       }
 
-<<<<<<< HEAD
-      if (!hasFlattenedResolutions()) {
-        ms0.resolutionCount = seriesCount;
-      }
-=======
-      core[0].resolutionCount = seriesCount;
->>>>>>> cda1fe4d
+      ms0.resolutionCount = seriesCount;
 
       for (int i=1; i<seriesCount; i++) {
         CoreMetadata ms = core.get(i);
