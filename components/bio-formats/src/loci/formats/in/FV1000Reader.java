--- conflicted
+++ resolved
@@ -52,10 +52,7 @@
 import loci.formats.tiff.IFDList;
 import loci.formats.tiff.TiffParser;
 
-<<<<<<< HEAD
-=======
 import ome.xml.model.primitives.NonNegativeInteger;
->>>>>>> c512d588
 import ome.xml.model.primitives.PositiveInteger;
 
 /**
@@ -1426,7 +1423,6 @@
     stream.skipBytes(2);
     String data = stream.readString((int) stream.length() - 2);
     data = DataTools.stripString(data);
-    if (!data.startsWith("[")) data = "[" + data;
     BufferedReader reader = new BufferedReader(new StringReader(data));
     stream.close();
     IniList list = parser.parseINI(reader);
