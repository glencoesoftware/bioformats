
/*
 * loci.formats.ome.OMEXMLMetadataImpl
 *
 *-----------------------------------------------------------------------------
 *
 *  Copyright (C) 2005-@year@ Open Microscopy Environment
 *      Massachusetts Institute of Technology,
 *      National Institutes of Health,
 *      University of Dundee,
 *      University of Wisconsin-Madison
 *
 *
 *
 *    This library is free software; you can redistribute it and/or
 *    modify it under the terms of the GNU Lesser General Public
 *    License as published by the Free Software Foundation; either
 *    version 2.1 of the License, or (at your option) any later version.
 *
 *    This library is distributed in the hope that it will be useful,
 *    but WITHOUT ANY WARRANTY; without even the implied warranty of
 *    MERCHANTABILITY or FITNESS FOR A PARTICULAR PURPOSE.  See the GNU
 *    Lesser General Public License for more details.
 *
 *    You should have received a copy of the GNU Lesser General Public
 *    License along with this library; if not, write to the Free Software
 *    Foundation, Inc., 59 Temple Place, Suite 330, Boston, MA  02111-1307  USA
 *
 *-----------------------------------------------------------------------------
 */

/*-----------------------------------------------------------------------------
 *
 * THIS IS AUTOMATICALLY GENERATED CODE.  DO NOT MODIFY.
<<<<<<< HEAD
 * Created by melissa via xsd-fu on 2010-06-03 10:29:39.713258
=======
 * Created by callan via xsd-fu on 2010-07-01 12:04:50+0100
>>>>>>> c512d588
 *
 *-----------------------------------------------------------------------------
 */

package loci.formats.ome;

import ome.xml.model.*;
import ome.xml.model.enums.*;
import ome.xml.model.primitives.*;

/**
 * A metadata store implementation for constructing and manipulating OME-XML
 * DOMs for the 2010-04 version of OME-XML. It requires the
 * ome.xml.r201004 package to compile (part of ome-xml.jar).
 *
 * <dl><dt><b>Source code:</b></dt>
 * <dd><a href="https://skyking.microscopy.wisc.edu/trac/java/browser/trunk/components/bio-formats/src/loci/formats/ome/OMEXML200809Metadata.java">Trac</a>,
 * <a href="https://skyking.microscopy.wisc.edu/svn/java/trunk/components/bio-formats/src/loci/formats/ome/OMEXML200809Metadata.java">SVN</a></dd></dl>
 *
 * @author Curtis Rueden ctrueden at wisc.edu
 * @author Melissa Linkert melissa at glencoesoftware.com
 */
public class OMEXMLMetadataImpl extends AbstractOMEXMLMetadata
{
	private OME root;

	private OMEModel model;

	public OMEXMLMetadataImpl()
	{
		createRoot();
	}

	public void createRoot()
	{
		root = new OME();
		model = new OMEModelImpl();
	}

	public Object getRoot()
	{
		return root;
	}

	public void setRoot(Object root)
	{
		if (!(root instanceof OME))
		{
			throw new IllegalArgumentException(
					"Expecting OME class or subclass.");
		}
		this.root = (OME) root;
		model = new OMEModelImpl();
	}

	public String dumpXML()
	{
		resolveReferences();
		return super.dumpXML();
	}

	public int resolveReferences()
	{
		return model.resolveReferences();
	}

	// -- Entity counting (manual definitions) --
<<<<<<< HEAD

	public int getPixelsBinDataCount(int imageIndex)
	{
		return root.getImage(imageIndex).getPixels().sizeOfBinDataList();
	}

	// -- Entity counting (code generated definitions) --

	// AnnotationRef entity counting
	public int getROIAnnotationRefCount(int ROIIndex)
	{
		// Parents: {u'ROI': {u'OME': None}, u'Reagent': {u'Screen': {u'OME': None}}, u'PlateAcquisition': {u'Plate': {u'OME': None}}, u'Plate': {u'OME': None}, u'Image': {u'OME': None}, u'Screen': {u'OME': None}, u'Well': {u'Plate': {u'OME': None}}, u'Dataset': {u'OME': None}, u'Project': {u'OME': None}, u'ListAnnotation': {u'StructuredAnnotations': {u'OME': None}}, u'Shape': {u'Union': {u'ROI': {u'OME': None}}}, u'Plane': {u'Pixels': {u'Image': {u'OME': None}}}, u'Experimenter': {u'OME': None}, u'WellSample': {u'Well': {u'Plate': {u'OME': None}}}, u'Pixels': {u'Image': {u'OME': None}}, u'Channel': {u'Pixels': {u'Image': {u'OME': None}}}}
		// AnnotationRef is a reference
		return root.getROI(ROIIndex).sizeOfLinkedAnnotationList();
	}

	public int getReagentAnnotationRefCount(int screenIndex, int reagentIndex)
	{
		// Parents: {u'ROI': {u'OME': None}, u'Reagent': {u'Screen': {u'OME': None}}, u'PlateAcquisition': {u'Plate': {u'OME': None}}, u'Plate': {u'OME': None}, u'Image': {u'OME': None}, u'Screen': {u'OME': None}, u'Well': {u'Plate': {u'OME': None}}, u'Dataset': {u'OME': None}, u'Project': {u'OME': None}, u'ListAnnotation': {u'StructuredAnnotations': {u'OME': None}}, u'Shape': {u'Union': {u'ROI': {u'OME': None}}}, u'Plane': {u'Pixels': {u'Image': {u'OME': None}}}, u'Experimenter': {u'OME': None}, u'WellSample': {u'Well': {u'Plate': {u'OME': None}}}, u'Pixels': {u'Image': {u'OME': None}}, u'Channel': {u'Pixels': {u'Image': {u'OME': None}}}}
		// AnnotationRef is a reference
		return root.getScreen(screenIndex).getReagent(reagentIndex).sizeOfLinkedAnnotationList();
=======

	public int getPixelsBinDataCount(int imageIndex)
	{
		return root.getImage(imageIndex).getPixels().sizeOfBinDataList();
	}

	// -- Entity counting (code generated definitions) --

	// AnnotationRef entity counting
	public int getROIAnnotationRefCount(int ROIIndex)
	{
		// Parents: {u'ROI': {u'OME': None}, u'PlateAcquisition': {u'Plate': {u'OME': None}}, u'Plate': {u'OME': None}, u'Image': {u'OME': None}, u'Screen': {u'OME': None}, u'Well': {u'Plate': {u'OME': None}}, u'Dataset': {u'OME': None}, u'Project': {u'OME': None}, u'Reagent': {u'Screen': {u'OME': None}}, u'Plane': {u'Pixels': {u'Image': {u'OME': None}}}, u'Experimenter': {u'OME': None}, u'Annotation': None, u'WellSample': {u'Well': {u'Plate': {u'OME': None}}}, u'Pixels': {u'Image': {u'OME': None}}, u'Channel': {u'Pixels': {u'Image': {u'OME': None}}}}
		// AnnotationRef is a reference
		return root.getROI(ROIIndex).sizeOfLinkedAnnotationList();
>>>>>>> c512d588
	}

	public int getPlateAcquisitionAnnotationRefCount(int plateIndex, int plateAcquisitionIndex)
	{
<<<<<<< HEAD
		// Parents: {u'ROI': {u'OME': None}, u'Reagent': {u'Screen': {u'OME': None}}, u'PlateAcquisition': {u'Plate': {u'OME': None}}, u'Plate': {u'OME': None}, u'Image': {u'OME': None}, u'Screen': {u'OME': None}, u'Well': {u'Plate': {u'OME': None}}, u'Dataset': {u'OME': None}, u'Project': {u'OME': None}, u'ListAnnotation': {u'StructuredAnnotations': {u'OME': None}}, u'Shape': {u'Union': {u'ROI': {u'OME': None}}}, u'Plane': {u'Pixels': {u'Image': {u'OME': None}}}, u'Experimenter': {u'OME': None}, u'WellSample': {u'Well': {u'Plate': {u'OME': None}}}, u'Pixels': {u'Image': {u'OME': None}}, u'Channel': {u'Pixels': {u'Image': {u'OME': None}}}}
=======
		// Parents: {u'ROI': {u'OME': None}, u'PlateAcquisition': {u'Plate': {u'OME': None}}, u'Plate': {u'OME': None}, u'Image': {u'OME': None}, u'Screen': {u'OME': None}, u'Well': {u'Plate': {u'OME': None}}, u'Dataset': {u'OME': None}, u'Project': {u'OME': None}, u'Reagent': {u'Screen': {u'OME': None}}, u'Plane': {u'Pixels': {u'Image': {u'OME': None}}}, u'Experimenter': {u'OME': None}, u'Annotation': None, u'WellSample': {u'Well': {u'Plate': {u'OME': None}}}, u'Pixels': {u'Image': {u'OME': None}}, u'Channel': {u'Pixels': {u'Image': {u'OME': None}}}}
>>>>>>> c512d588
		// AnnotationRef is a reference
		return root.getPlate(plateIndex).getPlateAcquisition(plateAcquisitionIndex).sizeOfLinkedAnnotationList();
	}

	public int getPlateAnnotationRefCount(int plateIndex)
	{
<<<<<<< HEAD
		// Parents: {u'ROI': {u'OME': None}, u'Reagent': {u'Screen': {u'OME': None}}, u'PlateAcquisition': {u'Plate': {u'OME': None}}, u'Plate': {u'OME': None}, u'Image': {u'OME': None}, u'Screen': {u'OME': None}, u'Well': {u'Plate': {u'OME': None}}, u'Dataset': {u'OME': None}, u'Project': {u'OME': None}, u'ListAnnotation': {u'StructuredAnnotations': {u'OME': None}}, u'Shape': {u'Union': {u'ROI': {u'OME': None}}}, u'Plane': {u'Pixels': {u'Image': {u'OME': None}}}, u'Experimenter': {u'OME': None}, u'WellSample': {u'Well': {u'Plate': {u'OME': None}}}, u'Pixels': {u'Image': {u'OME': None}}, u'Channel': {u'Pixels': {u'Image': {u'OME': None}}}}
=======
		// Parents: {u'ROI': {u'OME': None}, u'PlateAcquisition': {u'Plate': {u'OME': None}}, u'Plate': {u'OME': None}, u'Image': {u'OME': None}, u'Screen': {u'OME': None}, u'Well': {u'Plate': {u'OME': None}}, u'Dataset': {u'OME': None}, u'Project': {u'OME': None}, u'Reagent': {u'Screen': {u'OME': None}}, u'Plane': {u'Pixels': {u'Image': {u'OME': None}}}, u'Experimenter': {u'OME': None}, u'Annotation': None, u'WellSample': {u'Well': {u'Plate': {u'OME': None}}}, u'Pixels': {u'Image': {u'OME': None}}, u'Channel': {u'Pixels': {u'Image': {u'OME': None}}}}
>>>>>>> c512d588
		// AnnotationRef is a reference
		return root.getPlate(plateIndex).sizeOfLinkedAnnotationList();
	}

	public int getImageAnnotationRefCount(int imageIndex)
	{
<<<<<<< HEAD
		// Parents: {u'ROI': {u'OME': None}, u'Reagent': {u'Screen': {u'OME': None}}, u'PlateAcquisition': {u'Plate': {u'OME': None}}, u'Plate': {u'OME': None}, u'Image': {u'OME': None}, u'Screen': {u'OME': None}, u'Well': {u'Plate': {u'OME': None}}, u'Dataset': {u'OME': None}, u'Project': {u'OME': None}, u'ListAnnotation': {u'StructuredAnnotations': {u'OME': None}}, u'Shape': {u'Union': {u'ROI': {u'OME': None}}}, u'Plane': {u'Pixels': {u'Image': {u'OME': None}}}, u'Experimenter': {u'OME': None}, u'WellSample': {u'Well': {u'Plate': {u'OME': None}}}, u'Pixels': {u'Image': {u'OME': None}}, u'Channel': {u'Pixels': {u'Image': {u'OME': None}}}}
=======
		// Parents: {u'ROI': {u'OME': None}, u'PlateAcquisition': {u'Plate': {u'OME': None}}, u'Plate': {u'OME': None}, u'Image': {u'OME': None}, u'Screen': {u'OME': None}, u'Well': {u'Plate': {u'OME': None}}, u'Dataset': {u'OME': None}, u'Project': {u'OME': None}, u'Reagent': {u'Screen': {u'OME': None}}, u'Plane': {u'Pixels': {u'Image': {u'OME': None}}}, u'Experimenter': {u'OME': None}, u'Annotation': None, u'WellSample': {u'Well': {u'Plate': {u'OME': None}}}, u'Pixels': {u'Image': {u'OME': None}}, u'Channel': {u'Pixels': {u'Image': {u'OME': None}}}}
>>>>>>> c512d588
		// AnnotationRef is a reference
		return root.getImage(imageIndex).sizeOfLinkedAnnotationList();
	}

	public int getScreenAnnotationRefCount(int screenIndex)
	{
<<<<<<< HEAD
		// Parents: {u'ROI': {u'OME': None}, u'Reagent': {u'Screen': {u'OME': None}}, u'PlateAcquisition': {u'Plate': {u'OME': None}}, u'Plate': {u'OME': None}, u'Image': {u'OME': None}, u'Screen': {u'OME': None}, u'Well': {u'Plate': {u'OME': None}}, u'Dataset': {u'OME': None}, u'Project': {u'OME': None}, u'ListAnnotation': {u'StructuredAnnotations': {u'OME': None}}, u'Shape': {u'Union': {u'ROI': {u'OME': None}}}, u'Plane': {u'Pixels': {u'Image': {u'OME': None}}}, u'Experimenter': {u'OME': None}, u'WellSample': {u'Well': {u'Plate': {u'OME': None}}}, u'Pixels': {u'Image': {u'OME': None}}, u'Channel': {u'Pixels': {u'Image': {u'OME': None}}}}
=======
		// Parents: {u'ROI': {u'OME': None}, u'PlateAcquisition': {u'Plate': {u'OME': None}}, u'Plate': {u'OME': None}, u'Image': {u'OME': None}, u'Screen': {u'OME': None}, u'Well': {u'Plate': {u'OME': None}}, u'Dataset': {u'OME': None}, u'Project': {u'OME': None}, u'Reagent': {u'Screen': {u'OME': None}}, u'Plane': {u'Pixels': {u'Image': {u'OME': None}}}, u'Experimenter': {u'OME': None}, u'Annotation': None, u'WellSample': {u'Well': {u'Plate': {u'OME': None}}}, u'Pixels': {u'Image': {u'OME': None}}, u'Channel': {u'Pixels': {u'Image': {u'OME': None}}}}
>>>>>>> c512d588
		// AnnotationRef is a reference
		return root.getScreen(screenIndex).sizeOfLinkedAnnotationList();
	}

	public int getWellAnnotationRefCount(int plateIndex, int wellIndex)
	{
<<<<<<< HEAD
		// Parents: {u'ROI': {u'OME': None}, u'Reagent': {u'Screen': {u'OME': None}}, u'PlateAcquisition': {u'Plate': {u'OME': None}}, u'Plate': {u'OME': None}, u'Image': {u'OME': None}, u'Screen': {u'OME': None}, u'Well': {u'Plate': {u'OME': None}}, u'Dataset': {u'OME': None}, u'Project': {u'OME': None}, u'ListAnnotation': {u'StructuredAnnotations': {u'OME': None}}, u'Shape': {u'Union': {u'ROI': {u'OME': None}}}, u'Plane': {u'Pixels': {u'Image': {u'OME': None}}}, u'Experimenter': {u'OME': None}, u'WellSample': {u'Well': {u'Plate': {u'OME': None}}}, u'Pixels': {u'Image': {u'OME': None}}, u'Channel': {u'Pixels': {u'Image': {u'OME': None}}}}
=======
		// Parents: {u'ROI': {u'OME': None}, u'PlateAcquisition': {u'Plate': {u'OME': None}}, u'Plate': {u'OME': None}, u'Image': {u'OME': None}, u'Screen': {u'OME': None}, u'Well': {u'Plate': {u'OME': None}}, u'Dataset': {u'OME': None}, u'Project': {u'OME': None}, u'Reagent': {u'Screen': {u'OME': None}}, u'Plane': {u'Pixels': {u'Image': {u'OME': None}}}, u'Experimenter': {u'OME': None}, u'Annotation': None, u'WellSample': {u'Well': {u'Plate': {u'OME': None}}}, u'Pixels': {u'Image': {u'OME': None}}, u'Channel': {u'Pixels': {u'Image': {u'OME': None}}}}
>>>>>>> c512d588
		// AnnotationRef is a reference
		return root.getPlate(plateIndex).getWell(wellIndex).sizeOfLinkedAnnotationList();
	}

	public int getDatasetAnnotationRefCount(int datasetIndex)
	{
<<<<<<< HEAD
		// Parents: {u'ROI': {u'OME': None}, u'Reagent': {u'Screen': {u'OME': None}}, u'PlateAcquisition': {u'Plate': {u'OME': None}}, u'Plate': {u'OME': None}, u'Image': {u'OME': None}, u'Screen': {u'OME': None}, u'Well': {u'Plate': {u'OME': None}}, u'Dataset': {u'OME': None}, u'Project': {u'OME': None}, u'ListAnnotation': {u'StructuredAnnotations': {u'OME': None}}, u'Shape': {u'Union': {u'ROI': {u'OME': None}}}, u'Plane': {u'Pixels': {u'Image': {u'OME': None}}}, u'Experimenter': {u'OME': None}, u'WellSample': {u'Well': {u'Plate': {u'OME': None}}}, u'Pixels': {u'Image': {u'OME': None}}, u'Channel': {u'Pixels': {u'Image': {u'OME': None}}}}
=======
		// Parents: {u'ROI': {u'OME': None}, u'PlateAcquisition': {u'Plate': {u'OME': None}}, u'Plate': {u'OME': None}, u'Image': {u'OME': None}, u'Screen': {u'OME': None}, u'Well': {u'Plate': {u'OME': None}}, u'Dataset': {u'OME': None}, u'Project': {u'OME': None}, u'Reagent': {u'Screen': {u'OME': None}}, u'Plane': {u'Pixels': {u'Image': {u'OME': None}}}, u'Experimenter': {u'OME': None}, u'Annotation': None, u'WellSample': {u'Well': {u'Plate': {u'OME': None}}}, u'Pixels': {u'Image': {u'OME': None}}, u'Channel': {u'Pixels': {u'Image': {u'OME': None}}}}
>>>>>>> c512d588
		// AnnotationRef is a reference
		return root.getDataset(datasetIndex).sizeOfLinkedAnnotationList();
	}

	public int getProjectAnnotationRefCount(int projectIndex)
	{
<<<<<<< HEAD
		// Parents: {u'ROI': {u'OME': None}, u'Reagent': {u'Screen': {u'OME': None}}, u'PlateAcquisition': {u'Plate': {u'OME': None}}, u'Plate': {u'OME': None}, u'Image': {u'OME': None}, u'Screen': {u'OME': None}, u'Well': {u'Plate': {u'OME': None}}, u'Dataset': {u'OME': None}, u'Project': {u'OME': None}, u'ListAnnotation': {u'StructuredAnnotations': {u'OME': None}}, u'Shape': {u'Union': {u'ROI': {u'OME': None}}}, u'Plane': {u'Pixels': {u'Image': {u'OME': None}}}, u'Experimenter': {u'OME': None}, u'WellSample': {u'Well': {u'Plate': {u'OME': None}}}, u'Pixels': {u'Image': {u'OME': None}}, u'Channel': {u'Pixels': {u'Image': {u'OME': None}}}}
=======
		// Parents: {u'ROI': {u'OME': None}, u'PlateAcquisition': {u'Plate': {u'OME': None}}, u'Plate': {u'OME': None}, u'Image': {u'OME': None}, u'Screen': {u'OME': None}, u'Well': {u'Plate': {u'OME': None}}, u'Dataset': {u'OME': None}, u'Project': {u'OME': None}, u'Reagent': {u'Screen': {u'OME': None}}, u'Plane': {u'Pixels': {u'Image': {u'OME': None}}}, u'Experimenter': {u'OME': None}, u'Annotation': None, u'WellSample': {u'Well': {u'Plate': {u'OME': None}}}, u'Pixels': {u'Image': {u'OME': None}}, u'Channel': {u'Pixels': {u'Image': {u'OME': None}}}}
>>>>>>> c512d588
		// AnnotationRef is a reference
		return root.getProject(projectIndex).sizeOfLinkedAnnotationList();
	}

	public int getListAnnotationAnnotationRefCount(int listAnnotationIndex)
	{
<<<<<<< HEAD
		// Parents: {u'ROI': {u'OME': None}, u'Reagent': {u'Screen': {u'OME': None}}, u'PlateAcquisition': {u'Plate': {u'OME': None}}, u'Plate': {u'OME': None}, u'Image': {u'OME': None}, u'Screen': {u'OME': None}, u'Well': {u'Plate': {u'OME': None}}, u'Dataset': {u'OME': None}, u'Project': {u'OME': None}, u'ListAnnotation': {u'StructuredAnnotations': {u'OME': None}}, u'Shape': {u'Union': {u'ROI': {u'OME': None}}}, u'Plane': {u'Pixels': {u'Image': {u'OME': None}}}, u'Experimenter': {u'OME': None}, u'WellSample': {u'Well': {u'Plate': {u'OME': None}}}, u'Pixels': {u'Image': {u'OME': None}}, u'Channel': {u'Pixels': {u'Image': {u'OME': None}}}}
=======
		// Parents: {u'ROI': {u'OME': None}, u'PlateAcquisition': {u'Plate': {u'OME': None}}, u'Plate': {u'OME': None}, u'Image': {u'OME': None}, u'Screen': {u'OME': None}, u'Well': {u'Plate': {u'OME': None}}, u'Dataset': {u'OME': None}, u'Project': {u'OME': None}, u'Reagent': {u'Screen': {u'OME': None}}, u'Plane': {u'Pixels': {u'Image': {u'OME': None}}}, u'Experimenter': {u'OME': None}, u'Annotation': None, u'WellSample': {u'Well': {u'Plate': {u'OME': None}}}, u'Pixels': {u'Image': {u'OME': None}}, u'Channel': {u'Pixels': {u'Image': {u'OME': None}}}}
>>>>>>> c512d588
		// AnnotationRef is a reference
		return root.getStructuredAnnotations().getListAnnotation(listAnnotationIndex).sizeOfLinkedAnnotationList();
	}

<<<<<<< HEAD
	public int getShapeAnnotationRefCount(int ROIIndex, int shapeIndex)
	{
		// Parents: {u'ROI': {u'OME': None}, u'Reagent': {u'Screen': {u'OME': None}}, u'PlateAcquisition': {u'Plate': {u'OME': None}}, u'Plate': {u'OME': None}, u'Image': {u'OME': None}, u'Screen': {u'OME': None}, u'Well': {u'Plate': {u'OME': None}}, u'Dataset': {u'OME': None}, u'Project': {u'OME': None}, u'ListAnnotation': {u'StructuredAnnotations': {u'OME': None}}, u'Shape': {u'Union': {u'ROI': {u'OME': None}}}, u'Plane': {u'Pixels': {u'Image': {u'OME': None}}}, u'Experimenter': {u'OME': None}, u'WellSample': {u'Well': {u'Plate': {u'OME': None}}}, u'Pixels': {u'Image': {u'OME': None}}, u'Channel': {u'Pixels': {u'Image': {u'OME': None}}}}
		// AnnotationRef is a reference
		return root.getROI(ROIIndex).getUnion().getShape(shapeIndex).sizeOfLinkedAnnotationList();
	}

	public int getPlaneAnnotationRefCount(int imageIndex, int planeIndex)
	{
		// Parents: {u'ROI': {u'OME': None}, u'Reagent': {u'Screen': {u'OME': None}}, u'PlateAcquisition': {u'Plate': {u'OME': None}}, u'Plate': {u'OME': None}, u'Image': {u'OME': None}, u'Screen': {u'OME': None}, u'Well': {u'Plate': {u'OME': None}}, u'Dataset': {u'OME': None}, u'Project': {u'OME': None}, u'ListAnnotation': {u'StructuredAnnotations': {u'OME': None}}, u'Shape': {u'Union': {u'ROI': {u'OME': None}}}, u'Plane': {u'Pixels': {u'Image': {u'OME': None}}}, u'Experimenter': {u'OME': None}, u'WellSample': {u'Well': {u'Plate': {u'OME': None}}}, u'Pixels': {u'Image': {u'OME': None}}, u'Channel': {u'Pixels': {u'Image': {u'OME': None}}}}
=======
	public int getPlaneAnnotationRefCount(int imageIndex, int planeIndex)
	{
		// Parents: {u'ROI': {u'OME': None}, u'PlateAcquisition': {u'Plate': {u'OME': None}}, u'Plate': {u'OME': None}, u'Image': {u'OME': None}, u'Screen': {u'OME': None}, u'Well': {u'Plate': {u'OME': None}}, u'Dataset': {u'OME': None}, u'Project': {u'OME': None}, u'Reagent': {u'Screen': {u'OME': None}}, u'Plane': {u'Pixels': {u'Image': {u'OME': None}}}, u'Experimenter': {u'OME': None}, u'Annotation': None, u'WellSample': {u'Well': {u'Plate': {u'OME': None}}}, u'Pixels': {u'Image': {u'OME': None}}, u'Channel': {u'Pixels': {u'Image': {u'OME': None}}}}
>>>>>>> c512d588
		// AnnotationRef is a reference
		return root.getImage(imageIndex).getPixels().getPlane(planeIndex).sizeOfLinkedAnnotationList();
	}

	public int getExperimenterAnnotationRefCount(int experimenterIndex)
	{
<<<<<<< HEAD
		// Parents: {u'ROI': {u'OME': None}, u'Reagent': {u'Screen': {u'OME': None}}, u'PlateAcquisition': {u'Plate': {u'OME': None}}, u'Plate': {u'OME': None}, u'Image': {u'OME': None}, u'Screen': {u'OME': None}, u'Well': {u'Plate': {u'OME': None}}, u'Dataset': {u'OME': None}, u'Project': {u'OME': None}, u'ListAnnotation': {u'StructuredAnnotations': {u'OME': None}}, u'Shape': {u'Union': {u'ROI': {u'OME': None}}}, u'Plane': {u'Pixels': {u'Image': {u'OME': None}}}, u'Experimenter': {u'OME': None}, u'WellSample': {u'Well': {u'Plate': {u'OME': None}}}, u'Pixels': {u'Image': {u'OME': None}}, u'Channel': {u'Pixels': {u'Image': {u'OME': None}}}}
=======
		// Parents: {u'ROI': {u'OME': None}, u'PlateAcquisition': {u'Plate': {u'OME': None}}, u'Plate': {u'OME': None}, u'Image': {u'OME': None}, u'Screen': {u'OME': None}, u'Well': {u'Plate': {u'OME': None}}, u'Dataset': {u'OME': None}, u'Project': {u'OME': None}, u'Reagent': {u'Screen': {u'OME': None}}, u'Plane': {u'Pixels': {u'Image': {u'OME': None}}}, u'Experimenter': {u'OME': None}, u'Annotation': None, u'WellSample': {u'Well': {u'Plate': {u'OME': None}}}, u'Pixels': {u'Image': {u'OME': None}}, u'Channel': {u'Pixels': {u'Image': {u'OME': None}}}}
>>>>>>> c512d588
		// AnnotationRef is a reference
		return root.getExperimenter(experimenterIndex).sizeOfLinkedAnnotationList();
	}

	public int getWellSampleAnnotationRefCount(int plateIndex, int wellIndex, int wellSampleIndex)
	{
<<<<<<< HEAD
		// Parents: {u'ROI': {u'OME': None}, u'Reagent': {u'Screen': {u'OME': None}}, u'PlateAcquisition': {u'Plate': {u'OME': None}}, u'Plate': {u'OME': None}, u'Image': {u'OME': None}, u'Screen': {u'OME': None}, u'Well': {u'Plate': {u'OME': None}}, u'Dataset': {u'OME': None}, u'Project': {u'OME': None}, u'ListAnnotation': {u'StructuredAnnotations': {u'OME': None}}, u'Shape': {u'Union': {u'ROI': {u'OME': None}}}, u'Plane': {u'Pixels': {u'Image': {u'OME': None}}}, u'Experimenter': {u'OME': None}, u'WellSample': {u'Well': {u'Plate': {u'OME': None}}}, u'Pixels': {u'Image': {u'OME': None}}, u'Channel': {u'Pixels': {u'Image': {u'OME': None}}}}
=======
		// Parents: {u'ROI': {u'OME': None}, u'PlateAcquisition': {u'Plate': {u'OME': None}}, u'Plate': {u'OME': None}, u'Image': {u'OME': None}, u'Screen': {u'OME': None}, u'Well': {u'Plate': {u'OME': None}}, u'Dataset': {u'OME': None}, u'Project': {u'OME': None}, u'Reagent': {u'Screen': {u'OME': None}}, u'Plane': {u'Pixels': {u'Image': {u'OME': None}}}, u'Experimenter': {u'OME': None}, u'Annotation': None, u'WellSample': {u'Well': {u'Plate': {u'OME': None}}}, u'Pixels': {u'Image': {u'OME': None}}, u'Channel': {u'Pixels': {u'Image': {u'OME': None}}}}
>>>>>>> c512d588
		// AnnotationRef is a reference
		return root.getPlate(plateIndex).getWell(wellIndex).getWellSample(wellSampleIndex).sizeOfLinkedAnnotationList();
	}

	public int getPixelsAnnotationRefCount(int imageIndex)
	{
<<<<<<< HEAD
		// Parents: {u'ROI': {u'OME': None}, u'Reagent': {u'Screen': {u'OME': None}}, u'PlateAcquisition': {u'Plate': {u'OME': None}}, u'Plate': {u'OME': None}, u'Image': {u'OME': None}, u'Screen': {u'OME': None}, u'Well': {u'Plate': {u'OME': None}}, u'Dataset': {u'OME': None}, u'Project': {u'OME': None}, u'ListAnnotation': {u'StructuredAnnotations': {u'OME': None}}, u'Shape': {u'Union': {u'ROI': {u'OME': None}}}, u'Plane': {u'Pixels': {u'Image': {u'OME': None}}}, u'Experimenter': {u'OME': None}, u'WellSample': {u'Well': {u'Plate': {u'OME': None}}}, u'Pixels': {u'Image': {u'OME': None}}, u'Channel': {u'Pixels': {u'Image': {u'OME': None}}}}
=======
		// Parents: {u'ROI': {u'OME': None}, u'PlateAcquisition': {u'Plate': {u'OME': None}}, u'Plate': {u'OME': None}, u'Image': {u'OME': None}, u'Screen': {u'OME': None}, u'Well': {u'Plate': {u'OME': None}}, u'Dataset': {u'OME': None}, u'Project': {u'OME': None}, u'Reagent': {u'Screen': {u'OME': None}}, u'Plane': {u'Pixels': {u'Image': {u'OME': None}}}, u'Experimenter': {u'OME': None}, u'Annotation': None, u'WellSample': {u'Well': {u'Plate': {u'OME': None}}}, u'Pixels': {u'Image': {u'OME': None}}, u'Channel': {u'Pixels': {u'Image': {u'OME': None}}}}
>>>>>>> c512d588
		// AnnotationRef is a reference
		return root.getImage(imageIndex).getPixels().sizeOfLinkedAnnotationList();
	}

	public int getChannelAnnotationRefCount(int imageIndex, int channelIndex)
	{
<<<<<<< HEAD
		// Parents: {u'ROI': {u'OME': None}, u'Reagent': {u'Screen': {u'OME': None}}, u'PlateAcquisition': {u'Plate': {u'OME': None}}, u'Plate': {u'OME': None}, u'Image': {u'OME': None}, u'Screen': {u'OME': None}, u'Well': {u'Plate': {u'OME': None}}, u'Dataset': {u'OME': None}, u'Project': {u'OME': None}, u'ListAnnotation': {u'StructuredAnnotations': {u'OME': None}}, u'Shape': {u'Union': {u'ROI': {u'OME': None}}}, u'Plane': {u'Pixels': {u'Image': {u'OME': None}}}, u'Experimenter': {u'OME': None}, u'WellSample': {u'Well': {u'Plate': {u'OME': None}}}, u'Pixels': {u'Image': {u'OME': None}}, u'Channel': {u'Pixels': {u'Image': {u'OME': None}}}}
=======
		// Parents: {u'ROI': {u'OME': None}, u'PlateAcquisition': {u'Plate': {u'OME': None}}, u'Plate': {u'OME': None}, u'Image': {u'OME': None}, u'Screen': {u'OME': None}, u'Well': {u'Plate': {u'OME': None}}, u'Dataset': {u'OME': None}, u'Project': {u'OME': None}, u'Reagent': {u'Screen': {u'OME': None}}, u'Plane': {u'Pixels': {u'Image': {u'OME': None}}}, u'Experimenter': {u'OME': None}, u'Annotation': None, u'WellSample': {u'Well': {u'Plate': {u'OME': None}}}, u'Pixels': {u'Image': {u'OME': None}}, u'Channel': {u'Pixels': {u'Image': {u'OME': None}}}}
>>>>>>> c512d588
		// AnnotationRef is a reference
		return root.getImage(imageIndex).getPixels().getChannel(channelIndex).sizeOfLinkedAnnotationList();
	}

	// Arc entity counting
	// BinaryFile entity counting
	// BooleanAnnotation entity counting
	public int getBooleanAnnotationCount()
	{
		// Parents: {u'StructuredAnnotations': {u'OME': None}}
		// BooleanAnnotation is not a reference
		return root.getStructuredAnnotations().sizeOfBooleanAnnotationList();
	}

	// Channel entity counting
	public int getChannelCount(int imageIndex)
	{
		// Parents: {u'Pixels': {u'Image': {u'OME': None}}}
		// Channel is not a reference
		return root.getImage(imageIndex).getPixels().sizeOfChannelList();
	}

	// CommentAnnotation entity counting
	public int getCommentAnnotationCount()
	{
		// Parents: {u'StructuredAnnotations': {u'OME': None}}
		// CommentAnnotation is not a reference
		return root.getStructuredAnnotations().sizeOfCommentAnnotationList();
	}

	// Contact entity counting
	// Dataset entity counting
	public int getDatasetCount()
	{
		// Parents: {u'OME': None}
		// Dataset is not a reference
		return root.sizeOfDatasetList();
	}

	// DatasetRef entity counting
	public int getDatasetRefCount(int imageIndex)
	{
		// Parents: {u'Image': {u'OME': None}}
		// DatasetRef is a reference
		return root.getImage(imageIndex).sizeOfLinkedDatasetList();
	}

	// Detector entity counting
	public int getDetectorCount(int instrumentIndex)
	{
		// Parents: {u'Instrument': {u'OME': None}}
		// Detector is not a reference
		return root.getInstrument(instrumentIndex).sizeOfDetectorList();
	}

	// DetectorSettings entity counting
	// Dichroic entity counting
	public int getDichroicCount(int instrumentIndex)
	{
		// Parents: {u'Instrument': {u'OME': None}}
		// Dichroic is not a reference
		return root.getInstrument(instrumentIndex).sizeOfDichroicList();
	}

	// DichroicRef entity counting
	// DoubleAnnotation entity counting
	public int getDoubleAnnotationCount()
	{
		// Parents: {u'StructuredAnnotations': {u'OME': None}}
		// DoubleAnnotation is not a reference
		return root.getStructuredAnnotations().sizeOfDoubleAnnotationList();
	}

	// Ellipse entity counting
	// EmissionFilterRef entity counting
	public int getLightPathEmissionFilterRefCount(int imageIndex, int channelIndex)
	{
		// Parents: {u'LightPath': {u'Channel': {u'Pixels': {u'Image': {u'OME': None}}}}, u'FilterSet': {u'Instrument': {u'OME': None}}}
		// EmissionFilterRef is a reference
		return root.getImage(imageIndex).getPixels().getChannel(channelIndex).getLightPath().sizeOfLinkedEmissionFilterList();
	}

	public int getFilterSetEmissionFilterRefCount(int instrumentIndex, int filterSetIndex)
	{
		// Parents: {u'LightPath': {u'Channel': {u'Pixels': {u'Image': {u'OME': None}}}}, u'FilterSet': {u'Instrument': {u'OME': None}}}
		// EmissionFilterRef is a reference
		return root.getInstrument(instrumentIndex).getFilterSet(filterSetIndex).sizeOfLinkedEmissionFilterList();
	}

	// ExcitationFilterRef entity counting
	public int getLightPathExcitationFilterRefCount(int imageIndex, int channelIndex)
	{
		// Parents: {u'LightPath': {u'Channel': {u'Pixels': {u'Image': {u'OME': None}}}}, u'FilterSet': {u'Instrument': {u'OME': None}}}
		// ExcitationFilterRef is a reference
		return root.getImage(imageIndex).getPixels().getChannel(channelIndex).getLightPath().sizeOfLinkedExcitationFilterList();
	}

	public int getFilterSetExcitationFilterRefCount(int instrumentIndex, int filterSetIndex)
	{
		// Parents: {u'LightPath': {u'Channel': {u'Pixels': {u'Image': {u'OME': None}}}}, u'FilterSet': {u'Instrument': {u'OME': None}}}
		// ExcitationFilterRef is a reference
		return root.getInstrument(instrumentIndex).getFilterSet(filterSetIndex).sizeOfLinkedExcitationFilterList();
	}

	// Experiment entity counting
	public int getExperimentCount()
	{
		// Parents: {u'OME': None}
		// Experiment is not a reference
		return root.sizeOfExperimentList();
	}

	// ExperimentRef entity counting
	// Experimenter entity counting
	public int getExperimenterCount()
	{
		// Parents: {u'OME': None}
		// Experimenter is not a reference
		return root.sizeOfExperimenterList();
	}

	// ExperimenterRef entity counting
	// Filament entity counting
	// FileAnnotation entity counting
	public int getFileAnnotationCount()
	{
		// Parents: {u'StructuredAnnotations': {u'OME': None}}
		// FileAnnotation is not a reference
		return root.getStructuredAnnotations().sizeOfFileAnnotationList();
	}

	// Filter entity counting
	public int getFilterCount(int instrumentIndex)
	{
		// Parents: {u'Instrument': {u'OME': None}}
		// Filter is not a reference
		return root.getInstrument(instrumentIndex).sizeOfFilterList();
	}

	// FilterSet entity counting
	public int getFilterSetCount(int instrumentIndex)
	{
		// Parents: {u'Instrument': {u'OME': None}}
		// FilterSet is not a reference
		return root.getInstrument(instrumentIndex).sizeOfFilterSetList();
	}

	// FilterSetRef entity counting
	// Group entity counting
	public int getGroupCount()
	{
		// Parents: {u'OME': None}
		// Group is not a reference
		return root.sizeOfGroupList();
	}

	// GroupRef entity counting
	public int getExperimenterGroupRefCount(int experimenterIndex)
	{
		// Parents: {u'Project': {u'OME': None}, u'Image': {u'OME': None}, u'Experimenter': {u'OME': None}, u'Dataset': {u'OME': None}}
		// GroupRef is a reference
		return root.getExperimenter(experimenterIndex).sizeOfLinkedGroupList();
	}

	// Image entity counting
	public int getImageCount()
	{
		// Parents: {u'OME': None}
		// Image is not a reference
		return root.sizeOfImageList();
	}

	// ImageRef entity counting
	// ImagingEnvironment entity counting
	// Instrument entity counting
	public int getInstrumentCount()
	{
		// Parents: {u'OME': None}
		// Instrument is not a reference
		return root.sizeOfInstrumentList();
	}

	// InstrumentRef entity counting
	// Laser entity counting
	// Leader entity counting
	// LightEmittingDiode entity counting
	// LightPath entity counting
	// LightSource entity counting
	public int getLightSourceCount(int instrumentIndex)
	{
		// Parents: {u'Instrument': {u'OME': None}}
		// LightSource is not a reference
		return root.getInstrument(instrumentIndex).sizeOfLightSourceList();
	}

	// LightSourceSettings entity counting
	public int getMicrobeamManipulationLightSourceSettingsCount(int experimentIndex, int microbeamManipulationIndex)
	{
		// Parents: {u'Channel': {u'Pixels': {u'Image': {u'OME': None}}}, u'MicrobeamManipulation': {u'Experiment': {u'OME': None}}}
		// LightSourceSettings is not a reference
		return root.getExperiment(experimentIndex).getMicrobeamManipulation(microbeamManipulationIndex).sizeOfLightSourceSettingsList();
	}

	// Line entity counting
	// ListAnnotation entity counting
	public int getListAnnotationCount()
	{
		// Parents: {u'StructuredAnnotations': {u'OME': None}}
		// ListAnnotation is not a reference
		return root.getStructuredAnnotations().sizeOfListAnnotationList();
	}

	// LongAnnotation entity counting
	public int getLongAnnotationCount()
	{
		// Parents: {u'StructuredAnnotations': {u'OME': None}}
		// LongAnnotation is not a reference
		return root.getStructuredAnnotations().sizeOfLongAnnotationList();
	}

	// Mask entity counting
	// MetadataOnly entity counting
	// MicrobeamManipulation entity counting
	public int getMicrobeamManipulationCount(int experimentIndex)
	{
		// Parents: {u'Experiment': {u'OME': None}}
		// MicrobeamManipulation is not a reference
		return root.getExperiment(experimentIndex).sizeOfMicrobeamManipulationList();
	}

	// MicrobeamManipulationRef entity counting
	public int getMicrobeamManipulationRefCount(int imageIndex)
	{
		// Parents: {u'Image': {u'OME': None}}
		// MicrobeamManipulationRef is a reference
		return root.getImage(imageIndex).sizeOfLinkedMicrobeamManipulationList();
	}

	// Microscope entity counting
	// OTF entity counting
	public int getOTFCount(int instrumentIndex)
	{
		// Parents: {u'Instrument': {u'OME': None}}
		// OTF is not a reference
		return root.getInstrument(instrumentIndex).sizeOfOTFList();
	}

	// OTFRef entity counting
	// Objective entity counting
	public int getObjectiveCount(int instrumentIndex)
	{
		// Parents: {u'Instrument': {u'OME': None}}
		// Objective is not a reference
		return root.getInstrument(instrumentIndex).sizeOfObjectiveList();
	}

	// ObjectiveSettings entity counting
	// Path entity counting
	// Pixels entity counting
	// Plane entity counting
	public int getPlaneCount(int imageIndex)
	{
		// Parents: {u'Pixels': {u'Image': {u'OME': None}}}
		// Plane is not a reference
		return root.getImage(imageIndex).getPixels().sizeOfPlaneList();
	}

	// Plate entity counting
	public int getPlateCount()
	{
		// Parents: {u'OME': None}
		// Plate is not a reference
		return root.sizeOfPlateList();
	}

	// PlateAcquisition entity counting
	public int getPlateAcquisitionCount(int plateIndex)
	{
		// Parents: {u'Plate': {u'OME': None}}
		// PlateAcquisition is not a reference
		return root.getPlate(plateIndex).sizeOfPlateAcquisitionList();
	}

	// PlateRef entity counting
	public int getPlateRefCount(int screenIndex)
	{
		// Parents: {u'Screen': {u'OME': None}}
		// PlateRef is a reference
		return root.getScreen(screenIndex).sizeOfLinkedPlateList();
	}

	// Point entity counting
	// Polyline entity counting
	// Project entity counting
	public int getProjectCount()
	{
		// Parents: {u'OME': None}
		// Project is not a reference
		return root.sizeOfProjectList();
	}

	// ProjectRef entity counting
	public int getProjectRefCount(int datasetIndex)
	{
		// Parents: {u'Dataset': {u'OME': None}}
		// ProjectRef is a reference
		return root.getDataset(datasetIndex).sizeOfLinkedProjectList();
	}

	// Pump entity counting
	// ROI entity counting
	public int getROICount()
	{
		// Parents: {u'OME': None}
		// ROI is not a reference
		return root.sizeOfROIList();
	}

	// ROIRef entity counting
	public int getImageROIRefCount(int imageIndex)
	{
		// Parents: {u'Image': {u'OME': None}, u'MicrobeamManipulation': {u'Experiment': {u'OME': None}}}
		// ROIRef is a reference
		return root.getImage(imageIndex).sizeOfLinkedROIList();
	}

	public int getMicrobeamManipulationROIRefCount(int experimentIndex, int microbeamManipulationIndex)
	{
		// Parents: {u'Image': {u'OME': None}, u'MicrobeamManipulation': {u'Experiment': {u'OME': None}}}
		// ROIRef is a reference
		return root.getExperiment(experimentIndex).getMicrobeamManipulation(microbeamManipulationIndex).sizeOfLinkedROIList();
	}

	// Reagent entity counting
	public int getReagentCount(int screenIndex)
	{
		// Parents: {u'Screen': {u'OME': None}}
		// Reagent is not a reference
		return root.getScreen(screenIndex).sizeOfReagentList();
	}

	// ReagentRef entity counting
	// Rectangle entity counting
	// Screen entity counting
	public int getScreenCount()
	{
		// Parents: {u'OME': None}
		// Screen is not a reference
		return root.sizeOfScreenList();
	}

	// ScreenRef entity counting
	public int getScreenRefCount(int plateIndex)
	{
		// Parents: {u'Plate': {u'OME': None}}
		// ScreenRef is a reference
		return root.getPlate(plateIndex).sizeOfLinkedScreenList();
	}

	// Shape entity counting
	public int getShapeCount(int ROIIndex)
	{
		// Parents: {u'Union': {u'ROI': {u'OME': None}}}
		// Shape is not a reference
		return root.getROI(ROIIndex).getUnion().sizeOfShapeList();
	}

	// StageLabel entity counting
	// StructuredAnnotations entity counting
	// TagAnnotation entity counting
	public int getTagAnnotationCount()
	{
		// Parents: {u'StructuredAnnotations': {u'OME': None}}
		// TagAnnotation is not a reference
		return root.getStructuredAnnotations().sizeOfTagAnnotationList();
	}

	// TermAnnotation entity counting
	public int getTermAnnotationCount()
	{
		// Parents: {u'StructuredAnnotations': {u'OME': None}}
		// TermAnnotation is not a reference
		return root.getStructuredAnnotations().sizeOfTermAnnotationList();
	}

	// Text entity counting
	// TiffData entity counting
	public int getTiffDataCount(int imageIndex)
	{
		// Parents: {u'Pixels': {u'Image': {u'OME': None}}}
		// TiffData is not a reference
		return root.getImage(imageIndex).getPixels().sizeOfTiffDataList();
	}

	// TimestampAnnotation entity counting
	public int getTimestampAnnotationCount()
	{
		// Parents: {u'StructuredAnnotations': {u'OME': None}}
		// TimestampAnnotation is not a reference
		return root.getStructuredAnnotations().sizeOfTimestampAnnotationList();
	}

	// TransmittanceRange entity counting
	// Element's text data
	// {u'TiffData': [u'int imageIndex', u'int tiffDataIndex']}
	public void setUUIDValue(String value, int imageIndex, int tiffDataIndex)
	{
		OME o0 = root;
		if (o0.sizeOfImageList() == imageIndex)
		{
			o0.addImage(new Image());
		}
		Image o1 = o0.getImage(imageIndex);
		if (o1.getPixels() == null)
		{
			o1.setPixels(new Pixels());
		}
		Pixels o2 = o1.getPixels();
		if (o2.sizeOfTiffDataList() == tiffDataIndex)
		{
			o2.addTiffData(new TiffData());
		}
		TiffData o3 = o2.getTiffData(tiffDataIndex);
		if (o3.getUUID() == null)
		{
			o3.setUUID(new UUID());
		}
		UUID o4 = o3.getUUID();
		o4.setValue(value);
	}

	public String getUUIDValue(int imageIndex, int tiffDataIndex)
	{
		return root.getImage(imageIndex).getPixels().getTiffData(tiffDataIndex).getUUID().getValue();
	}

	// UUID entity counting
	// Union entity counting
	// Well entity counting
	public int getWellCount(int plateIndex)
	{
		// Parents: {u'Plate': {u'OME': None}}
		// Well is not a reference
		return root.getPlate(plateIndex).sizeOfWellList();
	}

	// WellSample entity counting
	public int getWellSampleCount(int plateIndex, int wellIndex)
	{
		// Parents: {u'Well': {u'Plate': {u'OME': None}}}
		// WellSample is not a reference
		return root.getPlate(plateIndex).getWell(wellIndex).sizeOfWellSampleList();
	}

	// WellSampleRef entity counting
	public int getWellSampleRefCount(int plateIndex, int plateAcquisitionIndex)
	{
		// Parents: {u'PlateAcquisition': {u'Plate': {u'OME': None}}}
		// WellSampleRef is a reference
		return root.getPlate(plateIndex).getPlateAcquisition(plateAcquisitionIndex).sizeOfLinkedWellSampleList();
	}

	// XMLAnnotation entity counting
	public int getXMLAnnotationCount()
	{
		// Parents: {u'StructuredAnnotations': {u'OME': None}}
		// XMLAnnotation is not a reference
		return root.getStructuredAnnotations().sizeOfXMLAnnotationList();
	}


	// -- Entity retrieval (manual definitions) --

	public Boolean getPixelsBinDataBigEndian(int imageIndex, int binDataIndex)
	{
		return root.getImage(imageIndex).getPixels().getBinData(binDataIndex).getBigEndian();
	}

	// -- Entity retrieval (code generated definitions) --

	/** Gets the UUID associated with this collection of metadata. */
	public String getUUID()
	{
		return root.getUUID();
	}

	//
	// AnnotationRef property storage
	//
<<<<<<< HEAD
	// Indexes: {u'ROI': [u'int ROIIndex', u'int annotationRefIndex'], u'ListAnnotation': [u'int listAnnotationIndex', u'int annotationRefIndex'], u'Reagent': [u'int screenIndex', u'int reagentIndex', u'int annotationRefIndex'], u'Plate': [u'int plateIndex', u'int annotationRefIndex'], u'Image': [u'int imageIndex', u'int annotationRefIndex'], u'Well': [u'int plateIndex', u'int wellIndex', u'int annotationRefIndex'], u'Pixels': [u'int imageIndex', u'int annotationRefIndex'], u'Dataset': [u'int datasetIndex', u'int annotationRefIndex'], u'Project': [u'int projectIndex', u'int annotationRefIndex'], u'PlateAcquisition': [u'int plateIndex', u'int plateAcquisitionIndex', u'int annotationRefIndex'], u'Shape': [u'int ROIIndex', u'int shapeIndex', u'int annotationRefIndex'], u'Plane': [u'int imageIndex', u'int planeIndex', u'int annotationRefIndex'], u'Experimenter': [u'int experimenterIndex', u'int annotationRefIndex'], u'WellSample': [u'int plateIndex', u'int wellIndex', u'int wellSampleIndex', u'int annotationRefIndex'], u'Screen': [u'int screenIndex', u'int annotationRefIndex'], u'Channel': [u'int imageIndex', u'int channelIndex', u'int annotationRefIndex']}
	// {u'ROI': {u'OME': None}, u'Reagent': {u'Screen': {u'OME': None}}, u'PlateAcquisition': {u'Plate': {u'OME': None}}, u'Plate': {u'OME': None}, u'Image': {u'OME': None}, u'Screen': {u'OME': None}, u'Well': {u'Plate': {u'OME': None}}, u'Dataset': {u'OME': None}, u'Project': {u'OME': None}, u'ListAnnotation': {u'StructuredAnnotations': {u'OME': None}}, u'Shape': {u'Union': {u'ROI': {u'OME': None}}}, u'Plane': {u'Pixels': {u'Image': {u'OME': None}}}, u'Experimenter': {u'OME': None}, u'WellSample': {u'Well': {u'Plate': {u'OME': None}}}, u'Pixels': {u'Image': {u'OME': None}}, u'Channel': {u'Pixels': {u'Image': {u'OME': None}}}}
=======
	// Indexes: {u'ROI': [u'int ROIIndex', u'int annotationRefIndex'], u'Reagent': [u'int screenIndex', u'int reagentIndex', u'int annotationRefIndex'], u'Plate': [u'int plateIndex', u'int annotationRefIndex'], u'Image': [u'int imageIndex', u'int annotationRefIndex'], u'Well': [u'int plateIndex', u'int wellIndex', u'int annotationRefIndex'], u'Pixels': [u'int imageIndex', u'int annotationRefIndex'], u'Dataset': [u'int datasetIndex', u'int annotationRefIndex'], u'Project': [u'int projectIndex', u'int annotationRefIndex'], u'PlateAcquisition': [u'int plateIndex', u'int plateAcquisitionIndex', u'int annotationRefIndex'], u'Plane': [u'int imageIndex', u'int planeIndex', u'int annotationRefIndex'], u'Experimenter': [u'int experimenterIndex', u'int annotationRefIndex'], u'Annotation': [u'int annotationRefIndex'], u'WellSample': [u'int plateIndex', u'int wellIndex', u'int wellSampleIndex', u'int annotationRefIndex'], u'Screen': [u'int screenIndex', u'int annotationRefIndex'], u'Channel': [u'int imageIndex', u'int channelIndex', u'int annotationRefIndex']}
	// {u'ROI': {u'OME': None}, u'PlateAcquisition': {u'Plate': {u'OME': None}}, u'Plate': {u'OME': None}, u'Image': {u'OME': None}, u'Screen': {u'OME': None}, u'Well': {u'Plate': {u'OME': None}}, u'Dataset': {u'OME': None}, u'Project': {u'OME': None}, u'Reagent': {u'Screen': {u'OME': None}}, u'Plane': {u'Pixels': {u'Image': {u'OME': None}}}, u'Experimenter': {u'OME': None}, u'Annotation': None, u'WellSample': {u'Well': {u'Plate': {u'OME': None}}}, u'Pixels': {u'Image': {u'OME': None}}, u'Channel': {u'Pixels': {u'Image': {u'OME': None}}}}
>>>>>>> c512d588
	// Is multi path? True

	// 1:1
	// Is multi path? True
	// Ignoring ID property of reference AnnotationRef

	//
	// Arc property storage
	//
	// Indexes: {u'LightSource': [u'int instrumentIndex', u'int lightSourceIndex']}
	// {u'LightSource': {u'Instrument': {u'OME': None}}}
	// Is multi path? False

	// Ignoring Arc of parent abstract type
	// Ignoring Filament of parent abstract type
	// ID accessor from parent LightSource
	public String getArcID(int instrumentIndex, int lightSourceIndex)
	{
		// Parents: {u'LightSource': {u'Instrument': {u'OME': None}}}
		// LightSource is abstract proprietary and not a reference
		Arc o = (Arc) root.getInstrument(instrumentIndex).getLightSource(lightSourceIndex);
		return o.getID();
	}

	// Ignoring Laser of parent abstract type
	// Ignoring LightEmittingDiode of parent abstract type
	// LotNumber accessor from parent LightSource
	public String getArcLotNumber(int instrumentIndex, int lightSourceIndex)
	{
		// Parents: {u'LightSource': {u'Instrument': {u'OME': None}}}
		// LightSource is abstract proprietary and not a reference
		Arc o = (Arc) root.getInstrument(instrumentIndex).getLightSource(lightSourceIndex);
		return o.getLotNumber();
	}

	// Manufacturer accessor from parent LightSource
	public String getArcManufacturer(int instrumentIndex, int lightSourceIndex)
	{
		// Parents: {u'LightSource': {u'Instrument': {u'OME': None}}}
		// LightSource is abstract proprietary and not a reference
		Arc o = (Arc) root.getInstrument(instrumentIndex).getLightSource(lightSourceIndex);
		return o.getManufacturer();
	}

	// Model accessor from parent LightSource
	public String getArcModel(int instrumentIndex, int lightSourceIndex)
	{
		// Parents: {u'LightSource': {u'Instrument': {u'OME': None}}}
		// LightSource is abstract proprietary and not a reference
		Arc o = (Arc) root.getInstrument(instrumentIndex).getLightSource(lightSourceIndex);
		return o.getModel();
	}

	// Power accessor from parent LightSource
	public Double getArcPower(int instrumentIndex, int lightSourceIndex)
	{
		// Parents: {u'LightSource': {u'Instrument': {u'OME': None}}}
		// LightSource is abstract proprietary and not a reference
		Arc o = (Arc) root.getInstrument(instrumentIndex).getLightSource(lightSourceIndex);
		return o.getPower();
	}

	// SerialNumber accessor from parent LightSource
	public String getArcSerialNumber(int instrumentIndex, int lightSourceIndex)
	{
		// Parents: {u'LightSource': {u'Instrument': {u'OME': None}}}
		// LightSource is abstract proprietary and not a reference
		Arc o = (Arc) root.getInstrument(instrumentIndex).getLightSource(lightSourceIndex);
		return o.getSerialNumber();
	}

	public ArcType getArcType(int instrumentIndex, int lightSourceIndex)
	{
		// Parents: {u'LightSource': {u'Instrument': {u'OME': None}}}
		// LightSource is abstract proprietary and not a reference
		Arc o = (Arc) root.getInstrument(instrumentIndex).getLightSource(lightSourceIndex);
		return o.getType();
	}

	//
	// BinaryFile property storage
	//
	// Indexes: {u'FileAnnotation': [u'int fileAnnotationIndex'], u'OTF': [u'int instrumentIndex', u'int OTFIndex']}
	// {u'FileAnnotation': {u'StructuredAnnotations': {u'OME': None}}, u'OTF': {u'Instrument': {u'OME': None}}}
	// Is multi path? True

	// Ignoring BinData element, complex property
	// Ignoring External element, complex property
	public String getFileAnnotationBinaryFileFileName(int fileAnnotationIndex)
	{
		// Parents: {u'FileAnnotation': {u'StructuredAnnotations': {u'OME': None}}, u'OTF': {u'Instrument': {u'OME': None}}}
		// FileName is not a reference
		return root.getStructuredAnnotations().getFileAnnotation(fileAnnotationIndex).getBinaryFile().getFileName();
	}

	public String getOTFBinaryFileFileName(int instrumentIndex, int OTFIndex)
	{
		// Parents: {u'FileAnnotation': {u'StructuredAnnotations': {u'OME': None}}, u'OTF': {u'Instrument': {u'OME': None}}}
		// FileName is not a reference
		return root.getInstrument(instrumentIndex).getOTF(OTFIndex).getBinaryFile().getFileName();
	}

	public String getFileAnnotationBinaryFileMIMEType(int fileAnnotationIndex)
	{
		// Parents: {u'FileAnnotation': {u'StructuredAnnotations': {u'OME': None}}, u'OTF': {u'Instrument': {u'OME': None}}}
		// MIMEType is not a reference
		return root.getStructuredAnnotations().getFileAnnotation(fileAnnotationIndex).getBinaryFile().getMIMEType();
	}

	public String getOTFBinaryFileMIMEType(int instrumentIndex, int OTFIndex)
	{
		// Parents: {u'FileAnnotation': {u'StructuredAnnotations': {u'OME': None}}, u'OTF': {u'Instrument': {u'OME': None}}}
		// MIMEType is not a reference
		return root.getInstrument(instrumentIndex).getOTF(OTFIndex).getBinaryFile().getMIMEType();
	}

	public NonNegativeLong getFileAnnotationBinaryFileSize(int fileAnnotationIndex)
	{
		// Parents: {u'FileAnnotation': {u'StructuredAnnotations': {u'OME': None}}, u'OTF': {u'Instrument': {u'OME': None}}}
		// Size is not a reference
		return root.getStructuredAnnotations().getFileAnnotation(fileAnnotationIndex).getBinaryFile().getSize();
	}

	public NonNegativeLong getOTFBinaryFileSize(int instrumentIndex, int OTFIndex)
	{
		// Parents: {u'FileAnnotation': {u'StructuredAnnotations': {u'OME': None}}, u'OTF': {u'Instrument': {u'OME': None}}}
		// Size is not a reference
		return root.getInstrument(instrumentIndex).getOTF(OTFIndex).getBinaryFile().getSize();
	}

	//
	// BooleanAnnotation property storage
	//
	// Indexes: {u'StructuredAnnotations': [u'int booleanAnnotationIndex']}
	// {u'StructuredAnnotations': {u'OME': None}}
	// Is multi path? False

	public String getBooleanAnnotationAnnotationRef(int booleanAnnotationIndex, int annotationRefIndex)
	{
		// Parents: {u'StructuredAnnotations': {u'OME': None}}
		// AnnotationRef is reference and occurs more than once
		return root.getStructuredAnnotations().getBooleanAnnotation(booleanAnnotationIndex).getLinkedAnnotation(annotationRefIndex).getID();
	}

	// Ignoring Channel_BackReference back reference
	// Ignoring Dataset_BackReference back reference
	public String getBooleanAnnotationDescription(int booleanAnnotationIndex)
	{
		// Parents: {u'StructuredAnnotations': {u'OME': None}}
		// Description is not a reference
		return root.getStructuredAnnotations().getBooleanAnnotation(booleanAnnotationIndex).getDescription();
	}

	// Ignoring Experimenter_BackReference back reference
	public String getBooleanAnnotationID(int booleanAnnotationIndex)
	{
		// Parents: {u'StructuredAnnotations': {u'OME': None}}
		// ID is not a reference
		return root.getStructuredAnnotations().getBooleanAnnotation(booleanAnnotationIndex).getID();
	}

	// Ignoring Image_BackReference back reference
	public String getBooleanAnnotationNamespace(int booleanAnnotationIndex)
	{
		// Parents: {u'StructuredAnnotations': {u'OME': None}}
		// Namespace is not a reference
		return root.getStructuredAnnotations().getBooleanAnnotation(booleanAnnotationIndex).getNamespace();
	}

	// Ignoring Pixels_BackReference back reference
	// Ignoring Plane_BackReference back reference
	// Ignoring PlateAcquisition_BackReference back reference
	// Ignoring Plate_BackReference back reference
	// Ignoring Project_BackReference back reference
	// Ignoring ROI_BackReference back reference
	// Ignoring Reagent_BackReference back reference
	// Ignoring Screen_BackReference back reference
	public Boolean getBooleanAnnotationValue(int booleanAnnotationIndex)
	{
		// Parents: {u'StructuredAnnotations': {u'OME': None}}
		// Value is not a reference
		return root.getStructuredAnnotations().getBooleanAnnotation(booleanAnnotationIndex).getValue();
	}

	// Ignoring WellSample_BackReference back reference
	// Ignoring Well_BackReference back reference
	//
	// Channel property storage
	//
	// Indexes: {u'Pixels': [u'int imageIndex', u'int channelIndex']}
	// {u'Pixels': {u'Image': {u'OME': None}}}
	// Is multi path? False

	public AcquisitionMode getChannelAcquisitionMode(int imageIndex, int channelIndex)
	{
		// Parents: {u'Pixels': {u'Image': {u'OME': None}}}
		// AcquisitionMode is not a reference
		return root.getImage(imageIndex).getPixels().getChannel(channelIndex).getAcquisitionMode();
	}

	public String getChannelAnnotationRef(int imageIndex, int channelIndex, int annotationRefIndex)
	{
		// Parents: {u'Pixels': {u'Image': {u'OME': None}}}
		// AnnotationRef is reference and occurs more than once
		return root.getImage(imageIndex).getPixels().getChannel(channelIndex).getLinkedAnnotation(annotationRefIndex).getID();
	}

	public Integer getChannelColor(int imageIndex, int channelIndex)
	{
		// Parents: {u'Pixels': {u'Image': {u'OME': None}}}
		// Color is not a reference
		return root.getImage(imageIndex).getPixels().getChannel(channelIndex).getColor();
	}

	public ContrastMethod getChannelContrastMethod(int imageIndex, int channelIndex)
	{
		// Parents: {u'Pixels': {u'Image': {u'OME': None}}}
		// ContrastMethod is not a reference
		return root.getImage(imageIndex).getPixels().getChannel(channelIndex).getContrastMethod();
	}

	// Ignoring DetectorSettings element, complex property
	public PositiveInteger getChannelEmissionWavelength(int imageIndex, int channelIndex)
	{
		// Parents: {u'Pixels': {u'Image': {u'OME': None}}}
		// EmissionWavelength is not a reference
		return root.getImage(imageIndex).getPixels().getChannel(channelIndex).getEmissionWavelength();
	}

	public PositiveInteger getChannelExcitationWavelength(int imageIndex, int channelIndex)
	{
		// Parents: {u'Pixels': {u'Image': {u'OME': None}}}
		// ExcitationWavelength is not a reference
		return root.getImage(imageIndex).getPixels().getChannel(channelIndex).getExcitationWavelength();
	}

	public String getChannelFilterSetRef(int imageIndex, int channelIndex)
	{
		// Parents: {u'Pixels': {u'Image': {u'OME': None}}}
		// FilterSetRef is reference and occurs only once
		return root.getImage(imageIndex).getPixels().getChannel(channelIndex).getLinkedFilterSet().getID();
	}

	public String getChannelFluor(int imageIndex, int channelIndex)
	{
		// Parents: {u'Pixels': {u'Image': {u'OME': None}}}
		// Fluor is not a reference
		return root.getImage(imageIndex).getPixels().getChannel(channelIndex).getFluor();
	}

	public String getChannelID(int imageIndex, int channelIndex)
	{
		// Parents: {u'Pixels': {u'Image': {u'OME': None}}}
		// ID is not a reference
		return root.getImage(imageIndex).getPixels().getChannel(channelIndex).getID();
	}

	public IlluminationType getChannelIlluminationType(int imageIndex, int channelIndex)
	{
		// Parents: {u'Pixels': {u'Image': {u'OME': None}}}
		// IlluminationType is not a reference
		return root.getImage(imageIndex).getPixels().getChannel(channelIndex).getIlluminationType();
	}

	// Ignoring LightPath element, complex property
	// Ignoring LightSourceSettings element, complex property
	public Double getChannelNDFilter(int imageIndex, int channelIndex)
	{
		// Parents: {u'Pixels': {u'Image': {u'OME': None}}}
		// NDFilter is not a reference
		return root.getImage(imageIndex).getPixels().getChannel(channelIndex).getNDFilter();
	}

	public String getChannelName(int imageIndex, int channelIndex)
	{
		// Parents: {u'Pixels': {u'Image': {u'OME': None}}}
		// Name is not a reference
		return root.getImage(imageIndex).getPixels().getChannel(channelIndex).getName();
	}

	public String getChannelOTFRef(int imageIndex, int channelIndex)
	{
		// Parents: {u'Pixels': {u'Image': {u'OME': None}}}
		// OTFRef is reference and occurs only once
		return root.getImage(imageIndex).getPixels().getChannel(channelIndex).getLinkedOTF().getID();
	}

	public Double getChannelPinholeSize(int imageIndex, int channelIndex)
	{
		// Parents: {u'Pixels': {u'Image': {u'OME': None}}}
		// PinholeSize is not a reference
		return root.getImage(imageIndex).getPixels().getChannel(channelIndex).getPinholeSize();
	}

	public Integer getChannelPockelCellSetting(int imageIndex, int channelIndex)
	{
		// Parents: {u'Pixels': {u'Image': {u'OME': None}}}
		// PockelCellSetting is not a reference
		return root.getImage(imageIndex).getPixels().getChannel(channelIndex).getPockelCellSetting();
	}

	public PositiveInteger getChannelSamplesPerPixel(int imageIndex, int channelIndex)
	{
		// Parents: {u'Pixels': {u'Image': {u'OME': None}}}
		// SamplesPerPixel is not a reference
		return root.getImage(imageIndex).getPixels().getChannel(channelIndex).getSamplesPerPixel();
	}

	//
	// CommentAnnotation property storage
	//
	// Indexes: {u'StructuredAnnotations': [u'int commentAnnotationIndex']}
	// {u'StructuredAnnotations': {u'OME': None}}
	// Is multi path? False

	public String getCommentAnnotationAnnotationRef(int commentAnnotationIndex, int annotationRefIndex)
	{
		// Parents: {u'StructuredAnnotations': {u'OME': None}}
		// AnnotationRef is reference and occurs more than once
		return root.getStructuredAnnotations().getCommentAnnotation(commentAnnotationIndex).getLinkedAnnotation(annotationRefIndex).getID();
	}

	// Ignoring Channel_BackReference back reference
	// Ignoring Dataset_BackReference back reference
	public String getCommentAnnotationDescription(int commentAnnotationIndex)
	{
		// Parents: {u'StructuredAnnotations': {u'OME': None}}
		// Description is not a reference
		return root.getStructuredAnnotations().getCommentAnnotation(commentAnnotationIndex).getDescription();
	}

	// Ignoring Experimenter_BackReference back reference
	public String getCommentAnnotationID(int commentAnnotationIndex)
	{
		// Parents: {u'StructuredAnnotations': {u'OME': None}}
		// ID is not a reference
		return root.getStructuredAnnotations().getCommentAnnotation(commentAnnotationIndex).getID();
	}

	// Ignoring Image_BackReference back reference
	public String getCommentAnnotationNamespace(int commentAnnotationIndex)
	{
		// Parents: {u'StructuredAnnotations': {u'OME': None}}
		// Namespace is not a reference
		return root.getStructuredAnnotations().getCommentAnnotation(commentAnnotationIndex).getNamespace();
	}

	// Ignoring Pixels_BackReference back reference
	// Ignoring Plane_BackReference back reference
	// Ignoring PlateAcquisition_BackReference back reference
	// Ignoring Plate_BackReference back reference
	// Ignoring Project_BackReference back reference
	// Ignoring ROI_BackReference back reference
	// Ignoring Reagent_BackReference back reference
	// Ignoring Screen_BackReference back reference
	public String getCommentAnnotationValue(int commentAnnotationIndex)
	{
		// Parents: {u'StructuredAnnotations': {u'OME': None}}
		// Value is not a reference
		return root.getStructuredAnnotations().getCommentAnnotation(commentAnnotationIndex).getValue();
	}

	// Ignoring WellSample_BackReference back reference
	// Ignoring Well_BackReference back reference
	//
	// Contact property storage
	//
	// Indexes: {u'Group': [u'int groupIndex']}
	// {u'Group': {u'OME': None}}
	// Is multi path? False

	// 1:1
	// Is multi path? False
	// Ignoring ID property of reference Contact

	//
	// Dataset property storage
	//
	// Indexes: {u'OME': [u'int datasetIndex']}
	// {u'OME': None}
	// Is multi path? False

	public String getDatasetAnnotationRef(int datasetIndex, int annotationRefIndex)
	{
		// Parents: {u'OME': None}
		// AnnotationRef is reference and occurs more than once
		return root.getDataset(datasetIndex).getLinkedAnnotation(annotationRefIndex).getID();
	}

	public String getDatasetDescription(int datasetIndex)
	{
		// Parents: {u'OME': None}
		// Description is not a reference
		return root.getDataset(datasetIndex).getDescription();
	}

	public String getDatasetExperimenterRef(int datasetIndex)
	{
		// Parents: {u'OME': None}
		// ExperimenterRef is reference and occurs only once
		return root.getDataset(datasetIndex).getLinkedExperimenter().getID();
	}

	public String getDatasetGroupRef(int datasetIndex)
	{
		// Parents: {u'OME': None}
		// GroupRef is reference and occurs only once
		return root.getDataset(datasetIndex).getLinkedGroup().getID();
	}

	public String getDatasetID(int datasetIndex)
	{
		// Parents: {u'OME': None}
		// ID is not a reference
		return root.getDataset(datasetIndex).getID();
	}

	// Ignoring Image_BackReference back reference
	public String getDatasetName(int datasetIndex)
	{
		// Parents: {u'OME': None}
		// Name is not a reference
		return root.getDataset(datasetIndex).getName();
	}

	public String getDatasetProjectRef(int datasetIndex, int projectRefIndex)
	{
		// Parents: {u'OME': None}
		// ProjectRef is reference and occurs more than once
		return root.getDataset(datasetIndex).getLinkedProject(projectRefIndex).getID();
	}

	//
	// DatasetRef property storage
	//
	// Indexes: {u'Image': [u'int imageIndex', u'int datasetRefIndex']}
	// {u'Image': {u'OME': None}}
	// Is multi path? False

	// 1:1
	// Is multi path? False
	// Ignoring ID property of reference DatasetRef

	//
	// Detector property storage
	//
	// Indexes: {u'Instrument': [u'int instrumentIndex', u'int detectorIndex']}
	// {u'Instrument': {u'OME': None}}
	// Is multi path? False

	public Double getDetectorAmplificationGain(int instrumentIndex, int detectorIndex)
	{
		// Parents: {u'Instrument': {u'OME': None}}
		// AmplificationGain is not a reference
		return root.getInstrument(instrumentIndex).getDetector(detectorIndex).getAmplificationGain();
	}

	public Double getDetectorGain(int instrumentIndex, int detectorIndex)
	{
		// Parents: {u'Instrument': {u'OME': None}}
		// Gain is not a reference
		return root.getInstrument(instrumentIndex).getDetector(detectorIndex).getGain();
	}

	public String getDetectorID(int instrumentIndex, int detectorIndex)
	{
		// Parents: {u'Instrument': {u'OME': None}}
		// ID is not a reference
		return root.getInstrument(instrumentIndex).getDetector(detectorIndex).getID();
	}

	public String getDetectorLotNumber(int instrumentIndex, int detectorIndex)
	{
		// Parents: {u'Instrument': {u'OME': None}}
		// LotNumber is not a reference
		return root.getInstrument(instrumentIndex).getDetector(detectorIndex).getLotNumber();
	}

	public String getDetectorManufacturer(int instrumentIndex, int detectorIndex)
	{
		// Parents: {u'Instrument': {u'OME': None}}
		// Manufacturer is not a reference
		return root.getInstrument(instrumentIndex).getDetector(detectorIndex).getManufacturer();
	}

	public String getDetectorModel(int instrumentIndex, int detectorIndex)
	{
		// Parents: {u'Instrument': {u'OME': None}}
		// Model is not a reference
		return root.getInstrument(instrumentIndex).getDetector(detectorIndex).getModel();
	}

	public Double getDetectorOffset(int instrumentIndex, int detectorIndex)
	{
		// Parents: {u'Instrument': {u'OME': None}}
		// Offset is not a reference
		return root.getInstrument(instrumentIndex).getDetector(detectorIndex).getOffset();
	}

	public String getDetectorSerialNumber(int instrumentIndex, int detectorIndex)
	{
		// Parents: {u'Instrument': {u'OME': None}}
		// SerialNumber is not a reference
		return root.getInstrument(instrumentIndex).getDetector(detectorIndex).getSerialNumber();
	}

	public DetectorType getDetectorType(int instrumentIndex, int detectorIndex)
	{
		// Parents: {u'Instrument': {u'OME': None}}
		// Type is not a reference
		return root.getInstrument(instrumentIndex).getDetector(detectorIndex).getType();
	}

	public Double getDetectorVoltage(int instrumentIndex, int detectorIndex)
	{
		// Parents: {u'Instrument': {u'OME': None}}
		// Voltage is not a reference
		return root.getInstrument(instrumentIndex).getDetector(detectorIndex).getVoltage();
	}

	public Double getDetectorZoom(int instrumentIndex, int detectorIndex)
	{
		// Parents: {u'Instrument': {u'OME': None}}
		// Zoom is not a reference
		return root.getInstrument(instrumentIndex).getDetector(detectorIndex).getZoom();
	}

	//
	// DetectorSettings property storage
	//
	// Indexes: {u'Channel': [u'int imageIndex', u'int channelIndex']}
	// {u'Channel': {u'Pixels': {u'Image': {u'OME': None}}}}
	// Is multi path? False

	public Binning getDetectorSettingsBinning(int imageIndex, int channelIndex)
	{
		// Parents: {u'Channel': {u'Pixels': {u'Image': {u'OME': None}}}}
		// Binning is not a reference
		return root.getImage(imageIndex).getPixels().getChannel(channelIndex).getDetectorSettings().getBinning();
	}

	public Double getDetectorSettingsGain(int imageIndex, int channelIndex)
	{
		// Parents: {u'Channel': {u'Pixels': {u'Image': {u'OME': None}}}}
		// Gain is not a reference
		return root.getImage(imageIndex).getPixels().getChannel(channelIndex).getDetectorSettings().getGain();
	}

	public String getDetectorSettingsID(int imageIndex, int channelIndex)
	{
		// Parents: {u'Channel': {u'Pixels': {u'Image': {u'OME': None}}}}
		// ID is not a reference
		return root.getImage(imageIndex).getPixels().getChannel(channelIndex).getDetectorSettings().getID();
	}

	public Double getDetectorSettingsOffset(int imageIndex, int channelIndex)
	{
		// Parents: {u'Channel': {u'Pixels': {u'Image': {u'OME': None}}}}
		// Offset is not a reference
		return root.getImage(imageIndex).getPixels().getChannel(channelIndex).getDetectorSettings().getOffset();
	}

	public Double getDetectorSettingsReadOutRate(int imageIndex, int channelIndex)
	{
		// Parents: {u'Channel': {u'Pixels': {u'Image': {u'OME': None}}}}
		// ReadOutRate is not a reference
		return root.getImage(imageIndex).getPixels().getChannel(channelIndex).getDetectorSettings().getReadOutRate();
	}

	public Double getDetectorSettingsVoltage(int imageIndex, int channelIndex)
	{
		// Parents: {u'Channel': {u'Pixels': {u'Image': {u'OME': None}}}}
		// Voltage is not a reference
		return root.getImage(imageIndex).getPixels().getChannel(channelIndex).getDetectorSettings().getVoltage();
	}

	//
	// Dichroic property storage
	//
	// Indexes: {u'Instrument': [u'int instrumentIndex', u'int dichroicIndex']}
	// {u'Instrument': {u'OME': None}}
	// Is multi path? False

	// Ignoring FilterSet_BackReference back reference
	public String getDichroicID(int instrumentIndex, int dichroicIndex)
	{
		// Parents: {u'Instrument': {u'OME': None}}
		// ID is not a reference
		return root.getInstrument(instrumentIndex).getDichroic(dichroicIndex).getID();
	}

	// Ignoring LightPath_BackReference back reference
	public String getDichroicLotNumber(int instrumentIndex, int dichroicIndex)
	{
		// Parents: {u'Instrument': {u'OME': None}}
		// LotNumber is not a reference
		return root.getInstrument(instrumentIndex).getDichroic(dichroicIndex).getLotNumber();
	}

	public String getDichroicManufacturer(int instrumentIndex, int dichroicIndex)
	{
		// Parents: {u'Instrument': {u'OME': None}}
		// Manufacturer is not a reference
		return root.getInstrument(instrumentIndex).getDichroic(dichroicIndex).getManufacturer();
	}

	public String getDichroicModel(int instrumentIndex, int dichroicIndex)
	{
		// Parents: {u'Instrument': {u'OME': None}}
		// Model is not a reference
		return root.getInstrument(instrumentIndex).getDichroic(dichroicIndex).getModel();
	}

	public String getDichroicSerialNumber(int instrumentIndex, int dichroicIndex)
	{
		// Parents: {u'Instrument': {u'OME': None}}
		// SerialNumber is not a reference
		return root.getInstrument(instrumentIndex).getDichroic(dichroicIndex).getSerialNumber();
	}

	//
	// DichroicRef property storage
	//
	// Indexes: {u'LightPath': [u'int imageIndex', u'int channelIndex'], u'FilterSet': [u'int instrumentIndex', u'int filterSetIndex']}
	// {u'LightPath': {u'Channel': {u'Pixels': {u'Image': {u'OME': None}}}}, u'FilterSet': {u'Instrument': {u'OME': None}}}
	// Is multi path? True

	// 1:1
	// Is multi path? True
	// Ignoring ID property of reference DichroicRef

	//
	// DoubleAnnotation property storage
	//
	// Indexes: {u'StructuredAnnotations': [u'int doubleAnnotationIndex']}
	// {u'StructuredAnnotations': {u'OME': None}}
	// Is multi path? False

	public String getDoubleAnnotationAnnotationRef(int doubleAnnotationIndex, int annotationRefIndex)
	{
		// Parents: {u'StructuredAnnotations': {u'OME': None}}
		// AnnotationRef is reference and occurs more than once
		return root.getStructuredAnnotations().getDoubleAnnotation(doubleAnnotationIndex).getLinkedAnnotation(annotationRefIndex).getID();
	}

	// Ignoring Channel_BackReference back reference
	// Ignoring Dataset_BackReference back reference
	public String getDoubleAnnotationDescription(int doubleAnnotationIndex)
	{
		// Parents: {u'StructuredAnnotations': {u'OME': None}}
		// Description is not a reference
		return root.getStructuredAnnotations().getDoubleAnnotation(doubleAnnotationIndex).getDescription();
	}

	// Ignoring Experimenter_BackReference back reference
	public String getDoubleAnnotationID(int doubleAnnotationIndex)
	{
		// Parents: {u'StructuredAnnotations': {u'OME': None}}
		// ID is not a reference
		return root.getStructuredAnnotations().getDoubleAnnotation(doubleAnnotationIndex).getID();
	}

	// Ignoring Image_BackReference back reference
	public String getDoubleAnnotationNamespace(int doubleAnnotationIndex)
	{
		// Parents: {u'StructuredAnnotations': {u'OME': None}}
		// Namespace is not a reference
		return root.getStructuredAnnotations().getDoubleAnnotation(doubleAnnotationIndex).getNamespace();
	}

	// Ignoring Pixels_BackReference back reference
	// Ignoring Plane_BackReference back reference
	// Ignoring PlateAcquisition_BackReference back reference
	// Ignoring Plate_BackReference back reference
	// Ignoring Project_BackReference back reference
	// Ignoring ROI_BackReference back reference
	// Ignoring Reagent_BackReference back reference
	// Ignoring Screen_BackReference back reference
	public Double getDoubleAnnotationValue(int doubleAnnotationIndex)
	{
		// Parents: {u'StructuredAnnotations': {u'OME': None}}
		// Value is not a reference
		return root.getStructuredAnnotations().getDoubleAnnotation(doubleAnnotationIndex).getValue();
	}

	// Ignoring WellSample_BackReference back reference
	// Ignoring Well_BackReference back reference
	//
	// Ellipse property storage
	//
	// Indexes: {u'Shape': [u'int ROIIndex', u'int shapeIndex']}
	// {u'Shape': {u'Union': {u'ROI': {u'OME': None}}}}
	// Is multi path? False

	// Description accessor from parent Shape
	public String getEllipseDescription(int ROIIndex, int shapeIndex)
	{
		// Parents: {u'Shape': {u'Union': {u'ROI': {u'OME': None}}}}
		// Shape is abstract proprietary and not a reference
		Ellipse o = (Ellipse) root.getROI(ROIIndex).getUnion().getShape(shapeIndex);
		return o.getDescription();
	}

	// Ignoring Ellipse of parent abstract type
	// Fill accessor from parent Shape
	public Integer getEllipseFill(int ROIIndex, int shapeIndex)
	{
		// Parents: {u'Shape': {u'Union': {u'ROI': {u'OME': None}}}}
		// Shape is abstract proprietary and not a reference
		Ellipse o = (Ellipse) root.getROI(ROIIndex).getUnion().getShape(shapeIndex);
		return o.getFill();
	}

	// Ignoring FillRule of parent abstract type
	// Ignoring FontFamily of parent abstract type
	// FontSize accessor from parent Shape
	public NonNegativeInteger getEllipseFontSize(int ROIIndex, int shapeIndex)
	{
		// Parents: {u'Shape': {u'Union': {u'ROI': {u'OME': None}}}}
		// Shape is abstract proprietary and not a reference
		Ellipse o = (Ellipse) root.getROI(ROIIndex).getUnion().getShape(shapeIndex);
		return o.getFontSize();
	}

	// Ignoring FontStyle of parent abstract type
	// ID accessor from parent Shape
	public String getEllipseID(int ROIIndex, int shapeIndex)
	{
		// Parents: {u'Shape': {u'Union': {u'ROI': {u'OME': None}}}}
		// Shape is abstract proprietary and not a reference
		Ellipse o = (Ellipse) root.getROI(ROIIndex).getUnion().getShape(shapeIndex);
		return o.getID();
	}

	// Label accessor from parent Shape
	public String getEllipseLabel(int ROIIndex, int shapeIndex)
	{
		// Parents: {u'Shape': {u'Union': {u'ROI': {u'OME': None}}}}
		// Shape is abstract proprietary and not a reference
		Ellipse o = (Ellipse) root.getROI(ROIIndex).getUnion().getShape(shapeIndex);
		return o.getLabel();
	}

	// Ignoring Line of parent abstract type
	// Ignoring LineCap of parent abstract type
	// Ignoring MarkerEnd of parent abstract type
	// Ignoring MarkerStart of parent abstract type
	// Ignoring Mask of parent abstract type
	// Name accessor from parent Shape
	public String getEllipseName(int ROIIndex, int shapeIndex)
	{
		// Parents: {u'Shape': {u'Union': {u'ROI': {u'OME': None}}}}
		// Shape is abstract proprietary and not a reference
		Ellipse o = (Ellipse) root.getROI(ROIIndex).getUnion().getShape(shapeIndex);
		return o.getName();
	}

	// Ignoring Path of parent abstract type
	// Ignoring Point of parent abstract type
	// Ignoring Polyline of parent abstract type
	// Ignoring Rectangle of parent abstract type
	// Stroke accessor from parent Shape
	public Integer getEllipseStroke(int ROIIndex, int shapeIndex)
	{
		// Parents: {u'Shape': {u'Union': {u'ROI': {u'OME': None}}}}
		// Shape is abstract proprietary and not a reference
		Ellipse o = (Ellipse) root.getROI(ROIIndex).getUnion().getShape(shapeIndex);
		return o.getStroke();
	}

	// StrokeDashArray accessor from parent Shape
	public String getEllipseStrokeDashArray(int ROIIndex, int shapeIndex)
	{
		// Parents: {u'Shape': {u'Union': {u'ROI': {u'OME': None}}}}
		// Shape is abstract proprietary and not a reference
		Ellipse o = (Ellipse) root.getROI(ROIIndex).getUnion().getShape(shapeIndex);
		return o.getStrokeDashArray();
	}

	// StrokeWidth accessor from parent Shape
	public Double getEllipseStrokeWidth(int ROIIndex, int shapeIndex)
	{
		// Parents: {u'Shape': {u'Union': {u'ROI': {u'OME': None}}}}
		// Shape is abstract proprietary and not a reference
		Ellipse o = (Ellipse) root.getROI(ROIIndex).getUnion().getShape(shapeIndex);
		return o.getStrokeWidth();
	}

	// Ignoring Text of parent abstract type
	// TheC accessor from parent Shape
	public NonNegativeInteger getEllipseTheC(int ROIIndex, int shapeIndex)
	{
		// Parents: {u'Shape': {u'Union': {u'ROI': {u'OME': None}}}}
		// Shape is abstract proprietary and not a reference
		Ellipse o = (Ellipse) root.getROI(ROIIndex).getUnion().getShape(shapeIndex);
		return o.getTheC();
	}

	// TheT accessor from parent Shape
	public NonNegativeInteger getEllipseTheT(int ROIIndex, int shapeIndex)
	{
		// Parents: {u'Shape': {u'Union': {u'ROI': {u'OME': None}}}}
		// Shape is abstract proprietary and not a reference
		Ellipse o = (Ellipse) root.getROI(ROIIndex).getUnion().getShape(shapeIndex);
		return o.getTheT();
	}

	// TheZ accessor from parent Shape
	public NonNegativeInteger getEllipseTheZ(int ROIIndex, int shapeIndex)
	{
		// Parents: {u'Shape': {u'Union': {u'ROI': {u'OME': None}}}}
		// Shape is abstract proprietary and not a reference
		Ellipse o = (Ellipse) root.getROI(ROIIndex).getUnion().getShape(shapeIndex);
		return o.getTheZ();
	}

	// Transform accessor from parent Shape
	public String getEllipseTransform(int ROIIndex, int shapeIndex)
	{
		// Parents: {u'Shape': {u'Union': {u'ROI': {u'OME': None}}}}
		// Shape is abstract proprietary and not a reference
		Ellipse o = (Ellipse) root.getROI(ROIIndex).getUnion().getShape(shapeIndex);
		return o.getTransform();
	}

	public Double getEllipseRadiusX(int ROIIndex, int shapeIndex)
	{
		// Parents: {u'Shape': {u'Union': {u'ROI': {u'OME': None}}}}
		// Shape is abstract proprietary and not a reference
		Ellipse o = (Ellipse) root.getROI(ROIIndex).getUnion().getShape(shapeIndex);
		return o.getRadiusX();
	}

	public Double getEllipseRadiusY(int ROIIndex, int shapeIndex)
	{
		// Parents: {u'Shape': {u'Union': {u'ROI': {u'OME': None}}}}
		// Shape is abstract proprietary and not a reference
		Ellipse o = (Ellipse) root.getROI(ROIIndex).getUnion().getShape(shapeIndex);
		return o.getRadiusY();
	}

	public Double getEllipseX(int ROIIndex, int shapeIndex)
	{
		// Parents: {u'Shape': {u'Union': {u'ROI': {u'OME': None}}}}
		// Shape is abstract proprietary and not a reference
		Ellipse o = (Ellipse) root.getROI(ROIIndex).getUnion().getShape(shapeIndex);
		return o.getX();
	}

	public Double getEllipseY(int ROIIndex, int shapeIndex)
	{
		// Parents: {u'Shape': {u'Union': {u'ROI': {u'OME': None}}}}
		// Shape is abstract proprietary and not a reference
		Ellipse o = (Ellipse) root.getROI(ROIIndex).getUnion().getShape(shapeIndex);
		return o.getY();
	}

	//
	// EmissionFilterRef property storage
	//
	// Indexes: {u'LightPath': [u'int imageIndex', u'int channelIndex', u'int emissionFilterRefIndex'], u'FilterSet': [u'int instrumentIndex', u'int filterSetIndex', u'int emissionFilterRefIndex']}
	// {u'LightPath': {u'Channel': {u'Pixels': {u'Image': {u'OME': None}}}}, u'FilterSet': {u'Instrument': {u'OME': None}}}
	// Is multi path? True

	//
	// ExcitationFilterRef property storage
	//
	// Indexes: {u'LightPath': [u'int imageIndex', u'int channelIndex', u'int excitationFilterRefIndex'], u'FilterSet': [u'int instrumentIndex', u'int filterSetIndex', u'int excitationFilterRefIndex']}
	// {u'LightPath': {u'Channel': {u'Pixels': {u'Image': {u'OME': None}}}}, u'FilterSet': {u'Instrument': {u'OME': None}}}
	// Is multi path? True

	//
	// Experiment property storage
	//
	// Indexes: {u'OME': [u'int experimentIndex']}
	// {u'OME': None}
	// Is multi path? False

	public String getExperimentDescription(int experimentIndex)
	{
		// Parents: {u'OME': None}
		// Description is not a reference
		return root.getExperiment(experimentIndex).getDescription();
	}

	public String getExperimentExperimenterRef(int experimentIndex)
	{
		// Parents: {u'OME': None}
		// ExperimenterRef is reference and occurs only once
		return root.getExperiment(experimentIndex).getLinkedExperimenter().getID();
	}

	public String getExperimentID(int experimentIndex)
	{
		// Parents: {u'OME': None}
		// ID is not a reference
		return root.getExperiment(experimentIndex).getID();
	}

	// Ignoring Image_BackReference back reference
	// Ignoring MicrobeamManipulation element, complex property
	public ExperimentType getExperimentType(int experimentIndex)
	{
		// Parents: {u'OME': None}
		// Type is not a reference
		return root.getExperiment(experimentIndex).getType();
	}

	//
	// ExperimentRef property storage
	//
	// Indexes: {u'Image': [u'int imageIndex']}
	// {u'Image': {u'OME': None}}
	// Is multi path? False

	// 1:1
	// Is multi path? False
	// Ignoring ID property of reference ExperimentRef

	//
	// Experimenter property storage
	//
	// Indexes: {u'OME': [u'int experimenterIndex']}
	// {u'OME': None}
	// Is multi path? False

	public String getExperimenterAnnotationRef(int experimenterIndex, int annotationRefIndex)
	{
		// Parents: {u'OME': None}
		// AnnotationRef is reference and occurs more than once
		return root.getExperimenter(experimenterIndex).getLinkedAnnotation(annotationRefIndex).getID();
	}

	// Ignoring Dataset_BackReference back reference
	public String getExperimenterDisplayName(int experimenterIndex)
	{
		// Parents: {u'OME': None}
		// DisplayName is not a reference
		return root.getExperimenter(experimenterIndex).getDisplayName();
	}

	public String getExperimenterEmail(int experimenterIndex)
	{
		// Parents: {u'OME': None}
		// Email is not a reference
		return root.getExperimenter(experimenterIndex).getEmail();
	}

	// Ignoring Experiment_BackReference back reference
	public String getExperimenterFirstName(int experimenterIndex)
	{
		// Parents: {u'OME': None}
		// FirstName is not a reference
		return root.getExperimenter(experimenterIndex).getFirstName();
	}

	public String getExperimenterGroupRef(int experimenterIndex, int groupRefIndex)
	{
		// Parents: {u'OME': None}
		// GroupRef is reference and occurs more than once
		return root.getExperimenter(experimenterIndex).getLinkedGroup(groupRefIndex).getID();
	}

	public String getExperimenterID(int experimenterIndex)
	{
		// Parents: {u'OME': None}
		// ID is not a reference
		return root.getExperimenter(experimenterIndex).getID();
	}

	// Ignoring Image_BackReference back reference
	public String getExperimenterInstitution(int experimenterIndex)
	{
		// Parents: {u'OME': None}
		// Institution is not a reference
		return root.getExperimenter(experimenterIndex).getInstitution();
	}

	public String getExperimenterLastName(int experimenterIndex)
	{
		// Parents: {u'OME': None}
		// LastName is not a reference
		return root.getExperimenter(experimenterIndex).getLastName();
	}

	// Ignoring MicrobeamManipulation_BackReference back reference
	public String getExperimenterMiddleName(int experimenterIndex)
	{
		// Parents: {u'OME': None}
		// MiddleName is not a reference
		return root.getExperimenter(experimenterIndex).getMiddleName();
	}

	// Ignoring Project_BackReference back reference
	public String getExperimenterUserName(int experimenterIndex)
	{
		// Parents: {u'OME': None}
		// UserName is not a reference
		return root.getExperimenter(experimenterIndex).getUserName();
	}

	//
	// ExperimenterRef property storage
	//
	// Indexes: {u'Project': [u'int projectIndex'], u'Image': [u'int imageIndex'], u'Experiment': [u'int experimentIndex'], u'MicrobeamManipulation': [u'int experimentIndex', u'int microbeamManipulationIndex'], u'Dataset': [u'int datasetIndex']}
	// {u'Project': {u'OME': None}, u'Image': {u'OME': None}, u'Dataset': {u'OME': None}, u'Experiment': {u'OME': None}, u'MicrobeamManipulation': {u'Experiment': {u'OME': None}}}
	// Is multi path? True

	// 1:1
	// Is multi path? True
	// Ignoring ID property of reference ExperimenterRef

	//
	// Filament property storage
	//
	// Indexes: {u'LightSource': [u'int instrumentIndex', u'int lightSourceIndex']}
	// {u'LightSource': {u'Instrument': {u'OME': None}}}
	// Is multi path? False

	// Ignoring Arc of parent abstract type
	// Ignoring Filament of parent abstract type
	// ID accessor from parent LightSource
	public String getFilamentID(int instrumentIndex, int lightSourceIndex)
	{
		// Parents: {u'LightSource': {u'Instrument': {u'OME': None}}}
		// LightSource is abstract proprietary and not a reference
		Filament o = (Filament) root.getInstrument(instrumentIndex).getLightSource(lightSourceIndex);
		return o.getID();
	}

	// Ignoring Laser of parent abstract type
	// Ignoring LightEmittingDiode of parent abstract type
	// LotNumber accessor from parent LightSource
	public String getFilamentLotNumber(int instrumentIndex, int lightSourceIndex)
	{
		// Parents: {u'LightSource': {u'Instrument': {u'OME': None}}}
		// LightSource is abstract proprietary and not a reference
		Filament o = (Filament) root.getInstrument(instrumentIndex).getLightSource(lightSourceIndex);
		return o.getLotNumber();
	}

	// Manufacturer accessor from parent LightSource
	public String getFilamentManufacturer(int instrumentIndex, int lightSourceIndex)
	{
		// Parents: {u'LightSource': {u'Instrument': {u'OME': None}}}
		// LightSource is abstract proprietary and not a reference
		Filament o = (Filament) root.getInstrument(instrumentIndex).getLightSource(lightSourceIndex);
		return o.getManufacturer();
	}

	// Model accessor from parent LightSource
	public String getFilamentModel(int instrumentIndex, int lightSourceIndex)
	{
		// Parents: {u'LightSource': {u'Instrument': {u'OME': None}}}
		// LightSource is abstract proprietary and not a reference
		Filament o = (Filament) root.getInstrument(instrumentIndex).getLightSource(lightSourceIndex);
		return o.getModel();
	}

	// Power accessor from parent LightSource
	public Double getFilamentPower(int instrumentIndex, int lightSourceIndex)
	{
		// Parents: {u'LightSource': {u'Instrument': {u'OME': None}}}
		// LightSource is abstract proprietary and not a reference
		Filament o = (Filament) root.getInstrument(instrumentIndex).getLightSource(lightSourceIndex);
		return o.getPower();
	}

	// SerialNumber accessor from parent LightSource
	public String getFilamentSerialNumber(int instrumentIndex, int lightSourceIndex)
	{
		// Parents: {u'LightSource': {u'Instrument': {u'OME': None}}}
		// LightSource is abstract proprietary and not a reference
		Filament o = (Filament) root.getInstrument(instrumentIndex).getLightSource(lightSourceIndex);
		return o.getSerialNumber();
	}

	public FilamentType getFilamentType(int instrumentIndex, int lightSourceIndex)
	{
		// Parents: {u'LightSource': {u'Instrument': {u'OME': None}}}
		// LightSource is abstract proprietary and not a reference
		Filament o = (Filament) root.getInstrument(instrumentIndex).getLightSource(lightSourceIndex);
		return o.getType();
	}

	//
	// FileAnnotation property storage
	//
	// Indexes: {u'StructuredAnnotations': [u'int fileAnnotationIndex']}
	// {u'StructuredAnnotations': {u'OME': None}}
	// Is multi path? False

	public String getFileAnnotationAnnotationRef(int fileAnnotationIndex, int annotationRefIndex)
	{
		// Parents: {u'StructuredAnnotations': {u'OME': None}}
		// AnnotationRef is reference and occurs more than once
		return root.getStructuredAnnotations().getFileAnnotation(fileAnnotationIndex).getLinkedAnnotation(annotationRefIndex).getID();
	}

	// Ignoring BinaryFile element, complex property
	// Ignoring Channel_BackReference back reference
	// Ignoring Dataset_BackReference back reference
	public String getFileAnnotationDescription(int fileAnnotationIndex)
	{
		// Parents: {u'StructuredAnnotations': {u'OME': None}}
		// Description is not a reference
		return root.getStructuredAnnotations().getFileAnnotation(fileAnnotationIndex).getDescription();
	}

	// Ignoring Experimenter_BackReference back reference
	public String getFileAnnotationID(int fileAnnotationIndex)
	{
		// Parents: {u'StructuredAnnotations': {u'OME': None}}
		// ID is not a reference
		return root.getStructuredAnnotations().getFileAnnotation(fileAnnotationIndex).getID();
	}

	// Ignoring Image_BackReference back reference
	public String getFileAnnotationNamespace(int fileAnnotationIndex)
	{
		// Parents: {u'StructuredAnnotations': {u'OME': None}}
		// Namespace is not a reference
		return root.getStructuredAnnotations().getFileAnnotation(fileAnnotationIndex).getNamespace();
	}

	// Ignoring Pixels_BackReference back reference
	// Ignoring Plane_BackReference back reference
	// Ignoring PlateAcquisition_BackReference back reference
	// Ignoring Plate_BackReference back reference
	// Ignoring Project_BackReference back reference
	// Ignoring ROI_BackReference back reference
	// Ignoring Reagent_BackReference back reference
	// Ignoring Screen_BackReference back reference
	// Ignoring WellSample_BackReference back reference
	// Ignoring Well_BackReference back reference
	//
	// Filter property storage
	//
	// Indexes: {u'Instrument': [u'int instrumentIndex', u'int filterIndex']}
	// {u'Instrument': {u'OME': None}}
	// Is multi path? False

	// Ignoring FilterSet_BackReference back reference
	public String getFilterFilterWheel(int instrumentIndex, int filterIndex)
	{
		// Parents: {u'Instrument': {u'OME': None}}
		// FilterWheel is not a reference
		return root.getInstrument(instrumentIndex).getFilter(filterIndex).getFilterWheel();
	}

	public String getFilterID(int instrumentIndex, int filterIndex)
	{
		// Parents: {u'Instrument': {u'OME': None}}
		// ID is not a reference
		return root.getInstrument(instrumentIndex).getFilter(filterIndex).getID();
	}

	// Ignoring LightPath_BackReference back reference
	public String getFilterLotNumber(int instrumentIndex, int filterIndex)
	{
		// Parents: {u'Instrument': {u'OME': None}}
		// LotNumber is not a reference
		return root.getInstrument(instrumentIndex).getFilter(filterIndex).getLotNumber();
	}

	public String getFilterManufacturer(int instrumentIndex, int filterIndex)
	{
		// Parents: {u'Instrument': {u'OME': None}}
		// Manufacturer is not a reference
		return root.getInstrument(instrumentIndex).getFilter(filterIndex).getManufacturer();
	}

	public String getFilterModel(int instrumentIndex, int filterIndex)
	{
		// Parents: {u'Instrument': {u'OME': None}}
		// Model is not a reference
		return root.getInstrument(instrumentIndex).getFilter(filterIndex).getModel();
	}

	public String getFilterSerialNumber(int instrumentIndex, int filterIndex)
	{
		// Parents: {u'Instrument': {u'OME': None}}
		// SerialNumber is not a reference
		return root.getInstrument(instrumentIndex).getFilter(filterIndex).getSerialNumber();
	}

	// Ignoring TransmittanceRange element, complex property
	public FilterType getFilterType(int instrumentIndex, int filterIndex)
	{
		// Parents: {u'Instrument': {u'OME': None}}
		// Type is not a reference
		return root.getInstrument(instrumentIndex).getFilter(filterIndex).getType();
	}

	//
	// FilterSet property storage
	//
	// Indexes: {u'Instrument': [u'int instrumentIndex', u'int filterSetIndex']}
	// {u'Instrument': {u'OME': None}}
	// Is multi path? False

	// Ignoring Channel_BackReference back reference
	public String getFilterSetDichroicRef(int instrumentIndex, int filterSetIndex)
	{
		// Parents: {u'Instrument': {u'OME': None}}
		// DichroicRef is reference and occurs only once
		return root.getInstrument(instrumentIndex).getFilterSet(filterSetIndex).getLinkedDichroic().getID();
	}

	public String getFilterSetEmissionFilterRef(int instrumentIndex, int filterSetIndex, int emissionFilterRefIndex)
	{
		// Parents: {u'Instrument': {u'OME': None}}
		// EmissionFilterRef is reference and occurs more than once
		return root.getInstrument(instrumentIndex).getFilterSet(filterSetIndex).getLinkedEmissionFilter(emissionFilterRefIndex).getID();
	}

	public String getFilterSetExcitationFilterRef(int instrumentIndex, int filterSetIndex, int excitationFilterRefIndex)
	{
		// Parents: {u'Instrument': {u'OME': None}}
		// ExcitationFilterRef is reference and occurs more than once
		return root.getInstrument(instrumentIndex).getFilterSet(filterSetIndex).getLinkedExcitationFilter(excitationFilterRefIndex).getID();
	}

	public String getFilterSetID(int instrumentIndex, int filterSetIndex)
	{
		// Parents: {u'Instrument': {u'OME': None}}
		// ID is not a reference
		return root.getInstrument(instrumentIndex).getFilterSet(filterSetIndex).getID();
	}

	public String getFilterSetLotNumber(int instrumentIndex, int filterSetIndex)
	{
		// Parents: {u'Instrument': {u'OME': None}}
		// LotNumber is not a reference
		return root.getInstrument(instrumentIndex).getFilterSet(filterSetIndex).getLotNumber();
	}

	public String getFilterSetManufacturer(int instrumentIndex, int filterSetIndex)
	{
		// Parents: {u'Instrument': {u'OME': None}}
		// Manufacturer is not a reference
		return root.getInstrument(instrumentIndex).getFilterSet(filterSetIndex).getManufacturer();
	}

	public String getFilterSetModel(int instrumentIndex, int filterSetIndex)
	{
		// Parents: {u'Instrument': {u'OME': None}}
		// Model is not a reference
		return root.getInstrument(instrumentIndex).getFilterSet(filterSetIndex).getModel();
	}

	// Ignoring OTF_BackReference back reference
	public String getFilterSetSerialNumber(int instrumentIndex, int filterSetIndex)
	{
		// Parents: {u'Instrument': {u'OME': None}}
		// SerialNumber is not a reference
		return root.getInstrument(instrumentIndex).getFilterSet(filterSetIndex).getSerialNumber();
	}

	//
	// FilterSetRef property storage
	//
	// Indexes: {u'Channel': [u'int imageIndex', u'int channelIndex'], u'OTF': [u'int instrumentIndex', u'int OTFIndex']}
	// {u'OTF': {u'Instrument': {u'OME': None}}, u'Channel': {u'Pixels': {u'Image': {u'OME': None}}}}
	// Is multi path? True

	// 1:1
	// Is multi path? True
	// Ignoring ID property of reference FilterSetRef

	//
	// Group property storage
	//
	// Indexes: {u'OME': [u'int groupIndex']}
	// {u'OME': None}
	// Is multi path? False

	public String getGroupContact(int groupIndex)
	{
		// Parents: {u'OME': None}
		// Contact is reference and occurs only once
		return root.getGroup(groupIndex).getLinkedContact().getID();
	}

	// Ignoring Dataset_BackReference back reference
	public String getGroupDescription(int groupIndex)
	{
		// Parents: {u'OME': None}
		// Description is not a reference
		return root.getGroup(groupIndex).getDescription();
	}

	// Ignoring Experimenter_BackReference back reference
	public String getGroupID(int groupIndex)
	{
		// Parents: {u'OME': None}
		// ID is not a reference
		return root.getGroup(groupIndex).getID();
	}

	// Ignoring Image_BackReference back reference
	public String getGroupLeader(int groupIndex)
	{
		// Parents: {u'OME': None}
		// Leader is reference and occurs only once
		return root.getGroup(groupIndex).getLinkedLeader().getID();
	}

	public String getGroupName(int groupIndex)
	{
		// Parents: {u'OME': None}
		// Name is not a reference
		return root.getGroup(groupIndex).getName();
	}

	// Ignoring Project_BackReference back reference
	//
	// GroupRef property storage
	//
	// Indexes: {u'Project': [u'int projectIndex'], u'Image': [u'int imageIndex'], u'Experimenter': [u'int experimenterIndex', u'int groupRefIndex'], u'Dataset': [u'int datasetIndex']}
	// {u'Project': {u'OME': None}, u'Image': {u'OME': None}, u'Experimenter': {u'OME': None}, u'Dataset': {u'OME': None}}
	// Is multi path? True

	// 1:1
	// Is multi path? True
	// Ignoring ID property of reference GroupRef

	//
	// Image property storage
	//
	// Indexes: {u'OME': [u'int imageIndex']}
	// {u'OME': None}
	// Is multi path? False

	public String getImageAcquiredDate(int imageIndex)
	{
		// Parents: {u'OME': None}
		// AcquiredDate is not a reference
		return root.getImage(imageIndex).getAcquiredDate();
	}

	public String getImageAnnotationRef(int imageIndex, int annotationRefIndex)
	{
		// Parents: {u'OME': None}
		// AnnotationRef is reference and occurs more than once
		return root.getImage(imageIndex).getLinkedAnnotation(annotationRefIndex).getID();
	}

	public String getImageDatasetRef(int imageIndex, int datasetRefIndex)
	{
		// Parents: {u'OME': None}
		// DatasetRef is reference and occurs more than once
		return root.getImage(imageIndex).getLinkedDataset(datasetRefIndex).getID();
	}

	public String getImageDescription(int imageIndex)
	{
		// Parents: {u'OME': None}
		// Description is not a reference
		return root.getImage(imageIndex).getDescription();
	}

	public String getImageExperimentRef(int imageIndex)
	{
		// Parents: {u'OME': None}
		// ExperimentRef is reference and occurs only once
		return root.getImage(imageIndex).getLinkedExperiment().getID();
	}

	public String getImageExperimenterRef(int imageIndex)
	{
		// Parents: {u'OME': None}
		// ExperimenterRef is reference and occurs only once
		return root.getImage(imageIndex).getLinkedExperimenter().getID();
	}

	public String getImageGroupRef(int imageIndex)
	{
		// Parents: {u'OME': None}
		// GroupRef is reference and occurs only once
		return root.getImage(imageIndex).getLinkedGroup().getID();
	}

	public String getImageID(int imageIndex)
	{
		// Parents: {u'OME': None}
		// ID is not a reference
		return root.getImage(imageIndex).getID();
	}

	// Ignoring ImagingEnvironment element, complex property
	public String getImageInstrumentRef(int imageIndex)
	{
		// Parents: {u'OME': None}
		// InstrumentRef is reference and occurs only once
		return root.getImage(imageIndex).getLinkedInstrument().getID();
	}

	public String getImageMicrobeamManipulationRef(int imageIndex, int microbeamManipulationRefIndex)
	{
		// Parents: {u'OME': None}
		// MicrobeamManipulationRef is reference and occurs more than once
		return root.getImage(imageIndex).getLinkedMicrobeamManipulation(microbeamManipulationRefIndex).getID();
	}

	public String getImageName(int imageIndex)
	{
		// Parents: {u'OME': None}
		// Name is not a reference
		return root.getImage(imageIndex).getName();
	}

	// Ignoring ObjectiveSettings element, complex property
	// Ignoring Pixels element, complex property
	public String getImageROIRef(int imageIndex, int ROIRefIndex)
	{
		// Parents: {u'OME': None}
		// ROIRef is reference and occurs more than once
		return root.getImage(imageIndex).getLinkedROI(ROIRefIndex).getID();
	}

	// Ignoring StageLabel element, complex property
	// Ignoring WellSample_BackReference back reference
	//
	// ImageRef property storage
	//
	// Indexes: {u'WellSample': [u'int plateIndex', u'int wellIndex', u'int wellSampleIndex']}
	// {u'WellSample': {u'Well': {u'Plate': {u'OME': None}}}}
	// Is multi path? False

	// 1:1
	// Is multi path? False
	// Ignoring ID property of reference ImageRef

	//
	// ImagingEnvironment property storage
	//
	// Indexes: {u'Image': [u'int imageIndex']}
	// {u'Image': {u'OME': None}}
	// Is multi path? False

	public Double getImagingEnvironmentAirPressure(int imageIndex)
	{
		// Parents: {u'Image': {u'OME': None}}
		// AirPressure is not a reference
		return root.getImage(imageIndex).getImagingEnvironment().getAirPressure();
	}

	public PercentFraction getImagingEnvironmentCO2Percent(int imageIndex)
	{
		// Parents: {u'Image': {u'OME': None}}
		// CO2Percent is not a reference
		return root.getImage(imageIndex).getImagingEnvironment().getCO2Percent();
	}

	public PercentFraction getImagingEnvironmentHumidity(int imageIndex)
	{
		// Parents: {u'Image': {u'OME': None}}
		// Humidity is not a reference
		return root.getImage(imageIndex).getImagingEnvironment().getHumidity();
	}

	public Double getImagingEnvironmentTemperature(int imageIndex)
	{
		// Parents: {u'Image': {u'OME': None}}
		// Temperature is not a reference
		return root.getImage(imageIndex).getImagingEnvironment().getTemperature();
	}

	//
	// Instrument property storage
	//
	// Indexes: {u'OME': [u'int instrumentIndex']}
	// {u'OME': None}
	// Is multi path? False

	// Ignoring Detector element, complex property
	// Ignoring Dichroic element, complex property
	// Ignoring Filter element, complex property
	// Ignoring FilterSet element, complex property
	public String getInstrumentID(int instrumentIndex)
	{
		// Parents: {u'OME': None}
		// ID is not a reference
		return root.getInstrument(instrumentIndex).getID();
	}

	// Ignoring Image_BackReference back reference
	// Ignoring LightSource element, complex property
	// Ignoring Microscope element, complex property
	// Ignoring OTF element, complex property
	// Ignoring Objective element, complex property
	//
	// InstrumentRef property storage
	//
	// Indexes: {u'Image': [u'int imageIndex']}
	// {u'Image': {u'OME': None}}
	// Is multi path? False

	// 1:1
	// Is multi path? False
	// Ignoring ID property of reference InstrumentRef

	//
	// Laser property storage
	//
	// Indexes: {u'LightSource': [u'int instrumentIndex', u'int lightSourceIndex']}
	// {u'LightSource': {u'Instrument': {u'OME': None}}}
	// Is multi path? False

	// Ignoring Arc of parent abstract type
	// Ignoring Filament of parent abstract type
	// ID accessor from parent LightSource
	public String getLaserID(int instrumentIndex, int lightSourceIndex)
	{
		// Parents: {u'LightSource': {u'Instrument': {u'OME': None}}}
		// LightSource is abstract proprietary and not a reference
		Laser o = (Laser) root.getInstrument(instrumentIndex).getLightSource(lightSourceIndex);
		return o.getID();
	}

	// Ignoring Laser of parent abstract type
	// Ignoring LightEmittingDiode of parent abstract type
	// LotNumber accessor from parent LightSource
	public String getLaserLotNumber(int instrumentIndex, int lightSourceIndex)
	{
		// Parents: {u'LightSource': {u'Instrument': {u'OME': None}}}
		// LightSource is abstract proprietary and not a reference
		Laser o = (Laser) root.getInstrument(instrumentIndex).getLightSource(lightSourceIndex);
		return o.getLotNumber();
	}

	// Manufacturer accessor from parent LightSource
	public String getLaserManufacturer(int instrumentIndex, int lightSourceIndex)
	{
		// Parents: {u'LightSource': {u'Instrument': {u'OME': None}}}
		// LightSource is abstract proprietary and not a reference
		Laser o = (Laser) root.getInstrument(instrumentIndex).getLightSource(lightSourceIndex);
		return o.getManufacturer();
	}

	// Model accessor from parent LightSource
	public String getLaserModel(int instrumentIndex, int lightSourceIndex)
	{
		// Parents: {u'LightSource': {u'Instrument': {u'OME': None}}}
		// LightSource is abstract proprietary and not a reference
		Laser o = (Laser) root.getInstrument(instrumentIndex).getLightSource(lightSourceIndex);
		return o.getModel();
	}

	// Power accessor from parent LightSource
	public Double getLaserPower(int instrumentIndex, int lightSourceIndex)
	{
		// Parents: {u'LightSource': {u'Instrument': {u'OME': None}}}
		// LightSource is abstract proprietary and not a reference
		Laser o = (Laser) root.getInstrument(instrumentIndex).getLightSource(lightSourceIndex);
		return o.getPower();
	}

	// SerialNumber accessor from parent LightSource
	public String getLaserSerialNumber(int instrumentIndex, int lightSourceIndex)
	{
		// Parents: {u'LightSource': {u'Instrument': {u'OME': None}}}
		// LightSource is abstract proprietary and not a reference
		Laser o = (Laser) root.getInstrument(instrumentIndex).getLightSource(lightSourceIndex);
		return o.getSerialNumber();
	}

	public PositiveInteger getLaserFrequencyMultiplication(int instrumentIndex, int lightSourceIndex)
	{
		// Parents: {u'LightSource': {u'Instrument': {u'OME': None}}}
		// LightSource is abstract proprietary and not a reference
		Laser o = (Laser) root.getInstrument(instrumentIndex).getLightSource(lightSourceIndex);
		return o.getFrequencyMultiplication();
	}

	public LaserMedium getLaserLaserMedium(int instrumentIndex, int lightSourceIndex)
	{
		// Parents: {u'LightSource': {u'Instrument': {u'OME': None}}}
		// LightSource is abstract proprietary and not a reference
		Laser o = (Laser) root.getInstrument(instrumentIndex).getLightSource(lightSourceIndex);
		return o.getLaserMedium();
	}

	public Boolean getLaserPockelCell(int instrumentIndex, int lightSourceIndex)
	{
		// Parents: {u'LightSource': {u'Instrument': {u'OME': None}}}
		// LightSource is abstract proprietary and not a reference
		Laser o = (Laser) root.getInstrument(instrumentIndex).getLightSource(lightSourceIndex);
		return o.getPockelCell();
	}

	public Pulse getLaserPulse(int instrumentIndex, int lightSourceIndex)
	{
		// Parents: {u'LightSource': {u'Instrument': {u'OME': None}}}
		// LightSource is abstract proprietary and not a reference
		Laser o = (Laser) root.getInstrument(instrumentIndex).getLightSource(lightSourceIndex);
		return o.getPulse();
	}

	public String getLaserPump(int instrumentIndex, int lightSourceIndex)
	{
		// Parents: {u'LightSource': {u'Instrument': {u'OME': None}}}
		// LightSource is abstract proprietary
		Laser o = (Laser) root.getInstrument(instrumentIndex).getLightSource(lightSourceIndex);
		return o.getLinkedPump().getID();
	}

	public Double getLaserRepetitionRate(int instrumentIndex, int lightSourceIndex)
	{
		// Parents: {u'LightSource': {u'Instrument': {u'OME': None}}}
		// LightSource is abstract proprietary and not a reference
		Laser o = (Laser) root.getInstrument(instrumentIndex).getLightSource(lightSourceIndex);
		return o.getRepetitionRate();
	}

	public Boolean getLaserTuneable(int instrumentIndex, int lightSourceIndex)
	{
		// Parents: {u'LightSource': {u'Instrument': {u'OME': None}}}
		// LightSource is abstract proprietary and not a reference
		Laser o = (Laser) root.getInstrument(instrumentIndex).getLightSource(lightSourceIndex);
		return o.getTuneable();
	}

	public LaserType getLaserType(int instrumentIndex, int lightSourceIndex)
	{
		// Parents: {u'LightSource': {u'Instrument': {u'OME': None}}}
		// LightSource is abstract proprietary and not a reference
		Laser o = (Laser) root.getInstrument(instrumentIndex).getLightSource(lightSourceIndex);
		return o.getType();
	}

	public PositiveInteger getLaserWavelength(int instrumentIndex, int lightSourceIndex)
	{
		// Parents: {u'LightSource': {u'Instrument': {u'OME': None}}}
		// LightSource is abstract proprietary and not a reference
		Laser o = (Laser) root.getInstrument(instrumentIndex).getLightSource(lightSourceIndex);
		return o.getWavelength();
	}

	//
	// Leader property storage
	//
	// Indexes: {u'Group': [u'int groupIndex']}
	// {u'Group': {u'OME': None}}
	// Is multi path? False

	// 1:1
	// Is multi path? False
	// Ignoring ID property of reference Leader

	//
	// LightEmittingDiode property storage
	//
	// Indexes: {u'LightSource': [u'int instrumentIndex', u'int lightSourceIndex']}
	// {u'LightSource': {u'Instrument': {u'OME': None}}}
	// Is multi path? False

	// Ignoring Arc of parent abstract type
	// Ignoring Filament of parent abstract type
	// ID accessor from parent LightSource
	public String getLightEmittingDiodeID(int instrumentIndex, int lightSourceIndex)
	{
		// Parents: {u'LightSource': {u'Instrument': {u'OME': None}}}
		// LightSource is abstract proprietary and not a reference
		LightEmittingDiode o = (LightEmittingDiode) root.getInstrument(instrumentIndex).getLightSource(lightSourceIndex);
		return o.getID();
	}

	// Ignoring Laser of parent abstract type
	// Ignoring LightEmittingDiode of parent abstract type
	// LotNumber accessor from parent LightSource
	public String getLightEmittingDiodeLotNumber(int instrumentIndex, int lightSourceIndex)
	{
		// Parents: {u'LightSource': {u'Instrument': {u'OME': None}}}
		// LightSource is abstract proprietary and not a reference
		LightEmittingDiode o = (LightEmittingDiode) root.getInstrument(instrumentIndex).getLightSource(lightSourceIndex);
		return o.getLotNumber();
	}

	// Manufacturer accessor from parent LightSource
	public String getLightEmittingDiodeManufacturer(int instrumentIndex, int lightSourceIndex)
	{
		// Parents: {u'LightSource': {u'Instrument': {u'OME': None}}}
		// LightSource is abstract proprietary and not a reference
		LightEmittingDiode o = (LightEmittingDiode) root.getInstrument(instrumentIndex).getLightSource(lightSourceIndex);
		return o.getManufacturer();
	}

	// Model accessor from parent LightSource
	public String getLightEmittingDiodeModel(int instrumentIndex, int lightSourceIndex)
	{
		// Parents: {u'LightSource': {u'Instrument': {u'OME': None}}}
		// LightSource is abstract proprietary and not a reference
		LightEmittingDiode o = (LightEmittingDiode) root.getInstrument(instrumentIndex).getLightSource(lightSourceIndex);
		return o.getModel();
	}

	// Power accessor from parent LightSource
	public Double getLightEmittingDiodePower(int instrumentIndex, int lightSourceIndex)
	{
		// Parents: {u'LightSource': {u'Instrument': {u'OME': None}}}
		// LightSource is abstract proprietary and not a reference
		LightEmittingDiode o = (LightEmittingDiode) root.getInstrument(instrumentIndex).getLightSource(lightSourceIndex);
		return o.getPower();
	}

	// SerialNumber accessor from parent LightSource
	public String getLightEmittingDiodeSerialNumber(int instrumentIndex, int lightSourceIndex)
	{
		// Parents: {u'LightSource': {u'Instrument': {u'OME': None}}}
		// LightSource is abstract proprietary and not a reference
		LightEmittingDiode o = (LightEmittingDiode) root.getInstrument(instrumentIndex).getLightSource(lightSourceIndex);
		return o.getSerialNumber();
	}

	//
	// LightPath property storage
	//
	// Indexes: {u'Channel': [u'int imageIndex', u'int channelIndex']}
	// {u'Channel': {u'Pixels': {u'Image': {u'OME': None}}}}
	// Is multi path? False

	public String getLightPathDichroicRef(int imageIndex, int channelIndex)
	{
		// Parents: {u'Channel': {u'Pixels': {u'Image': {u'OME': None}}}}
		// DichroicRef is reference and occurs only once
		return root.getImage(imageIndex).getPixels().getChannel(channelIndex).getLightPath().getLinkedDichroic().getID();
	}

	public String getLightPathEmissionFilterRef(int imageIndex, int channelIndex, int emissionFilterRefIndex)
	{
		// Parents: {u'Channel': {u'Pixels': {u'Image': {u'OME': None}}}}
		// EmissionFilterRef is reference and occurs more than once
		return root.getImage(imageIndex).getPixels().getChannel(channelIndex).getLightPath().getLinkedEmissionFilter(emissionFilterRefIndex).getID();
	}

	public String getLightPathExcitationFilterRef(int imageIndex, int channelIndex, int excitationFilterRefIndex)
	{
		// Parents: {u'Channel': {u'Pixels': {u'Image': {u'OME': None}}}}
		// ExcitationFilterRef is reference and occurs more than once
		return root.getImage(imageIndex).getPixels().getChannel(channelIndex).getLightPath().getLinkedExcitationFilter(excitationFilterRefIndex).getID();
	}

	//
	// LightSourceSettings property storage
	//
	// Indexes: {u'Channel': [u'int imageIndex', u'int channelIndex'], u'MicrobeamManipulation': [u'int experimentIndex', u'int microbeamManipulationIndex', u'int lightSourceSettingsIndex']}
	// {u'Channel': {u'Pixels': {u'Image': {u'OME': None}}}, u'MicrobeamManipulation': {u'Experiment': {u'OME': None}}}
	// Is multi path? True

	public PercentFraction getChannelLightSourceSettingsAttenuation(int imageIndex, int channelIndex)
	{
		// Parents: {u'Channel': {u'Pixels': {u'Image': {u'OME': None}}}, u'MicrobeamManipulation': {u'Experiment': {u'OME': None}}}
		// Attenuation is not a reference
		return root.getImage(imageIndex).getPixels().getChannel(channelIndex).getLightSourceSettings().getAttenuation();
	}

	public PercentFraction getMicrobeamManipulationLightSourceSettingsAttenuation(int experimentIndex, int microbeamManipulationIndex, int lightSourceSettingsIndex)
	{
		// Parents: {u'Channel': {u'Pixels': {u'Image': {u'OME': None}}}, u'MicrobeamManipulation': {u'Experiment': {u'OME': None}}}
		// Attenuation is not a reference
		return root.getExperiment(experimentIndex).getMicrobeamManipulation(microbeamManipulationIndex).getLightSourceSettings(lightSourceSettingsIndex).getAttenuation();
	}

	public String getChannelLightSourceSettingsID(int imageIndex, int channelIndex)
	{
		// Parents: {u'Channel': {u'Pixels': {u'Image': {u'OME': None}}}, u'MicrobeamManipulation': {u'Experiment': {u'OME': None}}}
		// ID is not a reference
		return root.getImage(imageIndex).getPixels().getChannel(channelIndex).getLightSourceSettings().getID();
	}

	public String getMicrobeamManipulationLightSourceSettingsID(int experimentIndex, int microbeamManipulationIndex, int lightSourceSettingsIndex)
	{
		// Parents: {u'Channel': {u'Pixels': {u'Image': {u'OME': None}}}, u'MicrobeamManipulation': {u'Experiment': {u'OME': None}}}
		// ID is not a reference
		return root.getExperiment(experimentIndex).getMicrobeamManipulation(microbeamManipulationIndex).getLightSourceSettings(lightSourceSettingsIndex).getID();
	}

	public PositiveInteger getChannelLightSourceSettingsWavelength(int imageIndex, int channelIndex)
	{
		// Parents: {u'Channel': {u'Pixels': {u'Image': {u'OME': None}}}, u'MicrobeamManipulation': {u'Experiment': {u'OME': None}}}
		// Wavelength is not a reference
		return root.getImage(imageIndex).getPixels().getChannel(channelIndex).getLightSourceSettings().getWavelength();
	}

	public PositiveInteger getMicrobeamManipulationLightSourceSettingsWavelength(int experimentIndex, int microbeamManipulationIndex, int lightSourceSettingsIndex)
	{
		// Parents: {u'Channel': {u'Pixels': {u'Image': {u'OME': None}}}, u'MicrobeamManipulation': {u'Experiment': {u'OME': None}}}
		// Wavelength is not a reference
		return root.getExperiment(experimentIndex).getMicrobeamManipulation(microbeamManipulationIndex).getLightSourceSettings(lightSourceSettingsIndex).getWavelength();
	}

	//
	// Line property storage
	//
	// Indexes: {u'Shape': [u'int ROIIndex', u'int shapeIndex']}
	// {u'Shape': {u'Union': {u'ROI': {u'OME': None}}}}
	// Is multi path? False

	// Description accessor from parent Shape
	public String getLineDescription(int ROIIndex, int shapeIndex)
	{
		// Parents: {u'Shape': {u'Union': {u'ROI': {u'OME': None}}}}
		// Shape is abstract proprietary and not a reference
		Line o = (Line) root.getROI(ROIIndex).getUnion().getShape(shapeIndex);
		return o.getDescription();
	}

	// Ignoring Ellipse of parent abstract type
	// Fill accessor from parent Shape
	public Integer getLineFill(int ROIIndex, int shapeIndex)
	{
		// Parents: {u'Shape': {u'Union': {u'ROI': {u'OME': None}}}}
		// Shape is abstract proprietary and not a reference
		Line o = (Line) root.getROI(ROIIndex).getUnion().getShape(shapeIndex);
		return o.getFill();
	}

	// Ignoring FillRule of parent abstract type
	// Ignoring FontFamily of parent abstract type
	// FontSize accessor from parent Shape
	public NonNegativeInteger getLineFontSize(int ROIIndex, int shapeIndex)
	{
		// Parents: {u'Shape': {u'Union': {u'ROI': {u'OME': None}}}}
		// Shape is abstract proprietary and not a reference
		Line o = (Line) root.getROI(ROIIndex).getUnion().getShape(shapeIndex);
		return o.getFontSize();
	}

	// Ignoring FontStyle of parent abstract type
	// ID accessor from parent Shape
	public String getLineID(int ROIIndex, int shapeIndex)
	{
		// Parents: {u'Shape': {u'Union': {u'ROI': {u'OME': None}}}}
		// Shape is abstract proprietary and not a reference
		Line o = (Line) root.getROI(ROIIndex).getUnion().getShape(shapeIndex);
		return o.getID();
	}

	// Label accessor from parent Shape
	public String getLineLabel(int ROIIndex, int shapeIndex)
	{
		// Parents: {u'Shape': {u'Union': {u'ROI': {u'OME': None}}}}
		// Shape is abstract proprietary and not a reference
		Line o = (Line) root.getROI(ROIIndex).getUnion().getShape(shapeIndex);
		return o.getLabel();
	}

	// Ignoring Line of parent abstract type
	// Ignoring LineCap of parent abstract type
	// Ignoring MarkerEnd of parent abstract type
	// Ignoring MarkerStart of parent abstract type
	// Ignoring Mask of parent abstract type
	// Name accessor from parent Shape
	public String getLineName(int ROIIndex, int shapeIndex)
	{
		// Parents: {u'Shape': {u'Union': {u'ROI': {u'OME': None}}}}
		// Shape is abstract proprietary and not a reference
		Line o = (Line) root.getROI(ROIIndex).getUnion().getShape(shapeIndex);
		return o.getName();
	}

	// Ignoring Path of parent abstract type
	// Ignoring Point of parent abstract type
	// Ignoring Polyline of parent abstract type
	// Ignoring Rectangle of parent abstract type
	// Stroke accessor from parent Shape
	public Integer getLineStroke(int ROIIndex, int shapeIndex)
	{
		// Parents: {u'Shape': {u'Union': {u'ROI': {u'OME': None}}}}
		// Shape is abstract proprietary and not a reference
		Line o = (Line) root.getROI(ROIIndex).getUnion().getShape(shapeIndex);
		return o.getStroke();
	}

	// StrokeDashArray accessor from parent Shape
	public String getLineStrokeDashArray(int ROIIndex, int shapeIndex)
	{
		// Parents: {u'Shape': {u'Union': {u'ROI': {u'OME': None}}}}
		// Shape is abstract proprietary and not a reference
		Line o = (Line) root.getROI(ROIIndex).getUnion().getShape(shapeIndex);
		return o.getStrokeDashArray();
	}

	// StrokeWidth accessor from parent Shape
	public Double getLineStrokeWidth(int ROIIndex, int shapeIndex)
	{
		// Parents: {u'Shape': {u'Union': {u'ROI': {u'OME': None}}}}
		// Shape is abstract proprietary and not a reference
		Line o = (Line) root.getROI(ROIIndex).getUnion().getShape(shapeIndex);
		return o.getStrokeWidth();
	}

	// Ignoring Text of parent abstract type
	// TheC accessor from parent Shape
	public NonNegativeInteger getLineTheC(int ROIIndex, int shapeIndex)
	{
		// Parents: {u'Shape': {u'Union': {u'ROI': {u'OME': None}}}}
		// Shape is abstract proprietary and not a reference
		Line o = (Line) root.getROI(ROIIndex).getUnion().getShape(shapeIndex);
		return o.getTheC();
	}

	// TheT accessor from parent Shape
	public NonNegativeInteger getLineTheT(int ROIIndex, int shapeIndex)
	{
		// Parents: {u'Shape': {u'Union': {u'ROI': {u'OME': None}}}}
		// Shape is abstract proprietary and not a reference
		Line o = (Line) root.getROI(ROIIndex).getUnion().getShape(shapeIndex);
		return o.getTheT();
	}

	// TheZ accessor from parent Shape
	public NonNegativeInteger getLineTheZ(int ROIIndex, int shapeIndex)
	{
		// Parents: {u'Shape': {u'Union': {u'ROI': {u'OME': None}}}}
		// Shape is abstract proprietary and not a reference
		Line o = (Line) root.getROI(ROIIndex).getUnion().getShape(shapeIndex);
		return o.getTheZ();
	}

	// Transform accessor from parent Shape
	public String getLineTransform(int ROIIndex, int shapeIndex)
	{
		// Parents: {u'Shape': {u'Union': {u'ROI': {u'OME': None}}}}
		// Shape is abstract proprietary and not a reference
		Line o = (Line) root.getROI(ROIIndex).getUnion().getShape(shapeIndex);
		return o.getTransform();
	}

	public Double getLineX1(int ROIIndex, int shapeIndex)
	{
		// Parents: {u'Shape': {u'Union': {u'ROI': {u'OME': None}}}}
		// Shape is abstract proprietary and not a reference
		Line o = (Line) root.getROI(ROIIndex).getUnion().getShape(shapeIndex);
		return o.getX1();
	}

	public Double getLineX2(int ROIIndex, int shapeIndex)
	{
		// Parents: {u'Shape': {u'Union': {u'ROI': {u'OME': None}}}}
		// Shape is abstract proprietary and not a reference
		Line o = (Line) root.getROI(ROIIndex).getUnion().getShape(shapeIndex);
		return o.getX2();
	}

	public Double getLineY1(int ROIIndex, int shapeIndex)
	{
		// Parents: {u'Shape': {u'Union': {u'ROI': {u'OME': None}}}}
		// Shape is abstract proprietary and not a reference
		Line o = (Line) root.getROI(ROIIndex).getUnion().getShape(shapeIndex);
		return o.getY1();
	}

	public Double getLineY2(int ROIIndex, int shapeIndex)
	{
		// Parents: {u'Shape': {u'Union': {u'ROI': {u'OME': None}}}}
		// Shape is abstract proprietary and not a reference
		Line o = (Line) root.getROI(ROIIndex).getUnion().getShape(shapeIndex);
		return o.getY2();
	}

	//
	// ListAnnotation property storage
	//
	// Indexes: {u'StructuredAnnotations': [u'int listAnnotationIndex']}
	// {u'StructuredAnnotations': {u'OME': None}}
	// Is multi path? False

	public String getListAnnotationAnnotationRef(int listAnnotationIndex, int annotationRefIndex)
	{
		// Parents: {u'StructuredAnnotations': {u'OME': None}}
		// AnnotationRef is reference and occurs more than once
		return root.getStructuredAnnotations().getListAnnotation(listAnnotationIndex).getLinkedAnnotation(annotationRefIndex).getID();
	}

	// Ignoring Channel_BackReference back reference
	// Ignoring Dataset_BackReference back reference
	public String getListAnnotationDescription(int listAnnotationIndex)
	{
		// Parents: {u'StructuredAnnotations': {u'OME': None}}
		// Description is not a reference
		return root.getStructuredAnnotations().getListAnnotation(listAnnotationIndex).getDescription();
	}

	// Ignoring Experimenter_BackReference back reference
	public String getListAnnotationID(int listAnnotationIndex)
	{
		// Parents: {u'StructuredAnnotations': {u'OME': None}}
		// ID is not a reference
		return root.getStructuredAnnotations().getListAnnotation(listAnnotationIndex).getID();
	}

	// Ignoring Image_BackReference back reference
	public String getListAnnotationNamespace(int listAnnotationIndex)
	{
		// Parents: {u'StructuredAnnotations': {u'OME': None}}
		// Namespace is not a reference
		return root.getStructuredAnnotations().getListAnnotation(listAnnotationIndex).getNamespace();
	}

	// Ignoring Pixels_BackReference back reference
	// Ignoring Plane_BackReference back reference
	// Ignoring PlateAcquisition_BackReference back reference
	// Ignoring Plate_BackReference back reference
	// Ignoring Project_BackReference back reference
	// Ignoring ROI_BackReference back reference
	// Ignoring Reagent_BackReference back reference
	// Ignoring Screen_BackReference back reference
	// Ignoring WellSample_BackReference back reference
	// Ignoring Well_BackReference back reference
	//
	// LongAnnotation property storage
	//
	// Indexes: {u'StructuredAnnotations': [u'int longAnnotationIndex']}
	// {u'StructuredAnnotations': {u'OME': None}}
	// Is multi path? False

	public String getLongAnnotationAnnotationRef(int longAnnotationIndex, int annotationRefIndex)
	{
		// Parents: {u'StructuredAnnotations': {u'OME': None}}
		// AnnotationRef is reference and occurs more than once
		return root.getStructuredAnnotations().getLongAnnotation(longAnnotationIndex).getLinkedAnnotation(annotationRefIndex).getID();
	}

	// Ignoring Channel_BackReference back reference
	// Ignoring Dataset_BackReference back reference
	public String getLongAnnotationDescription(int longAnnotationIndex)
	{
		// Parents: {u'StructuredAnnotations': {u'OME': None}}
		// Description is not a reference
		return root.getStructuredAnnotations().getLongAnnotation(longAnnotationIndex).getDescription();
	}

	// Ignoring Experimenter_BackReference back reference
	public String getLongAnnotationID(int longAnnotationIndex)
	{
		// Parents: {u'StructuredAnnotations': {u'OME': None}}
		// ID is not a reference
		return root.getStructuredAnnotations().getLongAnnotation(longAnnotationIndex).getID();
	}

	// Ignoring Image_BackReference back reference
	public String getLongAnnotationNamespace(int longAnnotationIndex)
	{
		// Parents: {u'StructuredAnnotations': {u'OME': None}}
		// Namespace is not a reference
		return root.getStructuredAnnotations().getLongAnnotation(longAnnotationIndex).getNamespace();
	}

	// Ignoring Pixels_BackReference back reference
	// Ignoring Plane_BackReference back reference
	// Ignoring PlateAcquisition_BackReference back reference
	// Ignoring Plate_BackReference back reference
	// Ignoring Project_BackReference back reference
	// Ignoring ROI_BackReference back reference
	// Ignoring Reagent_BackReference back reference
	// Ignoring Screen_BackReference back reference
	public Long getLongAnnotationValue(int longAnnotationIndex)
	{
		// Parents: {u'StructuredAnnotations': {u'OME': None}}
		// Value is not a reference
		return root.getStructuredAnnotations().getLongAnnotation(longAnnotationIndex).getValue();
	}

	// Ignoring WellSample_BackReference back reference
	// Ignoring Well_BackReference back reference
	//
	// Mask property storage
	//
	// Indexes: {u'Shape': [u'int ROIIndex', u'int shapeIndex']}
	// {u'Shape': {u'Union': {u'ROI': {u'OME': None}}}}
	// Is multi path? False

	// Description accessor from parent Shape
	public String getMaskDescription(int ROIIndex, int shapeIndex)
	{
		// Parents: {u'Shape': {u'Union': {u'ROI': {u'OME': None}}}}
		// Shape is abstract proprietary and not a reference
		Mask o = (Mask) root.getROI(ROIIndex).getUnion().getShape(shapeIndex);
		return o.getDescription();
	}

	// Ignoring Ellipse of parent abstract type
	// Fill accessor from parent Shape
	public Integer getMaskFill(int ROIIndex, int shapeIndex)
	{
		// Parents: {u'Shape': {u'Union': {u'ROI': {u'OME': None}}}}
		// Shape is abstract proprietary and not a reference
		Mask o = (Mask) root.getROI(ROIIndex).getUnion().getShape(shapeIndex);
		return o.getFill();
	}

	// Ignoring FillRule of parent abstract type
	// Ignoring FontFamily of parent abstract type
	// FontSize accessor from parent Shape
	public NonNegativeInteger getMaskFontSize(int ROIIndex, int shapeIndex)
	{
		// Parents: {u'Shape': {u'Union': {u'ROI': {u'OME': None}}}}
		// Shape is abstract proprietary and not a reference
		Mask o = (Mask) root.getROI(ROIIndex).getUnion().getShape(shapeIndex);
		return o.getFontSize();
	}

	// Ignoring FontStyle of parent abstract type
	// ID accessor from parent Shape
	public String getMaskID(int ROIIndex, int shapeIndex)
	{
		// Parents: {u'Shape': {u'Union': {u'ROI': {u'OME': None}}}}
		// Shape is abstract proprietary and not a reference
		Mask o = (Mask) root.getROI(ROIIndex).getUnion().getShape(shapeIndex);
		return o.getID();
	}

	// Label accessor from parent Shape
	public String getMaskLabel(int ROIIndex, int shapeIndex)
	{
		// Parents: {u'Shape': {u'Union': {u'ROI': {u'OME': None}}}}
		// Shape is abstract proprietary and not a reference
		Mask o = (Mask) root.getROI(ROIIndex).getUnion().getShape(shapeIndex);
		return o.getLabel();
	}

	// Ignoring Line of parent abstract type
	// Ignoring LineCap of parent abstract type
	// Ignoring MarkerEnd of parent abstract type
	// Ignoring MarkerStart of parent abstract type
	// Ignoring Mask of parent abstract type
	// Name accessor from parent Shape
	public String getMaskName(int ROIIndex, int shapeIndex)
	{
		// Parents: {u'Shape': {u'Union': {u'ROI': {u'OME': None}}}}
		// Shape is abstract proprietary and not a reference
		Mask o = (Mask) root.getROI(ROIIndex).getUnion().getShape(shapeIndex);
		return o.getName();
	}

	// Ignoring Path of parent abstract type
	// Ignoring Point of parent abstract type
	// Ignoring Polyline of parent abstract type
	// Ignoring Rectangle of parent abstract type
	// Stroke accessor from parent Shape
	public Integer getMaskStroke(int ROIIndex, int shapeIndex)
	{
		// Parents: {u'Shape': {u'Union': {u'ROI': {u'OME': None}}}}
		// Shape is abstract proprietary and not a reference
		Mask o = (Mask) root.getROI(ROIIndex).getUnion().getShape(shapeIndex);
		return o.getStroke();
	}

	// StrokeDashArray accessor from parent Shape
	public String getMaskStrokeDashArray(int ROIIndex, int shapeIndex)
	{
		// Parents: {u'Shape': {u'Union': {u'ROI': {u'OME': None}}}}
		// Shape is abstract proprietary and not a reference
		Mask o = (Mask) root.getROI(ROIIndex).getUnion().getShape(shapeIndex);
		return o.getStrokeDashArray();
	}

	// StrokeWidth accessor from parent Shape
	public Double getMaskStrokeWidth(int ROIIndex, int shapeIndex)
	{
		// Parents: {u'Shape': {u'Union': {u'ROI': {u'OME': None}}}}
		// Shape is abstract proprietary and not a reference
		Mask o = (Mask) root.getROI(ROIIndex).getUnion().getShape(shapeIndex);
		return o.getStrokeWidth();
	}

	// Ignoring Text of parent abstract type
	// TheC accessor from parent Shape
	public NonNegativeInteger getMaskTheC(int ROIIndex, int shapeIndex)
	{
		// Parents: {u'Shape': {u'Union': {u'ROI': {u'OME': None}}}}
		// Shape is abstract proprietary and not a reference
		Mask o = (Mask) root.getROI(ROIIndex).getUnion().getShape(shapeIndex);
		return o.getTheC();
	}

	// TheT accessor from parent Shape
	public NonNegativeInteger getMaskTheT(int ROIIndex, int shapeIndex)
	{
		// Parents: {u'Shape': {u'Union': {u'ROI': {u'OME': None}}}}
		// Shape is abstract proprietary and not a reference
		Mask o = (Mask) root.getROI(ROIIndex).getUnion().getShape(shapeIndex);
		return o.getTheT();
	}

	// TheZ accessor from parent Shape
	public NonNegativeInteger getMaskTheZ(int ROIIndex, int shapeIndex)
	{
		// Parents: {u'Shape': {u'Union': {u'ROI': {u'OME': None}}}}
		// Shape is abstract proprietary and not a reference
		Mask o = (Mask) root.getROI(ROIIndex).getUnion().getShape(shapeIndex);
		return o.getTheZ();
	}

	// Transform accessor from parent Shape
	public String getMaskTransform(int ROIIndex, int shapeIndex)
	{
		// Parents: {u'Shape': {u'Union': {u'ROI': {u'OME': None}}}}
		// Shape is abstract proprietary and not a reference
		Mask o = (Mask) root.getROI(ROIIndex).getUnion().getShape(shapeIndex);
		return o.getTransform();
	}

	// Ignoring BinData element, complex property
	public Double getMaskHeight(int ROIIndex, int shapeIndex)
	{
		// Parents: {u'Shape': {u'Union': {u'ROI': {u'OME': None}}}}
		// Shape is abstract proprietary and not a reference
		Mask o = (Mask) root.getROI(ROIIndex).getUnion().getShape(shapeIndex);
		return o.getHeight();
	}

	public Double getMaskWidth(int ROIIndex, int shapeIndex)
	{
		// Parents: {u'Shape': {u'Union': {u'ROI': {u'OME': None}}}}
		// Shape is abstract proprietary and not a reference
		Mask o = (Mask) root.getROI(ROIIndex).getUnion().getShape(shapeIndex);
		return o.getWidth();
	}

	public Double getMaskX(int ROIIndex, int shapeIndex)
	{
		// Parents: {u'Shape': {u'Union': {u'ROI': {u'OME': None}}}}
		// Shape is abstract proprietary and not a reference
		Mask o = (Mask) root.getROI(ROIIndex).getUnion().getShape(shapeIndex);
		return o.getX();
	}

	public Double getMaskY(int ROIIndex, int shapeIndex)
	{
		// Parents: {u'Shape': {u'Union': {u'ROI': {u'OME': None}}}}
		// Shape is abstract proprietary and not a reference
		Mask o = (Mask) root.getROI(ROIIndex).getUnion().getShape(shapeIndex);
		return o.getY();
	}

	//
	// MetadataOnly property storage
	//
	// Indexes: {u'Pixels': [u'int imageIndex']}
	// {u'Pixels': {u'Image': {u'OME': None}}}
	// Is multi path? False

	//
	// MicrobeamManipulation property storage
	//
	// Indexes: {u'Experiment': [u'int experimentIndex', u'int microbeamManipulationIndex']}
	// {u'Experiment': {u'OME': None}}
	// Is multi path? False

	public String getMicrobeamManipulationExperimenterRef(int experimentIndex, int microbeamManipulationIndex)
	{
		// Parents: {u'Experiment': {u'OME': None}}
		// ExperimenterRef is reference and occurs only once
		return root.getExperiment(experimentIndex).getMicrobeamManipulation(microbeamManipulationIndex).getLinkedExperimenter().getID();
	}

	public String getMicrobeamManipulationID(int experimentIndex, int microbeamManipulationIndex)
	{
		// Parents: {u'Experiment': {u'OME': None}}
		// ID is not a reference
		return root.getExperiment(experimentIndex).getMicrobeamManipulation(microbeamManipulationIndex).getID();
	}

	// Ignoring Image_BackReference back reference
	// Ignoring LightSourceSettings element, complex property
	public String getMicrobeamManipulationROIRef(int experimentIndex, int microbeamManipulationIndex, int ROIRefIndex)
	{
		// Parents: {u'Experiment': {u'OME': None}}
		// ROIRef is reference and occurs more than once
		return root.getExperiment(experimentIndex).getMicrobeamManipulation(microbeamManipulationIndex).getLinkedROI(ROIRefIndex).getID();
	}

	public MicrobeamManipulationType getMicrobeamManipulationType(int experimentIndex, int microbeamManipulationIndex)
	{
		// Parents: {u'Experiment': {u'OME': None}}
		// Type is not a reference
		return root.getExperiment(experimentIndex).getMicrobeamManipulation(microbeamManipulationIndex).getType();
	}

	//
	// MicrobeamManipulationRef property storage
	//
	// Indexes: {u'Image': [u'int imageIndex', u'int microbeamManipulationRefIndex']}
	// {u'Image': {u'OME': None}}
	// Is multi path? False

	// 1:1
	// Is multi path? False
	// Ignoring ID property of reference MicrobeamManipulationRef

	//
	// Microscope property storage
	//
	// Indexes: {u'Instrument': [u'int instrumentIndex']}
	// {u'Instrument': {u'OME': None}}
	// Is multi path? False

	public String getMicroscopeLotNumber(int instrumentIndex)
	{
		// Parents: {u'Instrument': {u'OME': None}}
		// LotNumber is not a reference
		return root.getInstrument(instrumentIndex).getMicroscope().getLotNumber();
	}

	public String getMicroscopeManufacturer(int instrumentIndex)
	{
		// Parents: {u'Instrument': {u'OME': None}}
		// Manufacturer is not a reference
		return root.getInstrument(instrumentIndex).getMicroscope().getManufacturer();
	}

	public String getMicroscopeModel(int instrumentIndex)
	{
		// Parents: {u'Instrument': {u'OME': None}}
		// Model is not a reference
		return root.getInstrument(instrumentIndex).getMicroscope().getModel();
	}

	public String getMicroscopeSerialNumber(int instrumentIndex)
	{
		// Parents: {u'Instrument': {u'OME': None}}
		// SerialNumber is not a reference
		return root.getInstrument(instrumentIndex).getMicroscope().getSerialNumber();
	}

	public MicroscopeType getMicroscopeType(int instrumentIndex)
	{
		// Parents: {u'Instrument': {u'OME': None}}
		// Type is not a reference
		return root.getInstrument(instrumentIndex).getMicroscope().getType();
	}

	//
	// OTF property storage
	//
	// Indexes: {u'Instrument': [u'int instrumentIndex', u'int OTFIndex']}
	// {u'Instrument': {u'OME': None}}
	// Is multi path? False

	// Ignoring BinaryFile element, complex property
	// Ignoring Channel_BackReference back reference
	public String getOTFFilterSetRef(int instrumentIndex, int OTFIndex)
	{
		// Parents: {u'Instrument': {u'OME': None}}
		// FilterSetRef is reference and occurs only once
		return root.getInstrument(instrumentIndex).getOTF(OTFIndex).getLinkedFilterSet().getID();
	}

	public String getOTFID(int instrumentIndex, int OTFIndex)
	{
		// Parents: {u'Instrument': {u'OME': None}}
		// ID is not a reference
		return root.getInstrument(instrumentIndex).getOTF(OTFIndex).getID();
	}

	// Ignoring ObjectiveSettings element, complex property
	public Boolean getOTFOpticalAxisAveraged(int instrumentIndex, int OTFIndex)
	{
		// Parents: {u'Instrument': {u'OME': None}}
		// OpticalAxisAveraged is not a reference
		return root.getInstrument(instrumentIndex).getOTF(OTFIndex).getOpticalAxisAveraged();
	}

	public PositiveInteger getOTFSizeX(int instrumentIndex, int OTFIndex)
	{
		// Parents: {u'Instrument': {u'OME': None}}
		// SizeX is not a reference
		return root.getInstrument(instrumentIndex).getOTF(OTFIndex).getSizeX();
	}

	public PositiveInteger getOTFSizeY(int instrumentIndex, int OTFIndex)
	{
		// Parents: {u'Instrument': {u'OME': None}}
		// SizeY is not a reference
		return root.getInstrument(instrumentIndex).getOTF(OTFIndex).getSizeY();
	}

	public PixelType getOTFType(int instrumentIndex, int OTFIndex)
	{
		// Parents: {u'Instrument': {u'OME': None}}
		// Type is not a reference
		return root.getInstrument(instrumentIndex).getOTF(OTFIndex).getType();
	}

	//
	// OTFRef property storage
	//
	// Indexes: {u'Channel': [u'int imageIndex', u'int channelIndex']}
	// {u'Channel': {u'Pixels': {u'Image': {u'OME': None}}}}
	// Is multi path? False

	// 1:1
	// Is multi path? False
	// Ignoring ID property of reference OTFRef

	//
	// Objective property storage
	//
	// Indexes: {u'Instrument': [u'int instrumentIndex', u'int objectiveIndex']}
	// {u'Instrument': {u'OME': None}}
	// Is multi path? False

	public Double getObjectiveCalibratedMagnification(int instrumentIndex, int objectiveIndex)
	{
		// Parents: {u'Instrument': {u'OME': None}}
		// CalibratedMagnification is not a reference
		return root.getInstrument(instrumentIndex).getObjective(objectiveIndex).getCalibratedMagnification();
	}

	public Correction getObjectiveCorrection(int instrumentIndex, int objectiveIndex)
	{
		// Parents: {u'Instrument': {u'OME': None}}
		// Correction is not a reference
		return root.getInstrument(instrumentIndex).getObjective(objectiveIndex).getCorrection();
	}

	public String getObjectiveID(int instrumentIndex, int objectiveIndex)
	{
		// Parents: {u'Instrument': {u'OME': None}}
		// ID is not a reference
		return root.getInstrument(instrumentIndex).getObjective(objectiveIndex).getID();
	}

	public Immersion getObjectiveImmersion(int instrumentIndex, int objectiveIndex)
	{
		// Parents: {u'Instrument': {u'OME': None}}
		// Immersion is not a reference
		return root.getInstrument(instrumentIndex).getObjective(objectiveIndex).getImmersion();
	}

	public Boolean getObjectiveIris(int instrumentIndex, int objectiveIndex)
	{
		// Parents: {u'Instrument': {u'OME': None}}
		// Iris is not a reference
		return root.getInstrument(instrumentIndex).getObjective(objectiveIndex).getIris();
	}

	public Double getObjectiveLensNA(int instrumentIndex, int objectiveIndex)
	{
		// Parents: {u'Instrument': {u'OME': None}}
		// LensNA is not a reference
		return root.getInstrument(instrumentIndex).getObjective(objectiveIndex).getLensNA();
	}

	public String getObjectiveLotNumber(int instrumentIndex, int objectiveIndex)
	{
		// Parents: {u'Instrument': {u'OME': None}}
		// LotNumber is not a reference
		return root.getInstrument(instrumentIndex).getObjective(objectiveIndex).getLotNumber();
	}

	public String getObjectiveManufacturer(int instrumentIndex, int objectiveIndex)
	{
		// Parents: {u'Instrument': {u'OME': None}}
		// Manufacturer is not a reference
		return root.getInstrument(instrumentIndex).getObjective(objectiveIndex).getManufacturer();
	}

	public String getObjectiveModel(int instrumentIndex, int objectiveIndex)
	{
		// Parents: {u'Instrument': {u'OME': None}}
		// Model is not a reference
		return root.getInstrument(instrumentIndex).getObjective(objectiveIndex).getModel();
	}

	public PositiveInteger getObjectiveNominalMagnification(int instrumentIndex, int objectiveIndex)
	{
		// Parents: {u'Instrument': {u'OME': None}}
		// NominalMagnification is not a reference
		return root.getInstrument(instrumentIndex).getObjective(objectiveIndex).getNominalMagnification();
	}

	public String getObjectiveSerialNumber(int instrumentIndex, int objectiveIndex)
	{
		// Parents: {u'Instrument': {u'OME': None}}
		// SerialNumber is not a reference
		return root.getInstrument(instrumentIndex).getObjective(objectiveIndex).getSerialNumber();
	}

	public Double getObjectiveWorkingDistance(int instrumentIndex, int objectiveIndex)
	{
		// Parents: {u'Instrument': {u'OME': None}}
		// WorkingDistance is not a reference
		return root.getInstrument(instrumentIndex).getObjective(objectiveIndex).getWorkingDistance();
	}

	//
	// ObjectiveSettings property storage
	//
	// Indexes: {u'Image': [u'int imageIndex'], u'OTF': [u'int instrumentIndex', u'int OTFIndex']}
	// {u'Image': {u'OME': None}, u'OTF': {u'Instrument': {u'OME': None}}}
	// Is multi path? True

	public Double getImageObjectiveSettingsCorrectionCollar(int imageIndex)
	{
		// Parents: {u'Image': {u'OME': None}, u'OTF': {u'Instrument': {u'OME': None}}}
		// CorrectionCollar is not a reference
		return root.getImage(imageIndex).getObjectiveSettings().getCorrectionCollar();
	}

	public Double getOTFObjectiveSettingsCorrectionCollar(int instrumentIndex, int OTFIndex)
	{
		// Parents: {u'Image': {u'OME': None}, u'OTF': {u'Instrument': {u'OME': None}}}
		// CorrectionCollar is not a reference
		return root.getInstrument(instrumentIndex).getOTF(OTFIndex).getObjectiveSettings().getCorrectionCollar();
	}

	public String getImageObjectiveSettingsID(int imageIndex)
	{
		// Parents: {u'Image': {u'OME': None}, u'OTF': {u'Instrument': {u'OME': None}}}
		// ID is not a reference
		return root.getImage(imageIndex).getObjectiveSettings().getID();
	}

	public String getOTFObjectiveSettingsID(int instrumentIndex, int OTFIndex)
	{
		// Parents: {u'Image': {u'OME': None}, u'OTF': {u'Instrument': {u'OME': None}}}
		// ID is not a reference
		return root.getInstrument(instrumentIndex).getOTF(OTFIndex).getObjectiveSettings().getID();
	}

	public Medium getImageObjectiveSettingsMedium(int imageIndex)
	{
		// Parents: {u'Image': {u'OME': None}, u'OTF': {u'Instrument': {u'OME': None}}}
		// Medium is not a reference
		return root.getImage(imageIndex).getObjectiveSettings().getMedium();
	}

	public Medium getOTFObjectiveSettingsMedium(int instrumentIndex, int OTFIndex)
	{
		// Parents: {u'Image': {u'OME': None}, u'OTF': {u'Instrument': {u'OME': None}}}
		// Medium is not a reference
		return root.getInstrument(instrumentIndex).getOTF(OTFIndex).getObjectiveSettings().getMedium();
	}

	public Double getImageObjectiveSettingsRefractiveIndex(int imageIndex)
	{
		// Parents: {u'Image': {u'OME': None}, u'OTF': {u'Instrument': {u'OME': None}}}
		// RefractiveIndex is not a reference
		return root.getImage(imageIndex).getObjectiveSettings().getRefractiveIndex();
	}

	public Double getOTFObjectiveSettingsRefractiveIndex(int instrumentIndex, int OTFIndex)
	{
		// Parents: {u'Image': {u'OME': None}, u'OTF': {u'Instrument': {u'OME': None}}}
		// RefractiveIndex is not a reference
		return root.getInstrument(instrumentIndex).getOTF(OTFIndex).getObjectiveSettings().getRefractiveIndex();
	}

	//
	// Path property storage
	//
	// Indexes: {u'Shape': [u'int ROIIndex', u'int shapeIndex']}
	// {u'Shape': {u'Union': {u'ROI': {u'OME': None}}}}
	// Is multi path? False

	// Description accessor from parent Shape
	public String getPathDescription(int ROIIndex, int shapeIndex)
	{
		// Parents: {u'Shape': {u'Union': {u'ROI': {u'OME': None}}}}
		// Shape is abstract proprietary and not a reference
		Path o = (Path) root.getROI(ROIIndex).getUnion().getShape(shapeIndex);
		return o.getDescription();
	}

	// Ignoring Ellipse of parent abstract type
	// Fill accessor from parent Shape
	public Integer getPathFill(int ROIIndex, int shapeIndex)
	{
		// Parents: {u'Shape': {u'Union': {u'ROI': {u'OME': None}}}}
		// Shape is abstract proprietary and not a reference
		Path o = (Path) root.getROI(ROIIndex).getUnion().getShape(shapeIndex);
		return o.getFill();
	}

	// Ignoring FillRule of parent abstract type
	// Ignoring FontFamily of parent abstract type
	// FontSize accessor from parent Shape
	public NonNegativeInteger getPathFontSize(int ROIIndex, int shapeIndex)
	{
		// Parents: {u'Shape': {u'Union': {u'ROI': {u'OME': None}}}}
		// Shape is abstract proprietary and not a reference
		Path o = (Path) root.getROI(ROIIndex).getUnion().getShape(shapeIndex);
		return o.getFontSize();
	}

	// Ignoring FontStyle of parent abstract type
	// ID accessor from parent Shape
	public String getPathID(int ROIIndex, int shapeIndex)
	{
		// Parents: {u'Shape': {u'Union': {u'ROI': {u'OME': None}}}}
		// Shape is abstract proprietary and not a reference
		Path o = (Path) root.getROI(ROIIndex).getUnion().getShape(shapeIndex);
		return o.getID();
	}

	// Label accessor from parent Shape
	public String getPathLabel(int ROIIndex, int shapeIndex)
	{
		// Parents: {u'Shape': {u'Union': {u'ROI': {u'OME': None}}}}
		// Shape is abstract proprietary and not a reference
		Path o = (Path) root.getROI(ROIIndex).getUnion().getShape(shapeIndex);
		return o.getLabel();
	}

	// Ignoring Line of parent abstract type
	// Ignoring LineCap of parent abstract type
	// Ignoring MarkerEnd of parent abstract type
	// Ignoring MarkerStart of parent abstract type
	// Ignoring Mask of parent abstract type
	// Name accessor from parent Shape
	public String getPathName(int ROIIndex, int shapeIndex)
	{
		// Parents: {u'Shape': {u'Union': {u'ROI': {u'OME': None}}}}
		// Shape is abstract proprietary and not a reference
		Path o = (Path) root.getROI(ROIIndex).getUnion().getShape(shapeIndex);
		return o.getName();
	}

	// Ignoring Path of parent abstract type
	// Ignoring Point of parent abstract type
	// Ignoring Polyline of parent abstract type
	// Ignoring Rectangle of parent abstract type
	// Stroke accessor from parent Shape
	public Integer getPathStroke(int ROIIndex, int shapeIndex)
	{
		// Parents: {u'Shape': {u'Union': {u'ROI': {u'OME': None}}}}
		// Shape is abstract proprietary and not a reference
		Path o = (Path) root.getROI(ROIIndex).getUnion().getShape(shapeIndex);
		return o.getStroke();
	}

	// StrokeDashArray accessor from parent Shape
	public String getPathStrokeDashArray(int ROIIndex, int shapeIndex)
	{
		// Parents: {u'Shape': {u'Union': {u'ROI': {u'OME': None}}}}
		// Shape is abstract proprietary and not a reference
		Path o = (Path) root.getROI(ROIIndex).getUnion().getShape(shapeIndex);
		return o.getStrokeDashArray();
	}

	// StrokeWidth accessor from parent Shape
	public Double getPathStrokeWidth(int ROIIndex, int shapeIndex)
	{
		// Parents: {u'Shape': {u'Union': {u'ROI': {u'OME': None}}}}
		// Shape is abstract proprietary and not a reference
		Path o = (Path) root.getROI(ROIIndex).getUnion().getShape(shapeIndex);
		return o.getStrokeWidth();
	}

	// Ignoring Text of parent abstract type
	// TheC accessor from parent Shape
	public NonNegativeInteger getPathTheC(int ROIIndex, int shapeIndex)
	{
		// Parents: {u'Shape': {u'Union': {u'ROI': {u'OME': None}}}}
		// Shape is abstract proprietary and not a reference
		Path o = (Path) root.getROI(ROIIndex).getUnion().getShape(shapeIndex);
		return o.getTheC();
	}

	// TheT accessor from parent Shape
	public NonNegativeInteger getPathTheT(int ROIIndex, int shapeIndex)
	{
		// Parents: {u'Shape': {u'Union': {u'ROI': {u'OME': None}}}}
		// Shape is abstract proprietary and not a reference
		Path o = (Path) root.getROI(ROIIndex).getUnion().getShape(shapeIndex);
		return o.getTheT();
	}

	// TheZ accessor from parent Shape
	public NonNegativeInteger getPathTheZ(int ROIIndex, int shapeIndex)
	{
		// Parents: {u'Shape': {u'Union': {u'ROI': {u'OME': None}}}}
		// Shape is abstract proprietary and not a reference
		Path o = (Path) root.getROI(ROIIndex).getUnion().getShape(shapeIndex);
		return o.getTheZ();
	}

	// Transform accessor from parent Shape
	public String getPathTransform(int ROIIndex, int shapeIndex)
	{
		// Parents: {u'Shape': {u'Union': {u'ROI': {u'OME': None}}}}
		// Shape is abstract proprietary and not a reference
		Path o = (Path) root.getROI(ROIIndex).getUnion().getShape(shapeIndex);
		return o.getTransform();
	}

	public String getPathDefinition(int ROIIndex, int shapeIndex)
	{
		// Parents: {u'Shape': {u'Union': {u'ROI': {u'OME': None}}}}
		// Shape is abstract proprietary and not a reference
		Path o = (Path) root.getROI(ROIIndex).getUnion().getShape(shapeIndex);
		return o.getDefinition();
	}

	//
	// Pixels property storage
	//
	// Indexes: {u'Image': [u'int imageIndex']}
	// {u'Image': {u'OME': None}}
	// Is multi path? False

	public String getPixelsAnnotationRef(int imageIndex, int annotationRefIndex)
	{
		// Parents: {u'Image': {u'OME': None}}
		// AnnotationRef is reference and occurs more than once
		return root.getImage(imageIndex).getPixels().getLinkedAnnotation(annotationRefIndex).getID();
	}

	// Ignoring BinData element, complex property
	// Ignoring Channel element, complex property
	public DimensionOrder getPixelsDimensionOrder(int imageIndex)
	{
		// Parents: {u'Image': {u'OME': None}}
		// DimensionOrder is not a reference
		return root.getImage(imageIndex).getPixels().getDimensionOrder();
	}

	public String getPixelsID(int imageIndex)
	{
		// Parents: {u'Image': {u'OME': None}}
		// ID is not a reference
		return root.getImage(imageIndex).getPixels().getID();
	}

	// Ignoring MetadataOnly element, complex property
	public Double getPixelsPhysicalSizeX(int imageIndex)
	{
		// Parents: {u'Image': {u'OME': None}}
		// PhysicalSizeX is not a reference
		return root.getImage(imageIndex).getPixels().getPhysicalSizeX();
	}

	public Double getPixelsPhysicalSizeY(int imageIndex)
	{
		// Parents: {u'Image': {u'OME': None}}
		// PhysicalSizeY is not a reference
		return root.getImage(imageIndex).getPixels().getPhysicalSizeY();
	}

	public Double getPixelsPhysicalSizeZ(int imageIndex)
	{
		// Parents: {u'Image': {u'OME': None}}
		// PhysicalSizeZ is not a reference
		return root.getImage(imageIndex).getPixels().getPhysicalSizeZ();
	}

	// Ignoring Plane element, complex property
	public PositiveInteger getPixelsSizeC(int imageIndex)
	{
		// Parents: {u'Image': {u'OME': None}}
		// SizeC is not a reference
		return root.getImage(imageIndex).getPixels().getSizeC();
	}

	public PositiveInteger getPixelsSizeT(int imageIndex)
	{
		// Parents: {u'Image': {u'OME': None}}
		// SizeT is not a reference
		return root.getImage(imageIndex).getPixels().getSizeT();
	}

	public PositiveInteger getPixelsSizeX(int imageIndex)
	{
		// Parents: {u'Image': {u'OME': None}}
		// SizeX is not a reference
		return root.getImage(imageIndex).getPixels().getSizeX();
	}

	public PositiveInteger getPixelsSizeY(int imageIndex)
	{
		// Parents: {u'Image': {u'OME': None}}
		// SizeY is not a reference
		return root.getImage(imageIndex).getPixels().getSizeY();
	}

	public PositiveInteger getPixelsSizeZ(int imageIndex)
	{
		// Parents: {u'Image': {u'OME': None}}
		// SizeZ is not a reference
		return root.getImage(imageIndex).getPixels().getSizeZ();
	}

	// Ignoring TiffData element, complex property
	public Double getPixelsTimeIncrement(int imageIndex)
	{
		// Parents: {u'Image': {u'OME': None}}
		// TimeIncrement is not a reference
		return root.getImage(imageIndex).getPixels().getTimeIncrement();
	}

	public PixelType getPixelsType(int imageIndex)
	{
		// Parents: {u'Image': {u'OME': None}}
		// Type is not a reference
		return root.getImage(imageIndex).getPixels().getType();
	}

	//
	// Plane property storage
	//
	// Indexes: {u'Pixels': [u'int imageIndex', u'int planeIndex']}
	// {u'Pixels': {u'Image': {u'OME': None}}}
	// Is multi path? False

	public String getPlaneAnnotationRef(int imageIndex, int planeIndex, int annotationRefIndex)
	{
		// Parents: {u'Pixels': {u'Image': {u'OME': None}}}
		// AnnotationRef is reference and occurs more than once
		return root.getImage(imageIndex).getPixels().getPlane(planeIndex).getLinkedAnnotation(annotationRefIndex).getID();
	}

	public Double getPlaneDeltaT(int imageIndex, int planeIndex)
	{
		// Parents: {u'Pixels': {u'Image': {u'OME': None}}}
		// DeltaT is not a reference
		return root.getImage(imageIndex).getPixels().getPlane(planeIndex).getDeltaT();
	}

	public Double getPlaneExposureTime(int imageIndex, int planeIndex)
	{
		// Parents: {u'Pixels': {u'Image': {u'OME': None}}}
		// ExposureTime is not a reference
		return root.getImage(imageIndex).getPixels().getPlane(planeIndex).getExposureTime();
	}

	public String getPlaneHashSHA1(int imageIndex, int planeIndex)
	{
		// Parents: {u'Pixels': {u'Image': {u'OME': None}}}
		// HashSHA1 is not a reference
		return root.getImage(imageIndex).getPixels().getPlane(planeIndex).getHashSHA1();
	}

	public Double getPlanePositionX(int imageIndex, int planeIndex)
	{
		// Parents: {u'Pixels': {u'Image': {u'OME': None}}}
		// PositionX is not a reference
		return root.getImage(imageIndex).getPixels().getPlane(planeIndex).getPositionX();
	}

	public Double getPlanePositionY(int imageIndex, int planeIndex)
	{
		// Parents: {u'Pixels': {u'Image': {u'OME': None}}}
		// PositionY is not a reference
		return root.getImage(imageIndex).getPixels().getPlane(planeIndex).getPositionY();
	}

	public Double getPlanePositionZ(int imageIndex, int planeIndex)
	{
		// Parents: {u'Pixels': {u'Image': {u'OME': None}}}
		// PositionZ is not a reference
		return root.getImage(imageIndex).getPixels().getPlane(planeIndex).getPositionZ();
	}

	public NonNegativeInteger getPlaneTheC(int imageIndex, int planeIndex)
	{
		// Parents: {u'Pixels': {u'Image': {u'OME': None}}}
		// TheC is not a reference
		return root.getImage(imageIndex).getPixels().getPlane(planeIndex).getTheC();
	}

	public NonNegativeInteger getPlaneTheT(int imageIndex, int planeIndex)
	{
		// Parents: {u'Pixels': {u'Image': {u'OME': None}}}
		// TheT is not a reference
		return root.getImage(imageIndex).getPixels().getPlane(planeIndex).getTheT();
	}

	public NonNegativeInteger getPlaneTheZ(int imageIndex, int planeIndex)
	{
		// Parents: {u'Pixels': {u'Image': {u'OME': None}}}
		// TheZ is not a reference
		return root.getImage(imageIndex).getPixels().getPlane(planeIndex).getTheZ();
	}

	//
	// Plate property storage
	//
	// Indexes: {u'OME': [u'int plateIndex']}
	// {u'OME': None}
	// Is multi path? False

	public String getPlateAnnotationRef(int plateIndex, int annotationRefIndex)
	{
		// Parents: {u'OME': None}
		// AnnotationRef is reference and occurs more than once
		return root.getPlate(plateIndex).getLinkedAnnotation(annotationRefIndex).getID();
	}

	public NamingConvention getPlateColumnNamingConvention(int plateIndex)
	{
		// Parents: {u'OME': None}
		// ColumnNamingConvention is not a reference
		return root.getPlate(plateIndex).getColumnNamingConvention();
	}

	public PositiveInteger getPlateColumns(int plateIndex)
	{
		// Parents: {u'OME': None}
		// Columns is not a reference
		return root.getPlate(plateIndex).getColumns();
	}

	public String getPlateDescription(int plateIndex)
	{
		// Parents: {u'OME': None}
		// Description is not a reference
		return root.getPlate(plateIndex).getDescription();
	}

	public String getPlateExternalIdentifier(int plateIndex)
	{
		// Parents: {u'OME': None}
		// ExternalIdentifier is not a reference
		return root.getPlate(plateIndex).getExternalIdentifier();
	}

	public String getPlateID(int plateIndex)
	{
		// Parents: {u'OME': None}
		// ID is not a reference
		return root.getPlate(plateIndex).getID();
	}

	public String getPlateName(int plateIndex)
	{
		// Parents: {u'OME': None}
		// Name is not a reference
		return root.getPlate(plateIndex).getName();
	}

	// Ignoring PlateAcquisition element, complex property
	public NamingConvention getPlateRowNamingConvention(int plateIndex)
	{
		// Parents: {u'OME': None}
		// RowNamingConvention is not a reference
		return root.getPlate(plateIndex).getRowNamingConvention();
	}

	public PositiveInteger getPlateRows(int plateIndex)
	{
		// Parents: {u'OME': None}
		// Rows is not a reference
		return root.getPlate(plateIndex).getRows();
	}

	public String getPlateScreenRef(int plateIndex, int screenRefIndex)
	{
		// Parents: {u'OME': None}
		// ScreenRef is reference and occurs more than once
		return root.getPlate(plateIndex).getLinkedScreen(screenRefIndex).getID();
	}

	public String getPlateStatus(int plateIndex)
	{
		// Parents: {u'OME': None}
		// Status is not a reference
		return root.getPlate(plateIndex).getStatus();
	}

	// Ignoring Well element, complex property
	public Double getPlateWellOriginX(int plateIndex)
	{
		// Parents: {u'OME': None}
		// WellOriginX is not a reference
		return root.getPlate(plateIndex).getWellOriginX();
	}

	public Double getPlateWellOriginY(int plateIndex)
	{
		// Parents: {u'OME': None}
		// WellOriginY is not a reference
		return root.getPlate(plateIndex).getWellOriginY();
	}

	//
	// PlateAcquisition property storage
	//
	// Indexes: {u'Plate': [u'int plateIndex', u'int plateAcquisitionIndex']}
	// {u'Plate': {u'OME': None}}
	// Is multi path? False

	public String getPlateAcquisitionAnnotationRef(int plateIndex, int plateAcquisitionIndex, int annotationRefIndex)
	{
		// Parents: {u'Plate': {u'OME': None}}
		// AnnotationRef is reference and occurs more than once
		return root.getPlate(plateIndex).getPlateAcquisition(plateAcquisitionIndex).getLinkedAnnotation(annotationRefIndex).getID();
	}

	public String getPlateAcquisitionDescription(int plateIndex, int plateAcquisitionIndex)
	{
		// Parents: {u'Plate': {u'OME': None}}
		// Description is not a reference
		return root.getPlate(plateIndex).getPlateAcquisition(plateAcquisitionIndex).getDescription();
	}

	public String getPlateAcquisitionEndTime(int plateIndex, int plateAcquisitionIndex)
	{
		// Parents: {u'Plate': {u'OME': None}}
		// EndTime is not a reference
		return root.getPlate(plateIndex).getPlateAcquisition(plateAcquisitionIndex).getEndTime();
	}

	public String getPlateAcquisitionID(int plateIndex, int plateAcquisitionIndex)
	{
		// Parents: {u'Plate': {u'OME': None}}
		// ID is not a reference
		return root.getPlate(plateIndex).getPlateAcquisition(plateAcquisitionIndex).getID();
	}

	public PositiveInteger getPlateAcquisitionMaximumFieldCount(int plateIndex, int plateAcquisitionIndex)
	{
		// Parents: {u'Plate': {u'OME': None}}
		// MaximumFieldCount is not a reference
		return root.getPlate(plateIndex).getPlateAcquisition(plateAcquisitionIndex).getMaximumFieldCount();
	}

	public String getPlateAcquisitionName(int plateIndex, int plateAcquisitionIndex)
	{
		// Parents: {u'Plate': {u'OME': None}}
		// Name is not a reference
		return root.getPlate(plateIndex).getPlateAcquisition(plateAcquisitionIndex).getName();
	}

	public String getPlateAcquisitionStartTime(int plateIndex, int plateAcquisitionIndex)
	{
		// Parents: {u'Plate': {u'OME': None}}
		// StartTime is not a reference
		return root.getPlate(plateIndex).getPlateAcquisition(plateAcquisitionIndex).getStartTime();
	}

	public String getPlateAcquisitionWellSampleRef(int plateIndex, int plateAcquisitionIndex, int wellSampleRefIndex)
	{
		// Parents: {u'Plate': {u'OME': None}}
		// WellSampleRef is reference and occurs more than once
		return root.getPlate(plateIndex).getPlateAcquisition(plateAcquisitionIndex).getLinkedWellSample(wellSampleRefIndex).getID();
	}

	//
	// PlateRef property storage
	//
	// Indexes: {u'Screen': [u'int screenIndex', u'int plateRefIndex']}
	// {u'Screen': {u'OME': None}}
	// Is multi path? False

	// 1:1
	// Is multi path? False
	// Ignoring ID property of reference PlateRef

	//
	// Point property storage
	//
	// Indexes: {u'Shape': [u'int ROIIndex', u'int shapeIndex']}
	// {u'Shape': {u'Union': {u'ROI': {u'OME': None}}}}
	// Is multi path? False

	// Description accessor from parent Shape
	public String getPointDescription(int ROIIndex, int shapeIndex)
	{
		// Parents: {u'Shape': {u'Union': {u'ROI': {u'OME': None}}}}
		// Shape is abstract proprietary and not a reference
		Point o = (Point) root.getROI(ROIIndex).getUnion().getShape(shapeIndex);
		return o.getDescription();
	}

	// Ignoring Ellipse of parent abstract type
	// Fill accessor from parent Shape
	public Integer getPointFill(int ROIIndex, int shapeIndex)
	{
		// Parents: {u'Shape': {u'Union': {u'ROI': {u'OME': None}}}}
		// Shape is abstract proprietary and not a reference
		Point o = (Point) root.getROI(ROIIndex).getUnion().getShape(shapeIndex);
		return o.getFill();
	}

	// Ignoring FillRule of parent abstract type
	// Ignoring FontFamily of parent abstract type
	// FontSize accessor from parent Shape
	public NonNegativeInteger getPointFontSize(int ROIIndex, int shapeIndex)
	{
		// Parents: {u'Shape': {u'Union': {u'ROI': {u'OME': None}}}}
		// Shape is abstract proprietary and not a reference
		Point o = (Point) root.getROI(ROIIndex).getUnion().getShape(shapeIndex);
		return o.getFontSize();
	}

	// Ignoring FontStyle of parent abstract type
	// ID accessor from parent Shape
	public String getPointID(int ROIIndex, int shapeIndex)
	{
		// Parents: {u'Shape': {u'Union': {u'ROI': {u'OME': None}}}}
		// Shape is abstract proprietary and not a reference
		Point o = (Point) root.getROI(ROIIndex).getUnion().getShape(shapeIndex);
		return o.getID();
	}

	// Label accessor from parent Shape
	public String getPointLabel(int ROIIndex, int shapeIndex)
	{
		// Parents: {u'Shape': {u'Union': {u'ROI': {u'OME': None}}}}
		// Shape is abstract proprietary and not a reference
		Point o = (Point) root.getROI(ROIIndex).getUnion().getShape(shapeIndex);
		return o.getLabel();
	}

	// Ignoring Line of parent abstract type
	// Ignoring LineCap of parent abstract type
	// Ignoring MarkerEnd of parent abstract type
	// Ignoring MarkerStart of parent abstract type
	// Ignoring Mask of parent abstract type
	// Name accessor from parent Shape
	public String getPointName(int ROIIndex, int shapeIndex)
	{
		// Parents: {u'Shape': {u'Union': {u'ROI': {u'OME': None}}}}
		// Shape is abstract proprietary and not a reference
		Point o = (Point) root.getROI(ROIIndex).getUnion().getShape(shapeIndex);
		return o.getName();
	}

	// Ignoring Path of parent abstract type
	// Ignoring Point of parent abstract type
	// Ignoring Polyline of parent abstract type
	// Ignoring Rectangle of parent abstract type
	// Stroke accessor from parent Shape
	public Integer getPointStroke(int ROIIndex, int shapeIndex)
	{
		// Parents: {u'Shape': {u'Union': {u'ROI': {u'OME': None}}}}
		// Shape is abstract proprietary and not a reference
		Point o = (Point) root.getROI(ROIIndex).getUnion().getShape(shapeIndex);
		return o.getStroke();
	}

	// StrokeDashArray accessor from parent Shape
	public String getPointStrokeDashArray(int ROIIndex, int shapeIndex)
	{
		// Parents: {u'Shape': {u'Union': {u'ROI': {u'OME': None}}}}
		// Shape is abstract proprietary and not a reference
		Point o = (Point) root.getROI(ROIIndex).getUnion().getShape(shapeIndex);
		return o.getStrokeDashArray();
	}

	// StrokeWidth accessor from parent Shape
	public Double getPointStrokeWidth(int ROIIndex, int shapeIndex)
	{
		// Parents: {u'Shape': {u'Union': {u'ROI': {u'OME': None}}}}
		// Shape is abstract proprietary and not a reference
		Point o = (Point) root.getROI(ROIIndex).getUnion().getShape(shapeIndex);
		return o.getStrokeWidth();
	}

	// Ignoring Text of parent abstract type
	// TheC accessor from parent Shape
	public NonNegativeInteger getPointTheC(int ROIIndex, int shapeIndex)
	{
		// Parents: {u'Shape': {u'Union': {u'ROI': {u'OME': None}}}}
		// Shape is abstract proprietary and not a reference
		Point o = (Point) root.getROI(ROIIndex).getUnion().getShape(shapeIndex);
		return o.getTheC();
	}

	// TheT accessor from parent Shape
	public NonNegativeInteger getPointTheT(int ROIIndex, int shapeIndex)
	{
		// Parents: {u'Shape': {u'Union': {u'ROI': {u'OME': None}}}}
		// Shape is abstract proprietary and not a reference
		Point o = (Point) root.getROI(ROIIndex).getUnion().getShape(shapeIndex);
		return o.getTheT();
	}

	// TheZ accessor from parent Shape
	public NonNegativeInteger getPointTheZ(int ROIIndex, int shapeIndex)
	{
		// Parents: {u'Shape': {u'Union': {u'ROI': {u'OME': None}}}}
		// Shape is abstract proprietary and not a reference
		Point o = (Point) root.getROI(ROIIndex).getUnion().getShape(shapeIndex);
		return o.getTheZ();
	}

	// Transform accessor from parent Shape
	public String getPointTransform(int ROIIndex, int shapeIndex)
	{
		// Parents: {u'Shape': {u'Union': {u'ROI': {u'OME': None}}}}
		// Shape is abstract proprietary and not a reference
		Point o = (Point) root.getROI(ROIIndex).getUnion().getShape(shapeIndex);
		return o.getTransform();
	}

	public Double getPointX(int ROIIndex, int shapeIndex)
	{
		// Parents: {u'Shape': {u'Union': {u'ROI': {u'OME': None}}}}
		// Shape is abstract proprietary and not a reference
		Point o = (Point) root.getROI(ROIIndex).getUnion().getShape(shapeIndex);
		return o.getX();
	}

	public Double getPointY(int ROIIndex, int shapeIndex)
	{
		// Parents: {u'Shape': {u'Union': {u'ROI': {u'OME': None}}}}
		// Shape is abstract proprietary and not a reference
		Point o = (Point) root.getROI(ROIIndex).getUnion().getShape(shapeIndex);
		return o.getY();
	}

	//
	// Polyline property storage
	//
	// Indexes: {u'Shape': [u'int ROIIndex', u'int shapeIndex']}
	// {u'Shape': {u'Union': {u'ROI': {u'OME': None}}}}
	// Is multi path? False

	// Description accessor from parent Shape
	public String getPolylineDescription(int ROIIndex, int shapeIndex)
	{
		// Parents: {u'Shape': {u'Union': {u'ROI': {u'OME': None}}}}
		// Shape is abstract proprietary and not a reference
		Polyline o = (Polyline) root.getROI(ROIIndex).getUnion().getShape(shapeIndex);
		return o.getDescription();
	}

	// Ignoring Ellipse of parent abstract type
	// Fill accessor from parent Shape
	public Integer getPolylineFill(int ROIIndex, int shapeIndex)
	{
		// Parents: {u'Shape': {u'Union': {u'ROI': {u'OME': None}}}}
		// Shape is abstract proprietary and not a reference
		Polyline o = (Polyline) root.getROI(ROIIndex).getUnion().getShape(shapeIndex);
		return o.getFill();
	}

	// Ignoring FillRule of parent abstract type
	// Ignoring FontFamily of parent abstract type
	// FontSize accessor from parent Shape
	public NonNegativeInteger getPolylineFontSize(int ROIIndex, int shapeIndex)
	{
		// Parents: {u'Shape': {u'Union': {u'ROI': {u'OME': None}}}}
		// Shape is abstract proprietary and not a reference
		Polyline o = (Polyline) root.getROI(ROIIndex).getUnion().getShape(shapeIndex);
		return o.getFontSize();
	}

	// Ignoring FontStyle of parent abstract type
	// ID accessor from parent Shape
	public String getPolylineID(int ROIIndex, int shapeIndex)
	{
		// Parents: {u'Shape': {u'Union': {u'ROI': {u'OME': None}}}}
		// Shape is abstract proprietary and not a reference
		Polyline o = (Polyline) root.getROI(ROIIndex).getUnion().getShape(shapeIndex);
		return o.getID();
	}

	// Label accessor from parent Shape
	public String getPolylineLabel(int ROIIndex, int shapeIndex)
	{
		// Parents: {u'Shape': {u'Union': {u'ROI': {u'OME': None}}}}
		// Shape is abstract proprietary and not a reference
		Polyline o = (Polyline) root.getROI(ROIIndex).getUnion().getShape(shapeIndex);
		return o.getLabel();
	}

	// Ignoring Line of parent abstract type
	// Ignoring LineCap of parent abstract type
	// Ignoring MarkerEnd of parent abstract type
	// Ignoring MarkerStart of parent abstract type
	// Ignoring Mask of parent abstract type
	// Name accessor from parent Shape
	public String getPolylineName(int ROIIndex, int shapeIndex)
	{
		// Parents: {u'Shape': {u'Union': {u'ROI': {u'OME': None}}}}
		// Shape is abstract proprietary and not a reference
		Polyline o = (Polyline) root.getROI(ROIIndex).getUnion().getShape(shapeIndex);
		return o.getName();
	}

	// Ignoring Path of parent abstract type
	// Ignoring Point of parent abstract type
	// Ignoring Polyline of parent abstract type
	// Ignoring Rectangle of parent abstract type
	// Stroke accessor from parent Shape
	public Integer getPolylineStroke(int ROIIndex, int shapeIndex)
	{
		// Parents: {u'Shape': {u'Union': {u'ROI': {u'OME': None}}}}
		// Shape is abstract proprietary and not a reference
		Polyline o = (Polyline) root.getROI(ROIIndex).getUnion().getShape(shapeIndex);
		return o.getStroke();
	}

	// StrokeDashArray accessor from parent Shape
	public String getPolylineStrokeDashArray(int ROIIndex, int shapeIndex)
	{
		// Parents: {u'Shape': {u'Union': {u'ROI': {u'OME': None}}}}
		// Shape is abstract proprietary and not a reference
		Polyline o = (Polyline) root.getROI(ROIIndex).getUnion().getShape(shapeIndex);
		return o.getStrokeDashArray();
	}

	// StrokeWidth accessor from parent Shape
	public Double getPolylineStrokeWidth(int ROIIndex, int shapeIndex)
	{
		// Parents: {u'Shape': {u'Union': {u'ROI': {u'OME': None}}}}
		// Shape is abstract proprietary and not a reference
		Polyline o = (Polyline) root.getROI(ROIIndex).getUnion().getShape(shapeIndex);
		return o.getStrokeWidth();
	}

	// Ignoring Text of parent abstract type
	// TheC accessor from parent Shape
	public NonNegativeInteger getPolylineTheC(int ROIIndex, int shapeIndex)
	{
		// Parents: {u'Shape': {u'Union': {u'ROI': {u'OME': None}}}}
		// Shape is abstract proprietary and not a reference
		Polyline o = (Polyline) root.getROI(ROIIndex).getUnion().getShape(shapeIndex);
		return o.getTheC();
	}

	// TheT accessor from parent Shape
	public NonNegativeInteger getPolylineTheT(int ROIIndex, int shapeIndex)
	{
		// Parents: {u'Shape': {u'Union': {u'ROI': {u'OME': None}}}}
		// Shape is abstract proprietary and not a reference
		Polyline o = (Polyline) root.getROI(ROIIndex).getUnion().getShape(shapeIndex);
		return o.getTheT();
	}

	// TheZ accessor from parent Shape
	public NonNegativeInteger getPolylineTheZ(int ROIIndex, int shapeIndex)
	{
		// Parents: {u'Shape': {u'Union': {u'ROI': {u'OME': None}}}}
		// Shape is abstract proprietary and not a reference
		Polyline o = (Polyline) root.getROI(ROIIndex).getUnion().getShape(shapeIndex);
		return o.getTheZ();
	}

	// Transform accessor from parent Shape
	public String getPolylineTransform(int ROIIndex, int shapeIndex)
	{
		// Parents: {u'Shape': {u'Union': {u'ROI': {u'OME': None}}}}
		// Shape is abstract proprietary and not a reference
		Polyline o = (Polyline) root.getROI(ROIIndex).getUnion().getShape(shapeIndex);
		return o.getTransform();
	}

	public Boolean getPolylineClosed(int ROIIndex, int shapeIndex)
	{
		// Parents: {u'Shape': {u'Union': {u'ROI': {u'OME': None}}}}
		// Shape is abstract proprietary and not a reference
		Polyline o = (Polyline) root.getROI(ROIIndex).getUnion().getShape(shapeIndex);
		return o.getClosed();
	}

	public String getPolylinePoints(int ROIIndex, int shapeIndex)
	{
		// Parents: {u'Shape': {u'Union': {u'ROI': {u'OME': None}}}}
		// Shape is abstract proprietary and not a reference
		Polyline o = (Polyline) root.getROI(ROIIndex).getUnion().getShape(shapeIndex);
		return o.getPoints();
	}

	//
	// Project property storage
	//
	// Indexes: {u'OME': [u'int projectIndex']}
	// {u'OME': None}
	// Is multi path? False

	public String getProjectAnnotationRef(int projectIndex, int annotationRefIndex)
	{
		// Parents: {u'OME': None}
		// AnnotationRef is reference and occurs more than once
		return root.getProject(projectIndex).getLinkedAnnotation(annotationRefIndex).getID();
	}

	// Ignoring Dataset_BackReference back reference
	public String getProjectDescription(int projectIndex)
	{
		// Parents: {u'OME': None}
		// Description is not a reference
		return root.getProject(projectIndex).getDescription();
	}

	public String getProjectExperimenterRef(int projectIndex)
	{
		// Parents: {u'OME': None}
		// ExperimenterRef is reference and occurs only once
		return root.getProject(projectIndex).getLinkedExperimenter().getID();
	}

	public String getProjectGroupRef(int projectIndex)
	{
		// Parents: {u'OME': None}
		// GroupRef is reference and occurs only once
		return root.getProject(projectIndex).getLinkedGroup().getID();
	}

	public String getProjectID(int projectIndex)
	{
		// Parents: {u'OME': None}
		// ID is not a reference
		return root.getProject(projectIndex).getID();
	}

	public String getProjectName(int projectIndex)
	{
		// Parents: {u'OME': None}
		// Name is not a reference
		return root.getProject(projectIndex).getName();
	}

	//
	// ProjectRef property storage
	//
	// Indexes: {u'Dataset': [u'int datasetIndex', u'int projectRefIndex']}
	// {u'Dataset': {u'OME': None}}
	// Is multi path? False

	// 1:1
	// Is multi path? False
	// Ignoring ID property of reference ProjectRef

	//
	// Pump property storage
	//
	// Indexes: {u'Laser': [u'int instrumentIndex', u'int lightSourceIndex']}
	// {u'Laser': {u'LightSource': {u'Instrument': {u'OME': None}}}}
	// Is multi path? False

	// 1:1
	// Is multi path? False
	// Ignoring ID property of reference Pump

	//
	// ROI property storage
	//
	// Indexes: {u'OME': [u'int ROIIndex']}
	// {u'OME': None}
	// Is multi path? False

	public String getROIAnnotationRef(int ROIIndex, int annotationRefIndex)
	{
		// Parents: {u'OME': None}
		// AnnotationRef is reference and occurs more than once
		return root.getROI(ROIIndex).getLinkedAnnotation(annotationRefIndex).getID();
	}

	public String getROIDescription(int ROIIndex)
	{
		// Parents: {u'OME': None}
		// Description is not a reference
		return root.getROI(ROIIndex).getDescription();
	}

	public String getROIID(int ROIIndex)
	{
		// Parents: {u'OME': None}
		// ID is not a reference
		return root.getROI(ROIIndex).getID();
	}

	// Ignoring Image_BackReference back reference
	// Ignoring MicrobeamManipulation_BackReference back reference
	public String getROIName(int ROIIndex)
	{
		// Parents: {u'OME': None}
		// Name is not a reference
		return root.getROI(ROIIndex).getName();
	}

	public String getROINamespace(int ROIIndex)
	{
		// Parents: {u'OME': None}
		// Namespace is not a reference
		return root.getROI(ROIIndex).getNamespace();
	}

	// Ignoring Union element, complex property
	//
	// ROIRef property storage
	//
	// Indexes: {u'Image': [u'int imageIndex', u'int ROIRefIndex'], u'MicrobeamManipulation': [u'int experimentIndex', u'int microbeamManipulationIndex', u'int ROIRefIndex']}
	// {u'Image': {u'OME': None}, u'MicrobeamManipulation': {u'Experiment': {u'OME': None}}}
	// Is multi path? True

	// 1:1
	// Is multi path? True
	// Ignoring ID property of reference ROIRef

	//
	// Reagent property storage
	//
	// Indexes: {u'Screen': [u'int screenIndex', u'int reagentIndex']}
	// {u'Screen': {u'OME': None}}
	// Is multi path? False

	public String getReagentAnnotationRef(int screenIndex, int reagentIndex, int annotationRefIndex)
	{
		// Parents: {u'Screen': {u'OME': None}}
		// AnnotationRef is reference and occurs more than once
		return root.getScreen(screenIndex).getReagent(reagentIndex).getLinkedAnnotation(annotationRefIndex).getID();
	}

	public String getReagentDescription(int screenIndex, int reagentIndex)
	{
		// Parents: {u'Screen': {u'OME': None}}
		// Description is not a reference
		return root.getScreen(screenIndex).getReagent(reagentIndex).getDescription();
	}

	public String getReagentID(int screenIndex, int reagentIndex)
	{
		// Parents: {u'Screen': {u'OME': None}}
		// ID is not a reference
		return root.getScreen(screenIndex).getReagent(reagentIndex).getID();
	}

	public String getReagentName(int screenIndex, int reagentIndex)
	{
		// Parents: {u'Screen': {u'OME': None}}
		// Name is not a reference
		return root.getScreen(screenIndex).getReagent(reagentIndex).getName();
	}

	public String getReagentReagentIdentifier(int screenIndex, int reagentIndex)
	{
		// Parents: {u'Screen': {u'OME': None}}
		// ReagentIdentifier is not a reference
		return root.getScreen(screenIndex).getReagent(reagentIndex).getReagentIdentifier();
	}

	// Ignoring Well_BackReference back reference
	//
	// ReagentRef property storage
	//
	// Indexes: {u'Well': [u'int plateIndex', u'int wellIndex']}
	// {u'Well': {u'Plate': {u'OME': None}}}
	// Is multi path? False

	// 1:1
	// Is multi path? False
	// Ignoring ID property of reference ReagentRef

	//
	// Rectangle property storage
	//
	// Indexes: {u'Shape': [u'int ROIIndex', u'int shapeIndex']}
	// {u'Shape': {u'Union': {u'ROI': {u'OME': None}}}}
	// Is multi path? False

	// Description accessor from parent Shape
	public String getRectangleDescription(int ROIIndex, int shapeIndex)
	{
		// Parents: {u'Shape': {u'Union': {u'ROI': {u'OME': None}}}}
		// Shape is abstract proprietary and not a reference
		Rectangle o = (Rectangle) root.getROI(ROIIndex).getUnion().getShape(shapeIndex);
		return o.getDescription();
	}

	// Ignoring Ellipse of parent abstract type
	// Fill accessor from parent Shape
	public Integer getRectangleFill(int ROIIndex, int shapeIndex)
	{
		// Parents: {u'Shape': {u'Union': {u'ROI': {u'OME': None}}}}
		// Shape is abstract proprietary and not a reference
		Rectangle o = (Rectangle) root.getROI(ROIIndex).getUnion().getShape(shapeIndex);
		return o.getFill();
	}

	// Ignoring FillRule of parent abstract type
	// Ignoring FontFamily of parent abstract type
	// FontSize accessor from parent Shape
	public NonNegativeInteger getRectangleFontSize(int ROIIndex, int shapeIndex)
	{
		// Parents: {u'Shape': {u'Union': {u'ROI': {u'OME': None}}}}
		// Shape is abstract proprietary and not a reference
		Rectangle o = (Rectangle) root.getROI(ROIIndex).getUnion().getShape(shapeIndex);
		return o.getFontSize();
	}

	// Ignoring FontStyle of parent abstract type
	// ID accessor from parent Shape
	public String getRectangleID(int ROIIndex, int shapeIndex)
	{
		// Parents: {u'Shape': {u'Union': {u'ROI': {u'OME': None}}}}
		// Shape is abstract proprietary and not a reference
		Rectangle o = (Rectangle) root.getROI(ROIIndex).getUnion().getShape(shapeIndex);
		return o.getID();
	}

	// Label accessor from parent Shape
	public String getRectangleLabel(int ROIIndex, int shapeIndex)
	{
		// Parents: {u'Shape': {u'Union': {u'ROI': {u'OME': None}}}}
		// Shape is abstract proprietary and not a reference
		Rectangle o = (Rectangle) root.getROI(ROIIndex).getUnion().getShape(shapeIndex);
		return o.getLabel();
	}

	// Ignoring Line of parent abstract type
	// Ignoring LineCap of parent abstract type
	// Ignoring MarkerEnd of parent abstract type
	// Ignoring MarkerStart of parent abstract type
	// Ignoring Mask of parent abstract type
	// Name accessor from parent Shape
	public String getRectangleName(int ROIIndex, int shapeIndex)
	{
		// Parents: {u'Shape': {u'Union': {u'ROI': {u'OME': None}}}}
		// Shape is abstract proprietary and not a reference
		Rectangle o = (Rectangle) root.getROI(ROIIndex).getUnion().getShape(shapeIndex);
		return o.getName();
	}

	// Ignoring Path of parent abstract type
	// Ignoring Point of parent abstract type
	// Ignoring Polyline of parent abstract type
	// Ignoring Rectangle of parent abstract type
	// Stroke accessor from parent Shape
	public Integer getRectangleStroke(int ROIIndex, int shapeIndex)
	{
		// Parents: {u'Shape': {u'Union': {u'ROI': {u'OME': None}}}}
		// Shape is abstract proprietary and not a reference
		Rectangle o = (Rectangle) root.getROI(ROIIndex).getUnion().getShape(shapeIndex);
		return o.getStroke();
	}

	// StrokeDashArray accessor from parent Shape
	public String getRectangleStrokeDashArray(int ROIIndex, int shapeIndex)
	{
		// Parents: {u'Shape': {u'Union': {u'ROI': {u'OME': None}}}}
		// Shape is abstract proprietary and not a reference
		Rectangle o = (Rectangle) root.getROI(ROIIndex).getUnion().getShape(shapeIndex);
		return o.getStrokeDashArray();
	}

	// StrokeWidth accessor from parent Shape
	public Double getRectangleStrokeWidth(int ROIIndex, int shapeIndex)
	{
		// Parents: {u'Shape': {u'Union': {u'ROI': {u'OME': None}}}}
		// Shape is abstract proprietary and not a reference
		Rectangle o = (Rectangle) root.getROI(ROIIndex).getUnion().getShape(shapeIndex);
		return o.getStrokeWidth();
	}

	// Ignoring Text of parent abstract type
	// TheC accessor from parent Shape
	public NonNegativeInteger getRectangleTheC(int ROIIndex, int shapeIndex)
	{
		// Parents: {u'Shape': {u'Union': {u'ROI': {u'OME': None}}}}
		// Shape is abstract proprietary and not a reference
		Rectangle o = (Rectangle) root.getROI(ROIIndex).getUnion().getShape(shapeIndex);
		return o.getTheC();
	}

	// TheT accessor from parent Shape
	public NonNegativeInteger getRectangleTheT(int ROIIndex, int shapeIndex)
	{
		// Parents: {u'Shape': {u'Union': {u'ROI': {u'OME': None}}}}
		// Shape is abstract proprietary and not a reference
		Rectangle o = (Rectangle) root.getROI(ROIIndex).getUnion().getShape(shapeIndex);
		return o.getTheT();
	}

	// TheZ accessor from parent Shape
	public NonNegativeInteger getRectangleTheZ(int ROIIndex, int shapeIndex)
	{
		// Parents: {u'Shape': {u'Union': {u'ROI': {u'OME': None}}}}
		// Shape is abstract proprietary and not a reference
		Rectangle o = (Rectangle) root.getROI(ROIIndex).getUnion().getShape(shapeIndex);
		return o.getTheZ();
	}

	// Transform accessor from parent Shape
	public String getRectangleTransform(int ROIIndex, int shapeIndex)
	{
		// Parents: {u'Shape': {u'Union': {u'ROI': {u'OME': None}}}}
		// Shape is abstract proprietary and not a reference
		Rectangle o = (Rectangle) root.getROI(ROIIndex).getUnion().getShape(shapeIndex);
		return o.getTransform();
	}

	public Double getRectangleHeight(int ROIIndex, int shapeIndex)
	{
		// Parents: {u'Shape': {u'Union': {u'ROI': {u'OME': None}}}}
		// Shape is abstract proprietary and not a reference
		Rectangle o = (Rectangle) root.getROI(ROIIndex).getUnion().getShape(shapeIndex);
		return o.getHeight();
	}

	public Double getRectangleWidth(int ROIIndex, int shapeIndex)
	{
		// Parents: {u'Shape': {u'Union': {u'ROI': {u'OME': None}}}}
		// Shape is abstract proprietary and not a reference
		Rectangle o = (Rectangle) root.getROI(ROIIndex).getUnion().getShape(shapeIndex);
		return o.getWidth();
	}

	public Double getRectangleX(int ROIIndex, int shapeIndex)
	{
		// Parents: {u'Shape': {u'Union': {u'ROI': {u'OME': None}}}}
		// Shape is abstract proprietary and not a reference
		Rectangle o = (Rectangle) root.getROI(ROIIndex).getUnion().getShape(shapeIndex);
		return o.getX();
	}

	public Double getRectangleY(int ROIIndex, int shapeIndex)
	{
		// Parents: {u'Shape': {u'Union': {u'ROI': {u'OME': None}}}}
		// Shape is abstract proprietary and not a reference
		Rectangle o = (Rectangle) root.getROI(ROIIndex).getUnion().getShape(shapeIndex);
		return o.getY();
	}

	//
	// Screen property storage
	//
	// Indexes: {u'OME': [u'int screenIndex']}
	// {u'OME': None}
	// Is multi path? False

	public String getScreenAnnotationRef(int screenIndex, int annotationRefIndex)
	{
		// Parents: {u'OME': None}
		// AnnotationRef is reference and occurs more than once
		return root.getScreen(screenIndex).getLinkedAnnotation(annotationRefIndex).getID();
	}

	public String getScreenDescription(int screenIndex)
	{
		// Parents: {u'OME': None}
		// Description is not a reference
		return root.getScreen(screenIndex).getDescription();
	}

	public String getScreenID(int screenIndex)
	{
		// Parents: {u'OME': None}
		// ID is not a reference
		return root.getScreen(screenIndex).getID();
	}

	public String getScreenName(int screenIndex)
	{
		// Parents: {u'OME': None}
		// Name is not a reference
		return root.getScreen(screenIndex).getName();
	}

	public String getScreenPlateRef(int screenIndex, int plateRefIndex)
	{
		// Parents: {u'OME': None}
		// PlateRef is reference and occurs more than once
		return root.getScreen(screenIndex).getLinkedPlate(plateRefIndex).getID();
	}

	public String getScreenProtocolDescription(int screenIndex)
	{
		// Parents: {u'OME': None}
		// ProtocolDescription is not a reference
		return root.getScreen(screenIndex).getProtocolDescription();
	}

	public String getScreenProtocolIdentifier(int screenIndex)
	{
		// Parents: {u'OME': None}
		// ProtocolIdentifier is not a reference
		return root.getScreen(screenIndex).getProtocolIdentifier();
	}

	// Ignoring Reagent element, complex property
	public String getScreenReagentSetDescription(int screenIndex)
	{
		// Parents: {u'OME': None}
		// ReagentSetDescription is not a reference
		return root.getScreen(screenIndex).getReagentSetDescription();
	}

	public String getScreenReagentSetIdentifier(int screenIndex)
	{
		// Parents: {u'OME': None}
		// ReagentSetIdentifier is not a reference
		return root.getScreen(screenIndex).getReagentSetIdentifier();
	}

	public String getScreenType(int screenIndex)
	{
		// Parents: {u'OME': None}
		// Type is not a reference
		return root.getScreen(screenIndex).getType();
	}

	//
	// ScreenRef property storage
	//
	// Indexes: {u'Plate': [u'int plateIndex', u'int screenRefIndex']}
	// {u'Plate': {u'OME': None}}
	// Is multi path? False

	// 1:1
	// Is multi path? False
	// Ignoring ID property of reference ScreenRef

	//
	// StageLabel property storage
	//
	// Indexes: {u'Image': [u'int imageIndex']}
	// {u'Image': {u'OME': None}}
	// Is multi path? False

	public String getStageLabelName(int imageIndex)
	{
		// Parents: {u'Image': {u'OME': None}}
		// Name is not a reference
		return root.getImage(imageIndex).getStageLabel().getName();
	}

	public Double getStageLabelX(int imageIndex)
	{
		// Parents: {u'Image': {u'OME': None}}
		// X is not a reference
		return root.getImage(imageIndex).getStageLabel().getX();
	}

	public Double getStageLabelY(int imageIndex)
	{
		// Parents: {u'Image': {u'OME': None}}
		// Y is not a reference
		return root.getImage(imageIndex).getStageLabel().getY();
	}

	public Double getStageLabelZ(int imageIndex)
	{
		// Parents: {u'Image': {u'OME': None}}
		// Z is not a reference
		return root.getImage(imageIndex).getStageLabel().getZ();
	}

	//
	// StructuredAnnotations property storage
	//
	// Indexes: {u'OME': []}
	// {u'OME': None}
	// Is multi path? False

	// Ignoring BooleanAnnotation element, complex property
	// Ignoring CommentAnnotation element, complex property
	// Ignoring DoubleAnnotation element, complex property
	// Ignoring FileAnnotation element, complex property
	// Ignoring ListAnnotation element, complex property
	// Ignoring LongAnnotation element, complex property
	// Ignoring TagAnnotation element, complex property
	// Ignoring TermAnnotation element, complex property
	// Ignoring TimestampAnnotation element, complex property
	// Ignoring XMLAnnotation element, complex property
	//
	// TagAnnotation property storage
	//
	// Indexes: {u'StructuredAnnotations': [u'int tagAnnotationIndex']}
	// {u'StructuredAnnotations': {u'OME': None}}
	// Is multi path? False

	public String getTagAnnotationAnnotationRef(int tagAnnotationIndex, int annotationRefIndex)
	{
		// Parents: {u'StructuredAnnotations': {u'OME': None}}
		// AnnotationRef is reference and occurs more than once
		return root.getStructuredAnnotations().getTagAnnotation(tagAnnotationIndex).getLinkedAnnotation(annotationRefIndex).getID();
	}

	// Ignoring Channel_BackReference back reference
	// Ignoring Dataset_BackReference back reference
	public String getTagAnnotationDescription(int tagAnnotationIndex)
	{
		// Parents: {u'StructuredAnnotations': {u'OME': None}}
		// Description is not a reference
		return root.getStructuredAnnotations().getTagAnnotation(tagAnnotationIndex).getDescription();
	}

	// Ignoring Experimenter_BackReference back reference
	public String getTagAnnotationID(int tagAnnotationIndex)
	{
		// Parents: {u'StructuredAnnotations': {u'OME': None}}
		// ID is not a reference
		return root.getStructuredAnnotations().getTagAnnotation(tagAnnotationIndex).getID();
	}

	// Ignoring Image_BackReference back reference
	public String getTagAnnotationNamespace(int tagAnnotationIndex)
	{
		// Parents: {u'StructuredAnnotations': {u'OME': None}}
		// Namespace is not a reference
		return root.getStructuredAnnotations().getTagAnnotation(tagAnnotationIndex).getNamespace();
	}

	// Ignoring Pixels_BackReference back reference
	// Ignoring Plane_BackReference back reference
	// Ignoring PlateAcquisition_BackReference back reference
	// Ignoring Plate_BackReference back reference
	// Ignoring Project_BackReference back reference
	// Ignoring ROI_BackReference back reference
	// Ignoring Reagent_BackReference back reference
	// Ignoring Screen_BackReference back reference
	public String getTagAnnotationValue(int tagAnnotationIndex)
	{
		// Parents: {u'StructuredAnnotations': {u'OME': None}}
		// Value is not a reference
		return root.getStructuredAnnotations().getTagAnnotation(tagAnnotationIndex).getValue();
	}

	// Ignoring WellSample_BackReference back reference
	// Ignoring Well_BackReference back reference
	//
	// TermAnnotation property storage
	//
	// Indexes: {u'StructuredAnnotations': [u'int termAnnotationIndex']}
	// {u'StructuredAnnotations': {u'OME': None}}
	// Is multi path? False

	public String getTermAnnotationAnnotationRef(int termAnnotationIndex, int annotationRefIndex)
	{
		// Parents: {u'StructuredAnnotations': {u'OME': None}}
		// AnnotationRef is reference and occurs more than once
		return root.getStructuredAnnotations().getTermAnnotation(termAnnotationIndex).getLinkedAnnotation(annotationRefIndex).getID();
	}

	// Ignoring Channel_BackReference back reference
	// Ignoring Dataset_BackReference back reference
	public String getTermAnnotationDescription(int termAnnotationIndex)
	{
		// Parents: {u'StructuredAnnotations': {u'OME': None}}
		// Description is not a reference
		return root.getStructuredAnnotations().getTermAnnotation(termAnnotationIndex).getDescription();
	}

	// Ignoring Experimenter_BackReference back reference
	public String getTermAnnotationID(int termAnnotationIndex)
	{
		// Parents: {u'StructuredAnnotations': {u'OME': None}}
		// ID is not a reference
		return root.getStructuredAnnotations().getTermAnnotation(termAnnotationIndex).getID();
	}

	// Ignoring Image_BackReference back reference
	public String getTermAnnotationNamespace(int termAnnotationIndex)
	{
		// Parents: {u'StructuredAnnotations': {u'OME': None}}
		// Namespace is not a reference
		return root.getStructuredAnnotations().getTermAnnotation(termAnnotationIndex).getNamespace();
	}

	// Ignoring Pixels_BackReference back reference
	// Ignoring Plane_BackReference back reference
	// Ignoring PlateAcquisition_BackReference back reference
	// Ignoring Plate_BackReference back reference
	// Ignoring Project_BackReference back reference
	// Ignoring ROI_BackReference back reference
	// Ignoring Reagent_BackReference back reference
	// Ignoring Screen_BackReference back reference
	public String getTermAnnotationValue(int termAnnotationIndex)
	{
		// Parents: {u'StructuredAnnotations': {u'OME': None}}
		// Value is not a reference
		return root.getStructuredAnnotations().getTermAnnotation(termAnnotationIndex).getValue();
	}

	// Ignoring WellSample_BackReference back reference
	// Ignoring Well_BackReference back reference
	//
	// Text property storage
	//
	// Indexes: {u'Shape': [u'int ROIIndex', u'int shapeIndex']}
	// {u'Shape': {u'Union': {u'ROI': {u'OME': None}}}}
	// Is multi path? False

	// Description accessor from parent Shape
	public String getTextDescription(int ROIIndex, int shapeIndex)
	{
		// Parents: {u'Shape': {u'Union': {u'ROI': {u'OME': None}}}}
		// Shape is abstract proprietary and not a reference
		Text o = (Text) root.getROI(ROIIndex).getUnion().getShape(shapeIndex);
		return o.getDescription();
	}

	// Ignoring Ellipse of parent abstract type
	// Fill accessor from parent Shape
	public Integer getTextFill(int ROIIndex, int shapeIndex)
	{
		// Parents: {u'Shape': {u'Union': {u'ROI': {u'OME': None}}}}
		// Shape is abstract proprietary and not a reference
		Text o = (Text) root.getROI(ROIIndex).getUnion().getShape(shapeIndex);
		return o.getFill();
	}

	// Ignoring FillRule of parent abstract type
	// Ignoring FontFamily of parent abstract type
	// FontSize accessor from parent Shape
	public NonNegativeInteger getTextFontSize(int ROIIndex, int shapeIndex)
	{
		// Parents: {u'Shape': {u'Union': {u'ROI': {u'OME': None}}}}
		// Shape is abstract proprietary and not a reference
		Text o = (Text) root.getROI(ROIIndex).getUnion().getShape(shapeIndex);
		return o.getFontSize();
	}

	// Ignoring FontStyle of parent abstract type
	// ID accessor from parent Shape
	public String getTextID(int ROIIndex, int shapeIndex)
	{
		// Parents: {u'Shape': {u'Union': {u'ROI': {u'OME': None}}}}
		// Shape is abstract proprietary and not a reference
		Text o = (Text) root.getROI(ROIIndex).getUnion().getShape(shapeIndex);
		return o.getID();
	}

	// Label accessor from parent Shape
	public String getTextLabel(int ROIIndex, int shapeIndex)
	{
		// Parents: {u'Shape': {u'Union': {u'ROI': {u'OME': None}}}}
		// Shape is abstract proprietary and not a reference
		Text o = (Text) root.getROI(ROIIndex).getUnion().getShape(shapeIndex);
		return o.getLabel();
	}

	// Ignoring Line of parent abstract type
	// Ignoring LineCap of parent abstract type
	// Ignoring MarkerEnd of parent abstract type
	// Ignoring MarkerStart of parent abstract type
	// Ignoring Mask of parent abstract type
	// Name accessor from parent Shape
	public String getTextName(int ROIIndex, int shapeIndex)
	{
		// Parents: {u'Shape': {u'Union': {u'ROI': {u'OME': None}}}}
		// Shape is abstract proprietary and not a reference
		Text o = (Text) root.getROI(ROIIndex).getUnion().getShape(shapeIndex);
		return o.getName();
	}

	// Ignoring Path of parent abstract type
	// Ignoring Point of parent abstract type
	// Ignoring Polyline of parent abstract type
	// Ignoring Rectangle of parent abstract type
	// Stroke accessor from parent Shape
	public Integer getTextStroke(int ROIIndex, int shapeIndex)
	{
		// Parents: {u'Shape': {u'Union': {u'ROI': {u'OME': None}}}}
		// Shape is abstract proprietary and not a reference
		Text o = (Text) root.getROI(ROIIndex).getUnion().getShape(shapeIndex);
		return o.getStroke();
	}

	// StrokeDashArray accessor from parent Shape
	public String getTextStrokeDashArray(int ROIIndex, int shapeIndex)
	{
		// Parents: {u'Shape': {u'Union': {u'ROI': {u'OME': None}}}}
		// Shape is abstract proprietary and not a reference
		Text o = (Text) root.getROI(ROIIndex).getUnion().getShape(shapeIndex);
		return o.getStrokeDashArray();
	}

	// StrokeWidth accessor from parent Shape
	public Double getTextStrokeWidth(int ROIIndex, int shapeIndex)
	{
		// Parents: {u'Shape': {u'Union': {u'ROI': {u'OME': None}}}}
		// Shape is abstract proprietary and not a reference
		Text o = (Text) root.getROI(ROIIndex).getUnion().getShape(shapeIndex);
		return o.getStrokeWidth();
	}

	// Ignoring Text of parent abstract type
	// TheC accessor from parent Shape
	public NonNegativeInteger getTextTheC(int ROIIndex, int shapeIndex)
	{
		// Parents: {u'Shape': {u'Union': {u'ROI': {u'OME': None}}}}
		// Shape is abstract proprietary and not a reference
		Text o = (Text) root.getROI(ROIIndex).getUnion().getShape(shapeIndex);
		return o.getTheC();
	}

	// TheT accessor from parent Shape
	public NonNegativeInteger getTextTheT(int ROIIndex, int shapeIndex)
	{
		// Parents: {u'Shape': {u'Union': {u'ROI': {u'OME': None}}}}
		// Shape is abstract proprietary and not a reference
		Text o = (Text) root.getROI(ROIIndex).getUnion().getShape(shapeIndex);
		return o.getTheT();
	}

	// TheZ accessor from parent Shape
	public NonNegativeInteger getTextTheZ(int ROIIndex, int shapeIndex)
	{
		// Parents: {u'Shape': {u'Union': {u'ROI': {u'OME': None}}}}
		// Shape is abstract proprietary and not a reference
		Text o = (Text) root.getROI(ROIIndex).getUnion().getShape(shapeIndex);
		return o.getTheZ();
	}

	// Transform accessor from parent Shape
	public String getTextTransform(int ROIIndex, int shapeIndex)
	{
		// Parents: {u'Shape': {u'Union': {u'ROI': {u'OME': None}}}}
		// Shape is abstract proprietary and not a reference
		Text o = (Text) root.getROI(ROIIndex).getUnion().getShape(shapeIndex);
		return o.getTransform();
	}

	public String getTextValue(int ROIIndex, int shapeIndex)
	{
		// Parents: {u'Shape': {u'Union': {u'ROI': {u'OME': None}}}}
		// Shape is abstract proprietary and not a reference
		Text o = (Text) root.getROI(ROIIndex).getUnion().getShape(shapeIndex);
		return o.getValue();
	}

	public Double getTextX(int ROIIndex, int shapeIndex)
	{
		// Parents: {u'Shape': {u'Union': {u'ROI': {u'OME': None}}}}
		// Shape is abstract proprietary and not a reference
		Text o = (Text) root.getROI(ROIIndex).getUnion().getShape(shapeIndex);
		return o.getX();
	}

	public Double getTextY(int ROIIndex, int shapeIndex)
	{
		// Parents: {u'Shape': {u'Union': {u'ROI': {u'OME': None}}}}
		// Shape is abstract proprietary and not a reference
		Text o = (Text) root.getROI(ROIIndex).getUnion().getShape(shapeIndex);
		return o.getY();
	}

	//
	// TiffData property storage
	//
	// Indexes: {u'Pixels': [u'int imageIndex', u'int tiffDataIndex']}
	// {u'Pixels': {u'Image': {u'OME': None}}}
	// Is multi path? False

	public NonNegativeInteger getTiffDataFirstC(int imageIndex, int tiffDataIndex)
	{
		// Parents: {u'Pixels': {u'Image': {u'OME': None}}}
		// FirstC is not a reference
		return root.getImage(imageIndex).getPixels().getTiffData(tiffDataIndex).getFirstC();
	}

	public NonNegativeInteger getTiffDataFirstT(int imageIndex, int tiffDataIndex)
	{
		// Parents: {u'Pixels': {u'Image': {u'OME': None}}}
		// FirstT is not a reference
		return root.getImage(imageIndex).getPixels().getTiffData(tiffDataIndex).getFirstT();
	}

	public NonNegativeInteger getTiffDataFirstZ(int imageIndex, int tiffDataIndex)
	{
		// Parents: {u'Pixels': {u'Image': {u'OME': None}}}
		// FirstZ is not a reference
		return root.getImage(imageIndex).getPixels().getTiffData(tiffDataIndex).getFirstZ();
	}

	public NonNegativeInteger getTiffDataIFD(int imageIndex, int tiffDataIndex)
	{
		// Parents: {u'Pixels': {u'Image': {u'OME': None}}}
		// IFD is not a reference
		return root.getImage(imageIndex).getPixels().getTiffData(tiffDataIndex).getIFD();
	}

	public NonNegativeInteger getTiffDataPlaneCount(int imageIndex, int tiffDataIndex)
	{
		// Parents: {u'Pixels': {u'Image': {u'OME': None}}}
		// PlaneCount is not a reference
		return root.getImage(imageIndex).getPixels().getTiffData(tiffDataIndex).getPlaneCount();
	}

	// Ignoring UUID element, complex property
	//
	// TimestampAnnotation property storage
	//
	// Indexes: {u'StructuredAnnotations': [u'int timestampAnnotationIndex']}
	// {u'StructuredAnnotations': {u'OME': None}}
	// Is multi path? False

	public String getTimestampAnnotationAnnotationRef(int timestampAnnotationIndex, int annotationRefIndex)
	{
		// Parents: {u'StructuredAnnotations': {u'OME': None}}
		// AnnotationRef is reference and occurs more than once
		return root.getStructuredAnnotations().getTimestampAnnotation(timestampAnnotationIndex).getLinkedAnnotation(annotationRefIndex).getID();
	}

	// Ignoring Channel_BackReference back reference
	// Ignoring Dataset_BackReference back reference
	public String getTimestampAnnotationDescription(int timestampAnnotationIndex)
	{
		// Parents: {u'StructuredAnnotations': {u'OME': None}}
		// Description is not a reference
		return root.getStructuredAnnotations().getTimestampAnnotation(timestampAnnotationIndex).getDescription();
	}

	// Ignoring Experimenter_BackReference back reference
	public String getTimestampAnnotationID(int timestampAnnotationIndex)
	{
		// Parents: {u'StructuredAnnotations': {u'OME': None}}
		// ID is not a reference
		return root.getStructuredAnnotations().getTimestampAnnotation(timestampAnnotationIndex).getID();
	}

	// Ignoring Image_BackReference back reference
	public String getTimestampAnnotationNamespace(int timestampAnnotationIndex)
	{
		// Parents: {u'StructuredAnnotations': {u'OME': None}}
		// Namespace is not a reference
		return root.getStructuredAnnotations().getTimestampAnnotation(timestampAnnotationIndex).getNamespace();
	}

	// Ignoring Pixels_BackReference back reference
	// Ignoring Plane_BackReference back reference
	// Ignoring PlateAcquisition_BackReference back reference
	// Ignoring Plate_BackReference back reference
	// Ignoring Project_BackReference back reference
	// Ignoring ROI_BackReference back reference
	// Ignoring Reagent_BackReference back reference
	// Ignoring Screen_BackReference back reference
	public String getTimestampAnnotationValue(int timestampAnnotationIndex)
	{
		// Parents: {u'StructuredAnnotations': {u'OME': None}}
		// Value is not a reference
		return root.getStructuredAnnotations().getTimestampAnnotation(timestampAnnotationIndex).getValue();
	}

	// Ignoring WellSample_BackReference back reference
	// Ignoring Well_BackReference back reference
	//
	// TransmittanceRange property storage
	//
	// Indexes: {u'Filter': [u'int instrumentIndex', u'int filterIndex']}
	// {u'Filter': {u'Instrument': {u'OME': None}}}
	// Is multi path? False

	public PositiveInteger getTransmittanceRangeCutIn(int instrumentIndex, int filterIndex)
	{
		// Parents: {u'Filter': {u'Instrument': {u'OME': None}}}
		// CutIn is not a reference
		return root.getInstrument(instrumentIndex).getFilter(filterIndex).getTransmittanceRange().getCutIn();
	}

	public NonNegativeInteger getTransmittanceRangeCutInTolerance(int instrumentIndex, int filterIndex)
	{
		// Parents: {u'Filter': {u'Instrument': {u'OME': None}}}
		// CutInTolerance is not a reference
		return root.getInstrument(instrumentIndex).getFilter(filterIndex).getTransmittanceRange().getCutInTolerance();
	}

	public PositiveInteger getTransmittanceRangeCutOut(int instrumentIndex, int filterIndex)
	{
		// Parents: {u'Filter': {u'Instrument': {u'OME': None}}}
		// CutOut is not a reference
		return root.getInstrument(instrumentIndex).getFilter(filterIndex).getTransmittanceRange().getCutOut();
	}

	public NonNegativeInteger getTransmittanceRangeCutOutTolerance(int instrumentIndex, int filterIndex)
	{
		// Parents: {u'Filter': {u'Instrument': {u'OME': None}}}
		// CutOutTolerance is not a reference
		return root.getInstrument(instrumentIndex).getFilter(filterIndex).getTransmittanceRange().getCutOutTolerance();
	}

	public PercentFraction getTransmittanceRangeTransmittance(int instrumentIndex, int filterIndex)
	{
		// Parents: {u'Filter': {u'Instrument': {u'OME': None}}}
		// Transmittance is not a reference
		return root.getInstrument(instrumentIndex).getFilter(filterIndex).getTransmittanceRange().getTransmittance();
	}

	//
	// UUID property storage
	//
	// Indexes: {u'TiffData': [u'int imageIndex', u'int tiffDataIndex']}
	// {u'TiffData': {u'Pixels': {u'Image': {u'OME': None}}}}
	// Is multi path? False

	public String getUUIDFileName(int imageIndex, int tiffDataIndex)
	{
		// Parents: {u'TiffData': {u'Pixels': {u'Image': {u'OME': None}}}}
		// FileName is not a reference
		return root.getImage(imageIndex).getPixels().getTiffData(tiffDataIndex).getUUID().getFileName();
	}

	//
	// Union property storage
	//
	// Indexes: {u'ROI': [u'int ROIIndex']}
	// {u'ROI': {u'OME': None}}
	// Is multi path? False

	// Ignoring Shape element, complex property
	//
	// Well property storage
	//
	// Indexes: {u'Plate': [u'int plateIndex', u'int wellIndex']}
	// {u'Plate': {u'OME': None}}
	// Is multi path? False

	public String getWellAnnotationRef(int plateIndex, int wellIndex, int annotationRefIndex)
	{
		// Parents: {u'Plate': {u'OME': None}}
		// AnnotationRef is reference and occurs more than once
		return root.getPlate(plateIndex).getWell(wellIndex).getLinkedAnnotation(annotationRefIndex).getID();
	}

	public Integer getWellColor(int plateIndex, int wellIndex)
	{
		// Parents: {u'Plate': {u'OME': None}}
		// Color is not a reference
		return root.getPlate(plateIndex).getWell(wellIndex).getColor();
	}

	public NonNegativeInteger getWellColumn(int plateIndex, int wellIndex)
	{
		// Parents: {u'Plate': {u'OME': None}}
		// Column is not a reference
		return root.getPlate(plateIndex).getWell(wellIndex).getColumn();
	}

	public String getWellExternalDescription(int plateIndex, int wellIndex)
	{
		// Parents: {u'Plate': {u'OME': None}}
		// ExternalDescription is not a reference
		return root.getPlate(plateIndex).getWell(wellIndex).getExternalDescription();
	}

	public String getWellExternalIdentifier(int plateIndex, int wellIndex)
	{
		// Parents: {u'Plate': {u'OME': None}}
		// ExternalIdentifier is not a reference
		return root.getPlate(plateIndex).getWell(wellIndex).getExternalIdentifier();
	}

	public String getWellID(int plateIndex, int wellIndex)
	{
		// Parents: {u'Plate': {u'OME': None}}
		// ID is not a reference
		return root.getPlate(plateIndex).getWell(wellIndex).getID();
	}

	public String getWellReagentRef(int plateIndex, int wellIndex)
	{
		// Parents: {u'Plate': {u'OME': None}}
		// ReagentRef is reference and occurs only once
		return root.getPlate(plateIndex).getWell(wellIndex).getLinkedReagent().getID();
	}

	public NonNegativeInteger getWellRow(int plateIndex, int wellIndex)
	{
		// Parents: {u'Plate': {u'OME': None}}
		// Row is not a reference
		return root.getPlate(plateIndex).getWell(wellIndex).getRow();
	}

	public String getWellStatus(int plateIndex, int wellIndex)
	{
		// Parents: {u'Plate': {u'OME': None}}
		// Status is not a reference
		return root.getPlate(plateIndex).getWell(wellIndex).getStatus();
	}

	// Ignoring WellSample element, complex property
	//
	// WellSample property storage
	//
	// Indexes: {u'Well': [u'int plateIndex', u'int wellIndex', u'int wellSampleIndex']}
	// {u'Well': {u'Plate': {u'OME': None}}}
	// Is multi path? False

	public String getWellSampleAnnotationRef(int plateIndex, int wellIndex, int wellSampleIndex, int annotationRefIndex)
	{
		// Parents: {u'Well': {u'Plate': {u'OME': None}}}
		// AnnotationRef is reference and occurs more than once
		return root.getPlate(plateIndex).getWell(wellIndex).getWellSample(wellSampleIndex).getLinkedAnnotation(annotationRefIndex).getID();
	}

	public String getWellSampleID(int plateIndex, int wellIndex, int wellSampleIndex)
	{
		// Parents: {u'Well': {u'Plate': {u'OME': None}}}
		// ID is not a reference
		return root.getPlate(plateIndex).getWell(wellIndex).getWellSample(wellSampleIndex).getID();
	}

	public String getWellSampleImageRef(int plateIndex, int wellIndex, int wellSampleIndex)
	{
		// Parents: {u'Well': {u'Plate': {u'OME': None}}}
		// ImageRef is reference and occurs only once
		return root.getPlate(plateIndex).getWell(wellIndex).getWellSample(wellSampleIndex).getLinkedImage().getID();
	}

	public NonNegativeInteger getWellSampleIndex(int plateIndex, int wellIndex, int wellSampleIndex)
	{
		// Parents: {u'Well': {u'Plate': {u'OME': None}}}
		// Index is not a reference
		return root.getPlate(plateIndex).getWell(wellIndex).getWellSample(wellSampleIndex).getIndex();
	}

	// Ignoring PlateAcquisition_BackReference back reference
	public Double getWellSamplePositionX(int plateIndex, int wellIndex, int wellSampleIndex)
	{
		// Parents: {u'Well': {u'Plate': {u'OME': None}}}
		// PositionX is not a reference
		return root.getPlate(plateIndex).getWell(wellIndex).getWellSample(wellSampleIndex).getPositionX();
	}

	public Double getWellSamplePositionY(int plateIndex, int wellIndex, int wellSampleIndex)
	{
		// Parents: {u'Well': {u'Plate': {u'OME': None}}}
		// PositionY is not a reference
		return root.getPlate(plateIndex).getWell(wellIndex).getWellSample(wellSampleIndex).getPositionY();
	}

	public String getWellSampleTimepoint(int plateIndex, int wellIndex, int wellSampleIndex)
	{
		// Parents: {u'Well': {u'Plate': {u'OME': None}}}
		// Timepoint is not a reference
		return root.getPlate(plateIndex).getWell(wellIndex).getWellSample(wellSampleIndex).getTimepoint();
	}

	//
	// WellSampleRef property storage
	//
	// Indexes: {u'PlateAcquisition': [u'int plateIndex', u'int plateAcquisitionIndex', u'int wellSampleRefIndex']}
	// {u'PlateAcquisition': {u'Plate': {u'OME': None}}}
	// Is multi path? False

	// 1:1
	// Is multi path? False
	// Ignoring ID property of reference WellSampleRef

	//
	// XMLAnnotation property storage
	//
	// Indexes: {u'StructuredAnnotations': [u'int XMLAnnotationIndex']}
	// {u'StructuredAnnotations': {u'OME': None}}
	// Is multi path? False

	public String getXMLAnnotationAnnotationRef(int XMLAnnotationIndex, int annotationRefIndex)
	{
		// Parents: {u'StructuredAnnotations': {u'OME': None}}
		// AnnotationRef is reference and occurs more than once
		return root.getStructuredAnnotations().getXMLAnnotation(XMLAnnotationIndex).getLinkedAnnotation(annotationRefIndex).getID();
	}

	// Ignoring Channel_BackReference back reference
	// Ignoring Dataset_BackReference back reference
	public String getXMLAnnotationDescription(int XMLAnnotationIndex)
	{
		// Parents: {u'StructuredAnnotations': {u'OME': None}}
		// Description is not a reference
		return root.getStructuredAnnotations().getXMLAnnotation(XMLAnnotationIndex).getDescription();
	}

	// Ignoring Experimenter_BackReference back reference
	public String getXMLAnnotationID(int XMLAnnotationIndex)
	{
		// Parents: {u'StructuredAnnotations': {u'OME': None}}
		// ID is not a reference
		return root.getStructuredAnnotations().getXMLAnnotation(XMLAnnotationIndex).getID();
	}

	// Ignoring Image_BackReference back reference
	public String getXMLAnnotationNamespace(int XMLAnnotationIndex)
	{
		// Parents: {u'StructuredAnnotations': {u'OME': None}}
		// Namespace is not a reference
		return root.getStructuredAnnotations().getXMLAnnotation(XMLAnnotationIndex).getNamespace();
	}

	// Ignoring Pixels_BackReference back reference
	// Ignoring Plane_BackReference back reference
	// Ignoring PlateAcquisition_BackReference back reference
	// Ignoring Plate_BackReference back reference
	// Ignoring Project_BackReference back reference
	// Ignoring ROI_BackReference back reference
	// Ignoring Reagent_BackReference back reference
	// Ignoring Screen_BackReference back reference
	public String getXMLAnnotationValue(int XMLAnnotationIndex)
	{
		// Parents: {u'StructuredAnnotations': {u'OME': None}}
		// Value is not a reference
		return root.getStructuredAnnotations().getXMLAnnotation(XMLAnnotationIndex).getValue();
	}

	// Ignoring WellSample_BackReference back reference
	// Ignoring Well_BackReference back reference

	// -- Entity storage (manual definitions) --

	public void setPixelsBinDataBigEndian(Boolean bigEndian, int imageIndex, int binDataIndex)
	{
		// Parents: {u'Image': {u'OME': None}}
		// Type is not a reference
		OME o0 = root;
		if (o0.sizeOfImageList() == imageIndex)
		{
			o0.addImage(new Image());
		}
		Image o1 = o0.getImage(imageIndex);
		if (o1.getPixels() == null)
		{
			o1.setPixels(new Pixels());
		}
		Pixels o2 = o1.getPixels();
		if (o2.sizeOfBinDataList() == binDataIndex)
		{
			o2.addBinData(new BinData());
		}
		BinData o3 = o2.getBinData(binDataIndex);
		o3.setBigEndian(bigEndian);
	}

	public void setMaskBinData(byte[] binData, int ROIIndex, int shapeIndex)
	{
		// TODO: To implement
	}

	// -- Entity storage (code generated definitions) --

	/** Sets the UUID associated with this collection of metadata. */
	public void setUUID(String uuid)
	{
		root.setUUID(uuid);
	}

	//
	// AnnotationRef property storage
	//
<<<<<<< HEAD
	// {u'ROI': {u'OME': None}, u'Reagent': {u'Screen': {u'OME': None}}, u'PlateAcquisition': {u'Plate': {u'OME': None}}, u'Plate': {u'OME': None}, u'Image': {u'OME': None}, u'Screen': {u'OME': None}, u'Well': {u'Plate': {u'OME': None}}, u'Dataset': {u'OME': None}, u'Project': {u'OME': None}, u'ListAnnotation': {u'StructuredAnnotations': {u'OME': None}}, u'Shape': {u'Union': {u'ROI': {u'OME': None}}}, u'Plane': {u'Pixels': {u'Image': {u'OME': None}}}, u'Experimenter': {u'OME': None}, u'WellSample': {u'Well': {u'Plate': {u'OME': None}}}, u'Pixels': {u'Image': {u'OME': None}}, u'Channel': {u'Pixels': {u'Image': {u'OME': None}}}}
=======
	// {u'ROI': {u'OME': None}, u'PlateAcquisition': {u'Plate': {u'OME': None}}, u'Plate': {u'OME': None}, u'Image': {u'OME': None}, u'Screen': {u'OME': None}, u'Well': {u'Plate': {u'OME': None}}, u'Dataset': {u'OME': None}, u'Project': {u'OME': None}, u'Reagent': {u'Screen': {u'OME': None}}, u'Plane': {u'Pixels': {u'Image': {u'OME': None}}}, u'Experimenter': {u'OME': None}, u'Annotation': None, u'WellSample': {u'Well': {u'Plate': {u'OME': None}}}, u'Pixels': {u'Image': {u'OME': None}}, u'Channel': {u'Pixels': {u'Image': {u'OME': None}}}}
>>>>>>> c512d588
	// Is multi path? True

	// 1:1
	// Is multi path? True
	// Ignoring ID property of reference AnnotationRef

	//
	// Arc property storage
	//
	// {u'LightSource': {u'Instrument': {u'OME': None}}}
	// Is multi path? False

	// Ignoring Arc of parent abstract type
	// Ignoring Filament of parent abstract type
	// ID accessor from parent LightSource
	public void setArcID(String id, int instrumentIndex, int lightSourceIndex)
	{
		// Parents: {u'LightSource': {u'Instrument': {u'OME': None}}}
		// LightSource is abstract proprietary and not a reference
		OME o0 = root;
		if (o0.sizeOfInstrumentList() == instrumentIndex)
		{
			o0.addInstrument(new Instrument());
		}
		Instrument o1 = o0.getInstrument(instrumentIndex);
		if (o1.sizeOfLightSourceList() == lightSourceIndex)
		{
			o1.addLightSource(new Arc());
		}
		LightSource o2 = o1.getLightSource(lightSourceIndex);
		model.addModelObject(id, o2);
		((Arc)o2).setID(id);
	}

	// Ignoring Laser of parent abstract type
	// Ignoring LightEmittingDiode of parent abstract type
	// LotNumber accessor from parent LightSource
	public void setArcLotNumber(String lotNumber, int instrumentIndex, int lightSourceIndex)
	{
		// Parents: {u'LightSource': {u'Instrument': {u'OME': None}}}
		// LightSource is abstract proprietary and not a reference
		OME o0 = root;
		if (o0.sizeOfInstrumentList() == instrumentIndex)
		{
			o0.addInstrument(new Instrument());
		}
		Instrument o1 = o0.getInstrument(instrumentIndex);
		if (o1.sizeOfLightSourceList() == lightSourceIndex)
		{
			o1.addLightSource(new Arc());
		}
		LightSource o2 = o1.getLightSource(lightSourceIndex);
		((Arc)o2).setLotNumber(lotNumber);
	}

	// Manufacturer accessor from parent LightSource
	public void setArcManufacturer(String manufacturer, int instrumentIndex, int lightSourceIndex)
	{
		// Parents: {u'LightSource': {u'Instrument': {u'OME': None}}}
		// LightSource is abstract proprietary and not a reference
		OME o0 = root;
		if (o0.sizeOfInstrumentList() == instrumentIndex)
		{
			o0.addInstrument(new Instrument());
		}
		Instrument o1 = o0.getInstrument(instrumentIndex);
		if (o1.sizeOfLightSourceList() == lightSourceIndex)
		{
			o1.addLightSource(new Arc());
		}
		LightSource o2 = o1.getLightSource(lightSourceIndex);
		((Arc)o2).setManufacturer(manufacturer);
	}

	// Model accessor from parent LightSource
	public void setArcModel(String model, int instrumentIndex, int lightSourceIndex)
	{
		// Parents: {u'LightSource': {u'Instrument': {u'OME': None}}}
		// LightSource is abstract proprietary and not a reference
		OME o0 = root;
		if (o0.sizeOfInstrumentList() == instrumentIndex)
		{
			o0.addInstrument(new Instrument());
		}
		Instrument o1 = o0.getInstrument(instrumentIndex);
		if (o1.sizeOfLightSourceList() == lightSourceIndex)
		{
			o1.addLightSource(new Arc());
		}
		LightSource o2 = o1.getLightSource(lightSourceIndex);
		((Arc)o2).setModel(model);
	}

	// Power accessor from parent LightSource
	public void setArcPower(Double power, int instrumentIndex, int lightSourceIndex)
	{
		// Parents: {u'LightSource': {u'Instrument': {u'OME': None}}}
		// LightSource is abstract proprietary and not a reference
		OME o0 = root;
		if (o0.sizeOfInstrumentList() == instrumentIndex)
		{
			o0.addInstrument(new Instrument());
		}
		Instrument o1 = o0.getInstrument(instrumentIndex);
		if (o1.sizeOfLightSourceList() == lightSourceIndex)
		{
			o1.addLightSource(new Arc());
		}
		LightSource o2 = o1.getLightSource(lightSourceIndex);
		((Arc)o2).setPower(power);
	}

	// SerialNumber accessor from parent LightSource
	public void setArcSerialNumber(String serialNumber, int instrumentIndex, int lightSourceIndex)
	{
		// Parents: {u'LightSource': {u'Instrument': {u'OME': None}}}
		// LightSource is abstract proprietary and not a reference
		OME o0 = root;
		if (o0.sizeOfInstrumentList() == instrumentIndex)
		{
			o0.addInstrument(new Instrument());
		}
		Instrument o1 = o0.getInstrument(instrumentIndex);
		if (o1.sizeOfLightSourceList() == lightSourceIndex)
		{
			o1.addLightSource(new Arc());
		}
		LightSource o2 = o1.getLightSource(lightSourceIndex);
		((Arc)o2).setSerialNumber(serialNumber);
	}

	public void setArcType(ArcType type, int instrumentIndex, int lightSourceIndex)
	{
		// Parents: {u'LightSource': {u'Instrument': {u'OME': None}}}
		// LightSource is abstract proprietary and not a reference
		OME o0 = root;
		if (o0.sizeOfInstrumentList() == instrumentIndex)
		{
			o0.addInstrument(new Instrument());
		}
		Instrument o1 = o0.getInstrument(instrumentIndex);
		if (o1.sizeOfLightSourceList() == lightSourceIndex)
		{
			o1.addLightSource(new Arc());
		}
		LightSource o2 = o1.getLightSource(lightSourceIndex);
		((Arc)o2).setType(type);
	}

	//
	// BinaryFile property storage
	//
	// {u'FileAnnotation': {u'StructuredAnnotations': {u'OME': None}}, u'OTF': {u'Instrument': {u'OME': None}}}
	// Is multi path? True

	// Ignoring BinData element, complex property
	// Ignoring External element, complex property
	public void setFileAnnotationBinaryFileFileName(String fileName, int fileAnnotationIndex)
	{
		// Parents: {u'FileAnnotation': {u'StructuredAnnotations': {u'OME': None}}, u'OTF': {u'Instrument': {u'OME': None}}}
		// FileName is not a reference
		OME o0 = root;
		if (o0.getStructuredAnnotations() == null)
		{
			o0.setStructuredAnnotations(new StructuredAnnotations());
		}
		StructuredAnnotations o1 = o0.getStructuredAnnotations();
		if (o1.sizeOfFileAnnotationList() == fileAnnotationIndex)
		{
			o1.addFileAnnotation(new FileAnnotation());
		}
		FileAnnotation o2 = o1.getFileAnnotation(fileAnnotationIndex);
		if (o2.getBinaryFile() == null)
		{
			o2.setBinaryFile(new BinaryFile());
		}
		BinaryFile o3 = o2.getBinaryFile();
		o3.setFileName(fileName);
	}

	public void setOTFBinaryFileFileName(String fileName, int instrumentIndex, int OTFIndex)
	{
		// Parents: {u'FileAnnotation': {u'StructuredAnnotations': {u'OME': None}}, u'OTF': {u'Instrument': {u'OME': None}}}
		// FileName is not a reference
		OME o0 = root;
		if (o0.sizeOfInstrumentList() == instrumentIndex)
		{
			o0.addInstrument(new Instrument());
		}
		Instrument o1 = o0.getInstrument(instrumentIndex);
		if (o1.sizeOfOTFList() == OTFIndex)
		{
			o1.addOTF(new OTF());
		}
		OTF o2 = o1.getOTF(OTFIndex);
		if (o2.getBinaryFile() == null)
		{
			o2.setBinaryFile(new BinaryFile());
		}
		BinaryFile o3 = o2.getBinaryFile();
		o3.setFileName(fileName);
	}

	public void setFileAnnotationBinaryFileMIMEType(String mimetype, int fileAnnotationIndex)
	{
		// Parents: {u'FileAnnotation': {u'StructuredAnnotations': {u'OME': None}}, u'OTF': {u'Instrument': {u'OME': None}}}
		// MIMEType is not a reference
		OME o0 = root;
		if (o0.getStructuredAnnotations() == null)
		{
			o0.setStructuredAnnotations(new StructuredAnnotations());
		}
		StructuredAnnotations o1 = o0.getStructuredAnnotations();
		if (o1.sizeOfFileAnnotationList() == fileAnnotationIndex)
		{
			o1.addFileAnnotation(new FileAnnotation());
		}
		FileAnnotation o2 = o1.getFileAnnotation(fileAnnotationIndex);
		if (o2.getBinaryFile() == null)
		{
			o2.setBinaryFile(new BinaryFile());
		}
		BinaryFile o3 = o2.getBinaryFile();
		o3.setMIMEType(mimetype);
	}

	public void setOTFBinaryFileMIMEType(String mimetype, int instrumentIndex, int OTFIndex)
	{
		// Parents: {u'FileAnnotation': {u'StructuredAnnotations': {u'OME': None}}, u'OTF': {u'Instrument': {u'OME': None}}}
		// MIMEType is not a reference
		OME o0 = root;
		if (o0.sizeOfInstrumentList() == instrumentIndex)
		{
			o0.addInstrument(new Instrument());
		}
		Instrument o1 = o0.getInstrument(instrumentIndex);
		if (o1.sizeOfOTFList() == OTFIndex)
		{
			o1.addOTF(new OTF());
		}
		OTF o2 = o1.getOTF(OTFIndex);
		if (o2.getBinaryFile() == null)
		{
			o2.setBinaryFile(new BinaryFile());
		}
		BinaryFile o3 = o2.getBinaryFile();
		o3.setMIMEType(mimetype);
	}

	public void setFileAnnotationBinaryFileSize(NonNegativeLong size, int fileAnnotationIndex)
	{
		// Parents: {u'FileAnnotation': {u'StructuredAnnotations': {u'OME': None}}, u'OTF': {u'Instrument': {u'OME': None}}}
		// Size is not a reference
		OME o0 = root;
		if (o0.getStructuredAnnotations() == null)
		{
			o0.setStructuredAnnotations(new StructuredAnnotations());
		}
		StructuredAnnotations o1 = o0.getStructuredAnnotations();
		if (o1.sizeOfFileAnnotationList() == fileAnnotationIndex)
		{
			o1.addFileAnnotation(new FileAnnotation());
		}
		FileAnnotation o2 = o1.getFileAnnotation(fileAnnotationIndex);
		if (o2.getBinaryFile() == null)
		{
			o2.setBinaryFile(new BinaryFile());
		}
		BinaryFile o3 = o2.getBinaryFile();
		o3.setSize(size);
	}

	public void setOTFBinaryFileSize(NonNegativeLong size, int instrumentIndex, int OTFIndex)
	{
		// Parents: {u'FileAnnotation': {u'StructuredAnnotations': {u'OME': None}}, u'OTF': {u'Instrument': {u'OME': None}}}
		// Size is not a reference
		OME o0 = root;
		if (o0.sizeOfInstrumentList() == instrumentIndex)
		{
			o0.addInstrument(new Instrument());
		}
		Instrument o1 = o0.getInstrument(instrumentIndex);
		if (o1.sizeOfOTFList() == OTFIndex)
		{
			o1.addOTF(new OTF());
		}
		OTF o2 = o1.getOTF(OTFIndex);
		if (o2.getBinaryFile() == null)
		{
			o2.setBinaryFile(new BinaryFile());
		}
		BinaryFile o3 = o2.getBinaryFile();
		o3.setSize(size);
	}

	//
	// BooleanAnnotation property storage
	//
	// {u'StructuredAnnotations': {u'OME': None}}
	// Is multi path? False

	public void setBooleanAnnotationAnnotationRef(String annotation, int booleanAnnotationIndex, int annotationRefIndex)
	{
		// Parents: {u'StructuredAnnotations': {u'OME': None}}
		// AnnotationRef is reference and occurs more than once
		AnnotationRef annotationList_reference = new AnnotationRef();
		annotationList_reference.setID(annotation);
		model.addReference(
				root.getStructuredAnnotations().getBooleanAnnotation(booleanAnnotationIndex),
				annotationList_reference);
	}

	// Ignoring Channel_BackReference back reference
	// Ignoring Dataset_BackReference back reference
	public void setBooleanAnnotationDescription(String description, int booleanAnnotationIndex)
	{
		// Parents: {u'StructuredAnnotations': {u'OME': None}}
		// Description is not a reference
		OME o0 = root;
		if (o0.getStructuredAnnotations() == null)
		{
			o0.setStructuredAnnotations(new StructuredAnnotations());
		}
		StructuredAnnotations o1 = o0.getStructuredAnnotations();
		if (o1.sizeOfBooleanAnnotationList() == booleanAnnotationIndex)
		{
			o1.addBooleanAnnotation(new BooleanAnnotation());
		}
		BooleanAnnotation o2 = o1.getBooleanAnnotation(booleanAnnotationIndex);
		o2.setDescription(description);
	}

	// Ignoring Experimenter_BackReference back reference
	public void setBooleanAnnotationID(String id, int booleanAnnotationIndex)
	{
		// Parents: {u'StructuredAnnotations': {u'OME': None}}
		// ID is not a reference
		OME o0 = root;
		if (o0.getStructuredAnnotations() == null)
		{
			o0.setStructuredAnnotations(new StructuredAnnotations());
		}
		StructuredAnnotations o1 = o0.getStructuredAnnotations();
		if (o1.sizeOfBooleanAnnotationList() == booleanAnnotationIndex)
		{
			o1.addBooleanAnnotation(new BooleanAnnotation());
		}
		BooleanAnnotation o2 = o1.getBooleanAnnotation(booleanAnnotationIndex);
		model.addModelObject(id, o2);
		o2.setID(id);
	}

	// Ignoring Image_BackReference back reference
	public void setBooleanAnnotationNamespace(String namespace, int booleanAnnotationIndex)
	{
		// Parents: {u'StructuredAnnotations': {u'OME': None}}
		// Namespace is not a reference
		OME o0 = root;
		if (o0.getStructuredAnnotations() == null)
		{
			o0.setStructuredAnnotations(new StructuredAnnotations());
		}
		StructuredAnnotations o1 = o0.getStructuredAnnotations();
		if (o1.sizeOfBooleanAnnotationList() == booleanAnnotationIndex)
		{
			o1.addBooleanAnnotation(new BooleanAnnotation());
		}
		BooleanAnnotation o2 = o1.getBooleanAnnotation(booleanAnnotationIndex);
		o2.setNamespace(namespace);
	}

	// Ignoring Pixels_BackReference back reference
	// Ignoring Plane_BackReference back reference
	// Ignoring PlateAcquisition_BackReference back reference
	// Ignoring Plate_BackReference back reference
	// Ignoring Project_BackReference back reference
	// Ignoring ROI_BackReference back reference
	// Ignoring Reagent_BackReference back reference
	// Ignoring Screen_BackReference back reference
	public void setBooleanAnnotationValue(Boolean value, int booleanAnnotationIndex)
	{
		// Parents: {u'StructuredAnnotations': {u'OME': None}}
		// Value is not a reference
		OME o0 = root;
		if (o0.getStructuredAnnotations() == null)
		{
			o0.setStructuredAnnotations(new StructuredAnnotations());
		}
		StructuredAnnotations o1 = o0.getStructuredAnnotations();
		if (o1.sizeOfBooleanAnnotationList() == booleanAnnotationIndex)
		{
			o1.addBooleanAnnotation(new BooleanAnnotation());
		}
		BooleanAnnotation o2 = o1.getBooleanAnnotation(booleanAnnotationIndex);
		o2.setValue(value);
	}

	// Ignoring WellSample_BackReference back reference
	// Ignoring Well_BackReference back reference
	//
	// Channel property storage
	//
	// {u'Pixels': {u'Image': {u'OME': None}}}
	// Is multi path? False

	public void setChannelAcquisitionMode(AcquisitionMode acquisitionMode, int imageIndex, int channelIndex)
	{
		// Parents: {u'Pixels': {u'Image': {u'OME': None}}}
		// AcquisitionMode is not a reference
		OME o0 = root;
		if (o0.sizeOfImageList() == imageIndex)
		{
			o0.addImage(new Image());
		}
		Image o1 = o0.getImage(imageIndex);
		if (o1.getPixels() == null)
		{
			o1.setPixels(new Pixels());
		}
		Pixels o2 = o1.getPixels();
		if (o2.sizeOfChannelList() == channelIndex)
		{
			o2.addChannel(new Channel());
		}
		Channel o3 = o2.getChannel(channelIndex);
		o3.setAcquisitionMode(acquisitionMode);
	}

	public void setChannelAnnotationRef(String annotation, int imageIndex, int channelIndex, int annotationRefIndex)
	{
		// Parents: {u'Pixels': {u'Image': {u'OME': None}}}
		// AnnotationRef is reference and occurs more than once
		AnnotationRef annotationList_reference = new AnnotationRef();
		annotationList_reference.setID(annotation);
		model.addReference(
				root.getImage(imageIndex).getPixels().getChannel(channelIndex),
				annotationList_reference);
	}

	public void setChannelColor(Integer color, int imageIndex, int channelIndex)
	{
		// Parents: {u'Pixels': {u'Image': {u'OME': None}}}
		// Color is not a reference
		OME o0 = root;
		if (o0.sizeOfImageList() == imageIndex)
		{
			o0.addImage(new Image());
		}
		Image o1 = o0.getImage(imageIndex);
		if (o1.getPixels() == null)
		{
			o1.setPixels(new Pixels());
		}
		Pixels o2 = o1.getPixels();
		if (o2.sizeOfChannelList() == channelIndex)
		{
			o2.addChannel(new Channel());
		}
		Channel o3 = o2.getChannel(channelIndex);
		o3.setColor(color);
	}

	public void setChannelContrastMethod(ContrastMethod contrastMethod, int imageIndex, int channelIndex)
	{
		// Parents: {u'Pixels': {u'Image': {u'OME': None}}}
		// ContrastMethod is not a reference
		OME o0 = root;
		if (o0.sizeOfImageList() == imageIndex)
		{
			o0.addImage(new Image());
		}
		Image o1 = o0.getImage(imageIndex);
		if (o1.getPixels() == null)
		{
			o1.setPixels(new Pixels());
		}
		Pixels o2 = o1.getPixels();
		if (o2.sizeOfChannelList() == channelIndex)
		{
			o2.addChannel(new Channel());
		}
		Channel o3 = o2.getChannel(channelIndex);
		o3.setContrastMethod(contrastMethod);
	}

	// Ignoring DetectorSettings element, complex property
	public void setChannelEmissionWavelength(PositiveInteger emissionWavelength, int imageIndex, int channelIndex)
	{
		// Parents: {u'Pixels': {u'Image': {u'OME': None}}}
		// EmissionWavelength is not a reference
		OME o0 = root;
		if (o0.sizeOfImageList() == imageIndex)
		{
			o0.addImage(new Image());
		}
		Image o1 = o0.getImage(imageIndex);
		if (o1.getPixels() == null)
		{
			o1.setPixels(new Pixels());
		}
		Pixels o2 = o1.getPixels();
		if (o2.sizeOfChannelList() == channelIndex)
		{
			o2.addChannel(new Channel());
		}
		Channel o3 = o2.getChannel(channelIndex);
		o3.setEmissionWavelength(emissionWavelength);
	}

	public void setChannelExcitationWavelength(PositiveInteger excitationWavelength, int imageIndex, int channelIndex)
	{
		// Parents: {u'Pixels': {u'Image': {u'OME': None}}}
		// ExcitationWavelength is not a reference
		OME o0 = root;
		if (o0.sizeOfImageList() == imageIndex)
		{
			o0.addImage(new Image());
		}
		Image o1 = o0.getImage(imageIndex);
		if (o1.getPixels() == null)
		{
			o1.setPixels(new Pixels());
		}
		Pixels o2 = o1.getPixels();
		if (o2.sizeOfChannelList() == channelIndex)
		{
			o2.addChannel(new Channel());
		}
		Channel o3 = o2.getChannel(channelIndex);
		o3.setExcitationWavelength(excitationWavelength);
	}

	public void setChannelFilterSetRef(String filterSet, int imageIndex, int channelIndex)
	{
		// Parents: {u'Pixels': {u'Image': {u'OME': None}}}
		// FilterSetRef is reference and occurs more than once
		FilterSetRef filterSet_reference = new FilterSetRef();
		filterSet_reference.setID(filterSet);
		model.addReference(
				root.getImage(imageIndex).getPixels().getChannel(channelIndex),
				filterSet_reference);
	}

	public void setChannelFluor(String fluor, int imageIndex, int channelIndex)
	{
		// Parents: {u'Pixels': {u'Image': {u'OME': None}}}
		// Fluor is not a reference
		OME o0 = root;
		if (o0.sizeOfImageList() == imageIndex)
		{
			o0.addImage(new Image());
		}
		Image o1 = o0.getImage(imageIndex);
		if (o1.getPixels() == null)
		{
			o1.setPixels(new Pixels());
		}
		Pixels o2 = o1.getPixels();
		if (o2.sizeOfChannelList() == channelIndex)
		{
			o2.addChannel(new Channel());
		}
		Channel o3 = o2.getChannel(channelIndex);
		o3.setFluor(fluor);
	}

	public void setChannelID(String id, int imageIndex, int channelIndex)
	{
		// Parents: {u'Pixels': {u'Image': {u'OME': None}}}
		// ID is not a reference
		OME o0 = root;
		if (o0.sizeOfImageList() == imageIndex)
		{
			o0.addImage(new Image());
		}
		Image o1 = o0.getImage(imageIndex);
		if (o1.getPixels() == null)
		{
			o1.setPixels(new Pixels());
		}
		Pixels o2 = o1.getPixels();
		if (o2.sizeOfChannelList() == channelIndex)
		{
			o2.addChannel(new Channel());
		}
		Channel o3 = o2.getChannel(channelIndex);
		model.addModelObject(id, o3);
		o3.setID(id);
		// Custom content from Channel ID template
		if (o3.getLightPath() == null)
		{
			o3.setLightPath(new LightPath());
		}
	}

	public void setChannelIlluminationType(IlluminationType illuminationType, int imageIndex, int channelIndex)
	{
		// Parents: {u'Pixels': {u'Image': {u'OME': None}}}
		// IlluminationType is not a reference
		OME o0 = root;
		if (o0.sizeOfImageList() == imageIndex)
		{
			o0.addImage(new Image());
		}
		Image o1 = o0.getImage(imageIndex);
		if (o1.getPixels() == null)
		{
			o1.setPixels(new Pixels());
		}
		Pixels o2 = o1.getPixels();
		if (o2.sizeOfChannelList() == channelIndex)
		{
			o2.addChannel(new Channel());
		}
		Channel o3 = o2.getChannel(channelIndex);
		o3.setIlluminationType(illuminationType);
	}

	// Ignoring LightPath element, complex property
	// Ignoring LightSourceSettings element, complex property
	public void setChannelNDFilter(Double ndfilter, int imageIndex, int channelIndex)
	{
		// Parents: {u'Pixels': {u'Image': {u'OME': None}}}
		// NDFilter is not a reference
		OME o0 = root;
		if (o0.sizeOfImageList() == imageIndex)
		{
			o0.addImage(new Image());
		}
		Image o1 = o0.getImage(imageIndex);
		if (o1.getPixels() == null)
		{
			o1.setPixels(new Pixels());
		}
		Pixels o2 = o1.getPixels();
		if (o2.sizeOfChannelList() == channelIndex)
		{
			o2.addChannel(new Channel());
		}
		Channel o3 = o2.getChannel(channelIndex);
		o3.setNDFilter(ndfilter);
	}

	public void setChannelName(String name, int imageIndex, int channelIndex)
	{
		// Parents: {u'Pixels': {u'Image': {u'OME': None}}}
		// Name is not a reference
		OME o0 = root;
		if (o0.sizeOfImageList() == imageIndex)
		{
			o0.addImage(new Image());
		}
		Image o1 = o0.getImage(imageIndex);
		if (o1.getPixels() == null)
		{
			o1.setPixels(new Pixels());
		}
		Pixels o2 = o1.getPixels();
		if (o2.sizeOfChannelList() == channelIndex)
		{
			o2.addChannel(new Channel());
		}
		Channel o3 = o2.getChannel(channelIndex);
		o3.setName(name);
	}

	public void setChannelOTFRef(String otf, int imageIndex, int channelIndex)
	{
		// Parents: {u'Pixels': {u'Image': {u'OME': None}}}
		// OTFRef is reference and occurs more than once
		OTFRef otf_reference = new OTFRef();
		otf_reference.setID(otf);
		model.addReference(
				root.getImage(imageIndex).getPixels().getChannel(channelIndex),
				otf_reference);
	}

	public void setChannelPinholeSize(Double pinholeSize, int imageIndex, int channelIndex)
	{
		// Parents: {u'Pixels': {u'Image': {u'OME': None}}}
		// PinholeSize is not a reference
		OME o0 = root;
		if (o0.sizeOfImageList() == imageIndex)
		{
			o0.addImage(new Image());
		}
		Image o1 = o0.getImage(imageIndex);
		if (o1.getPixels() == null)
		{
			o1.setPixels(new Pixels());
		}
		Pixels o2 = o1.getPixels();
		if (o2.sizeOfChannelList() == channelIndex)
		{
			o2.addChannel(new Channel());
		}
		Channel o3 = o2.getChannel(channelIndex);
		o3.setPinholeSize(pinholeSize);
	}

	public void setChannelPockelCellSetting(Integer pockelCellSetting, int imageIndex, int channelIndex)
	{
		// Parents: {u'Pixels': {u'Image': {u'OME': None}}}
		// PockelCellSetting is not a reference
		OME o0 = root;
		if (o0.sizeOfImageList() == imageIndex)
		{
			o0.addImage(new Image());
		}
		Image o1 = o0.getImage(imageIndex);
		if (o1.getPixels() == null)
		{
			o1.setPixels(new Pixels());
		}
		Pixels o2 = o1.getPixels();
		if (o2.sizeOfChannelList() == channelIndex)
		{
			o2.addChannel(new Channel());
		}
		Channel o3 = o2.getChannel(channelIndex);
		o3.setPockelCellSetting(pockelCellSetting);
	}

	public void setChannelSamplesPerPixel(PositiveInteger samplesPerPixel, int imageIndex, int channelIndex)
	{
		// Parents: {u'Pixels': {u'Image': {u'OME': None}}}
		// SamplesPerPixel is not a reference
		OME o0 = root;
		if (o0.sizeOfImageList() == imageIndex)
		{
			o0.addImage(new Image());
		}
		Image o1 = o0.getImage(imageIndex);
		if (o1.getPixels() == null)
		{
			o1.setPixels(new Pixels());
		}
		Pixels o2 = o1.getPixels();
		if (o2.sizeOfChannelList() == channelIndex)
		{
			o2.addChannel(new Channel());
		}
		Channel o3 = o2.getChannel(channelIndex);
		o3.setSamplesPerPixel(samplesPerPixel);
	}

	//
	// CommentAnnotation property storage
	//
	// {u'StructuredAnnotations': {u'OME': None}}
	// Is multi path? False

	public void setCommentAnnotationAnnotationRef(String annotation, int commentAnnotationIndex, int annotationRefIndex)
	{
		// Parents: {u'StructuredAnnotations': {u'OME': None}}
		// AnnotationRef is reference and occurs more than once
		AnnotationRef annotationList_reference = new AnnotationRef();
		annotationList_reference.setID(annotation);
		model.addReference(
				root.getStructuredAnnotations().getCommentAnnotation(commentAnnotationIndex),
				annotationList_reference);
	}

	// Ignoring Channel_BackReference back reference
	// Ignoring Dataset_BackReference back reference
	public void setCommentAnnotationDescription(String description, int commentAnnotationIndex)
	{
		// Parents: {u'StructuredAnnotations': {u'OME': None}}
		// Description is not a reference
		OME o0 = root;
		if (o0.getStructuredAnnotations() == null)
		{
			o0.setStructuredAnnotations(new StructuredAnnotations());
		}
		StructuredAnnotations o1 = o0.getStructuredAnnotations();
		if (o1.sizeOfCommentAnnotationList() == commentAnnotationIndex)
		{
			o1.addCommentAnnotation(new CommentAnnotation());
		}
		CommentAnnotation o2 = o1.getCommentAnnotation(commentAnnotationIndex);
		o2.setDescription(description);
	}

	// Ignoring Experimenter_BackReference back reference
	public void setCommentAnnotationID(String id, int commentAnnotationIndex)
	{
		// Parents: {u'StructuredAnnotations': {u'OME': None}}
		// ID is not a reference
		OME o0 = root;
		if (o0.getStructuredAnnotations() == null)
		{
			o0.setStructuredAnnotations(new StructuredAnnotations());
		}
		StructuredAnnotations o1 = o0.getStructuredAnnotations();
		if (o1.sizeOfCommentAnnotationList() == commentAnnotationIndex)
		{
			o1.addCommentAnnotation(new CommentAnnotation());
		}
		CommentAnnotation o2 = o1.getCommentAnnotation(commentAnnotationIndex);
		model.addModelObject(id, o2);
		o2.setID(id);
	}

	// Ignoring Image_BackReference back reference
	public void setCommentAnnotationNamespace(String namespace, int commentAnnotationIndex)
	{
		// Parents: {u'StructuredAnnotations': {u'OME': None}}
		// Namespace is not a reference
		OME o0 = root;
		if (o0.getStructuredAnnotations() == null)
		{
			o0.setStructuredAnnotations(new StructuredAnnotations());
		}
		StructuredAnnotations o1 = o0.getStructuredAnnotations();
		if (o1.sizeOfCommentAnnotationList() == commentAnnotationIndex)
		{
			o1.addCommentAnnotation(new CommentAnnotation());
		}
		CommentAnnotation o2 = o1.getCommentAnnotation(commentAnnotationIndex);
		o2.setNamespace(namespace);
	}

	// Ignoring Pixels_BackReference back reference
	// Ignoring Plane_BackReference back reference
	// Ignoring PlateAcquisition_BackReference back reference
	// Ignoring Plate_BackReference back reference
	// Ignoring Project_BackReference back reference
	// Ignoring ROI_BackReference back reference
	// Ignoring Reagent_BackReference back reference
	// Ignoring Screen_BackReference back reference
	public void setCommentAnnotationValue(String value, int commentAnnotationIndex)
	{
		// Parents: {u'StructuredAnnotations': {u'OME': None}}
		// Value is not a reference
		OME o0 = root;
		if (o0.getStructuredAnnotations() == null)
		{
			o0.setStructuredAnnotations(new StructuredAnnotations());
		}
		StructuredAnnotations o1 = o0.getStructuredAnnotations();
		if (o1.sizeOfCommentAnnotationList() == commentAnnotationIndex)
		{
			o1.addCommentAnnotation(new CommentAnnotation());
		}
		CommentAnnotation o2 = o1.getCommentAnnotation(commentAnnotationIndex);
		o2.setValue(value);
	}

	// Ignoring WellSample_BackReference back reference
	// Ignoring Well_BackReference back reference
	//
	// Contact property storage
	//
	// {u'Group': {u'OME': None}}
	// Is multi path? False

	// 1:1
	// Is multi path? False
	// Ignoring ID property of reference Contact

	//
	// Dataset property storage
	//
	// {u'OME': None}
	// Is multi path? False

	public void setDatasetAnnotationRef(String annotation, int datasetIndex, int annotationRefIndex)
	{
		// Parents: {u'OME': None}
		// AnnotationRef is reference and occurs more than once
		AnnotationRef annotationList_reference = new AnnotationRef();
		annotationList_reference.setID(annotation);
		model.addReference(
				root.getDataset(datasetIndex),
				annotationList_reference);
	}

	public void setDatasetDescription(String description, int datasetIndex)
	{
		// Parents: {u'OME': None}
		// Description is not a reference
		OME o0 = root;
		if (o0.sizeOfDatasetList() == datasetIndex)
		{
			o0.addDataset(new Dataset());
		}
		Dataset o1 = o0.getDataset(datasetIndex);
		o1.setDescription(description);
	}

	public void setDatasetExperimenterRef(String experimenter, int datasetIndex)
	{
		// Parents: {u'OME': None}
		// ExperimenterRef is reference and occurs more than once
		ExperimenterRef experimenter_reference = new ExperimenterRef();
		experimenter_reference.setID(experimenter);
		model.addReference(
				root.getDataset(datasetIndex),
				experimenter_reference);
	}

	public void setDatasetGroupRef(String group, int datasetIndex)
	{
		// Parents: {u'OME': None}
		// GroupRef is reference and occurs more than once
		GroupRef group_reference = new GroupRef();
		group_reference.setID(group);
		model.addReference(
				root.getDataset(datasetIndex),
				group_reference);
	}

	public void setDatasetID(String id, int datasetIndex)
	{
		// Parents: {u'OME': None}
		// ID is not a reference
		OME o0 = root;
		if (o0.sizeOfDatasetList() == datasetIndex)
		{
			o0.addDataset(new Dataset());
		}
		Dataset o1 = o0.getDataset(datasetIndex);
		model.addModelObject(id, o1);
		o1.setID(id);
	}

	// Ignoring Image_BackReference back reference
	public void setDatasetName(String name, int datasetIndex)
	{
		// Parents: {u'OME': None}
		// Name is not a reference
		OME o0 = root;
		if (o0.sizeOfDatasetList() == datasetIndex)
		{
			o0.addDataset(new Dataset());
		}
		Dataset o1 = o0.getDataset(datasetIndex);
		o1.setName(name);
	}

	public void setDatasetProjectRef(String project, int datasetIndex, int projectRefIndex)
	{
		// Parents: {u'OME': None}
		// ProjectRef is reference and occurs more than once
		ProjectRef projectList_reference = new ProjectRef();
		projectList_reference.setID(project);
		model.addReference(
				root.getDataset(datasetIndex),
				projectList_reference);
	}

	//
	// DatasetRef property storage
	//
	// {u'Image': {u'OME': None}}
	// Is multi path? False

	// 1:1
	// Is multi path? False
	// Ignoring ID property of reference DatasetRef

	//
	// Detector property storage
	//
	// {u'Instrument': {u'OME': None}}
	// Is multi path? False

	public void setDetectorAmplificationGain(Double amplificationGain, int instrumentIndex, int detectorIndex)
	{
		// Parents: {u'Instrument': {u'OME': None}}
		// AmplificationGain is not a reference
		OME o0 = root;
		if (o0.sizeOfInstrumentList() == instrumentIndex)
		{
			o0.addInstrument(new Instrument());
		}
		Instrument o1 = o0.getInstrument(instrumentIndex);
		if (o1.sizeOfDetectorList() == detectorIndex)
		{
			o1.addDetector(new Detector());
		}
		Detector o2 = o1.getDetector(detectorIndex);
		o2.setAmplificationGain(amplificationGain);
	}

	public void setDetectorGain(Double gain, int instrumentIndex, int detectorIndex)
	{
		// Parents: {u'Instrument': {u'OME': None}}
		// Gain is not a reference
		OME o0 = root;
		if (o0.sizeOfInstrumentList() == instrumentIndex)
		{
			o0.addInstrument(new Instrument());
		}
		Instrument o1 = o0.getInstrument(instrumentIndex);
		if (o1.sizeOfDetectorList() == detectorIndex)
		{
			o1.addDetector(new Detector());
		}
		Detector o2 = o1.getDetector(detectorIndex);
		o2.setGain(gain);
	}

	public void setDetectorID(String id, int instrumentIndex, int detectorIndex)
	{
		// Parents: {u'Instrument': {u'OME': None}}
		// ID is not a reference
		OME o0 = root;
		if (o0.sizeOfInstrumentList() == instrumentIndex)
		{
			o0.addInstrument(new Instrument());
		}
		Instrument o1 = o0.getInstrument(instrumentIndex);
		if (o1.sizeOfDetectorList() == detectorIndex)
		{
			o1.addDetector(new Detector());
		}
		Detector o2 = o1.getDetector(detectorIndex);
		model.addModelObject(id, o2);
		o2.setID(id);
	}

	public void setDetectorLotNumber(String lotNumber, int instrumentIndex, int detectorIndex)
	{
		// Parents: {u'Instrument': {u'OME': None}}
		// LotNumber is not a reference
		OME o0 = root;
		if (o0.sizeOfInstrumentList() == instrumentIndex)
		{
			o0.addInstrument(new Instrument());
		}
		Instrument o1 = o0.getInstrument(instrumentIndex);
		if (o1.sizeOfDetectorList() == detectorIndex)
		{
			o1.addDetector(new Detector());
		}
		Detector o2 = o1.getDetector(detectorIndex);
		o2.setLotNumber(lotNumber);
	}

	public void setDetectorManufacturer(String manufacturer, int instrumentIndex, int detectorIndex)
	{
		// Parents: {u'Instrument': {u'OME': None}}
		// Manufacturer is not a reference
		OME o0 = root;
		if (o0.sizeOfInstrumentList() == instrumentIndex)
		{
			o0.addInstrument(new Instrument());
		}
		Instrument o1 = o0.getInstrument(instrumentIndex);
		if (o1.sizeOfDetectorList() == detectorIndex)
		{
			o1.addDetector(new Detector());
		}
		Detector o2 = o1.getDetector(detectorIndex);
		o2.setManufacturer(manufacturer);
	}

	public void setDetectorModel(String model, int instrumentIndex, int detectorIndex)
	{
		// Parents: {u'Instrument': {u'OME': None}}
		// Model is not a reference
		OME o0 = root;
		if (o0.sizeOfInstrumentList() == instrumentIndex)
		{
			o0.addInstrument(new Instrument());
		}
		Instrument o1 = o0.getInstrument(instrumentIndex);
		if (o1.sizeOfDetectorList() == detectorIndex)
		{
			o1.addDetector(new Detector());
		}
		Detector o2 = o1.getDetector(detectorIndex);
		o2.setModel(model);
	}

	public void setDetectorOffset(Double offset, int instrumentIndex, int detectorIndex)
	{
		// Parents: {u'Instrument': {u'OME': None}}
		// Offset is not a reference
		OME o0 = root;
		if (o0.sizeOfInstrumentList() == instrumentIndex)
		{
			o0.addInstrument(new Instrument());
		}
		Instrument o1 = o0.getInstrument(instrumentIndex);
		if (o1.sizeOfDetectorList() == detectorIndex)
		{
			o1.addDetector(new Detector());
		}
		Detector o2 = o1.getDetector(detectorIndex);
		o2.setOffset(offset);
	}

	public void setDetectorSerialNumber(String serialNumber, int instrumentIndex, int detectorIndex)
	{
		// Parents: {u'Instrument': {u'OME': None}}
		// SerialNumber is not a reference
		OME o0 = root;
		if (o0.sizeOfInstrumentList() == instrumentIndex)
		{
			o0.addInstrument(new Instrument());
		}
		Instrument o1 = o0.getInstrument(instrumentIndex);
		if (o1.sizeOfDetectorList() == detectorIndex)
		{
			o1.addDetector(new Detector());
		}
		Detector o2 = o1.getDetector(detectorIndex);
		o2.setSerialNumber(serialNumber);
	}

	public void setDetectorType(DetectorType type, int instrumentIndex, int detectorIndex)
	{
		// Parents: {u'Instrument': {u'OME': None}}
		// Type is not a reference
		OME o0 = root;
		if (o0.sizeOfInstrumentList() == instrumentIndex)
		{
			o0.addInstrument(new Instrument());
		}
		Instrument o1 = o0.getInstrument(instrumentIndex);
		if (o1.sizeOfDetectorList() == detectorIndex)
		{
			o1.addDetector(new Detector());
		}
		Detector o2 = o1.getDetector(detectorIndex);
		o2.setType(type);
	}

	public void setDetectorVoltage(Double voltage, int instrumentIndex, int detectorIndex)
	{
		// Parents: {u'Instrument': {u'OME': None}}
		// Voltage is not a reference
		OME o0 = root;
		if (o0.sizeOfInstrumentList() == instrumentIndex)
		{
			o0.addInstrument(new Instrument());
		}
		Instrument o1 = o0.getInstrument(instrumentIndex);
		if (o1.sizeOfDetectorList() == detectorIndex)
		{
			o1.addDetector(new Detector());
		}
		Detector o2 = o1.getDetector(detectorIndex);
		o2.setVoltage(voltage);
	}

	public void setDetectorZoom(Double zoom, int instrumentIndex, int detectorIndex)
	{
		// Parents: {u'Instrument': {u'OME': None}}
		// Zoom is not a reference
		OME o0 = root;
		if (o0.sizeOfInstrumentList() == instrumentIndex)
		{
			o0.addInstrument(new Instrument());
		}
		Instrument o1 = o0.getInstrument(instrumentIndex);
		if (o1.sizeOfDetectorList() == detectorIndex)
		{
			o1.addDetector(new Detector());
		}
		Detector o2 = o1.getDetector(detectorIndex);
		o2.setZoom(zoom);
	}

	//
	// DetectorSettings property storage
	//
	// {u'Channel': {u'Pixels': {u'Image': {u'OME': None}}}}
	// Is multi path? False

	public void setDetectorSettingsBinning(Binning binning, int imageIndex, int channelIndex)
	{
		// Parents: {u'Channel': {u'Pixels': {u'Image': {u'OME': None}}}}
		// Binning is not a reference
		OME o0 = root;
		if (o0.sizeOfImageList() == imageIndex)
		{
			o0.addImage(new Image());
		}
		Image o1 = o0.getImage(imageIndex);
		if (o1.getPixels() == null)
		{
			o1.setPixels(new Pixels());
		}
		Pixels o2 = o1.getPixels();
		if (o2.sizeOfChannelList() == channelIndex)
		{
			o2.addChannel(new Channel());
		}
		Channel o3 = o2.getChannel(channelIndex);
		if (o3.getDetectorSettings() == null)
		{
			o3.setDetectorSettings(new DetectorSettings());
		}
		DetectorSettings o4 = o3.getDetectorSettings();
		o4.setBinning(binning);
	}

	public void setDetectorSettingsGain(Double gain, int imageIndex, int channelIndex)
	{
		// Parents: {u'Channel': {u'Pixels': {u'Image': {u'OME': None}}}}
		// Gain is not a reference
		OME o0 = root;
		if (o0.sizeOfImageList() == imageIndex)
		{
			o0.addImage(new Image());
		}
		Image o1 = o0.getImage(imageIndex);
		if (o1.getPixels() == null)
		{
			o1.setPixels(new Pixels());
		}
		Pixels o2 = o1.getPixels();
		if (o2.sizeOfChannelList() == channelIndex)
		{
			o2.addChannel(new Channel());
		}
		Channel o3 = o2.getChannel(channelIndex);
		if (o3.getDetectorSettings() == null)
		{
			o3.setDetectorSettings(new DetectorSettings());
		}
		DetectorSettings o4 = o3.getDetectorSettings();
		o4.setGain(gain);
	}

	public void setDetectorSettingsID(String id, int imageIndex, int channelIndex)
	{
		// Parents: {u'Channel': {u'Pixels': {u'Image': {u'OME': None}}}}
		// ID is not a reference
		OME o0 = root;
		if (o0.sizeOfImageList() == imageIndex)
		{
			o0.addImage(new Image());
		}
		Image o1 = o0.getImage(imageIndex);
		if (o1.getPixels() == null)
		{
			o1.setPixels(new Pixels());
		}
		Pixels o2 = o1.getPixels();
		if (o2.sizeOfChannelList() == channelIndex)
		{
			o2.addChannel(new Channel());
		}
		Channel o3 = o2.getChannel(channelIndex);
		if (o3.getDetectorSettings() == null)
		{
			o3.setDetectorSettings(new DetectorSettings());
		}
		DetectorSettings o4 = o3.getDetectorSettings();
		model.addModelObject(id, o4);
		o4.setID(id);
	}

	public void setDetectorSettingsOffset(Double offset, int imageIndex, int channelIndex)
	{
		// Parents: {u'Channel': {u'Pixels': {u'Image': {u'OME': None}}}}
		// Offset is not a reference
		OME o0 = root;
		if (o0.sizeOfImageList() == imageIndex)
		{
			o0.addImage(new Image());
		}
		Image o1 = o0.getImage(imageIndex);
		if (o1.getPixels() == null)
		{
			o1.setPixels(new Pixels());
		}
		Pixels o2 = o1.getPixels();
		if (o2.sizeOfChannelList() == channelIndex)
		{
			o2.addChannel(new Channel());
		}
		Channel o3 = o2.getChannel(channelIndex);
		if (o3.getDetectorSettings() == null)
		{
			o3.setDetectorSettings(new DetectorSettings());
		}
		DetectorSettings o4 = o3.getDetectorSettings();
		o4.setOffset(offset);
	}

	public void setDetectorSettingsReadOutRate(Double readOutRate, int imageIndex, int channelIndex)
	{
		// Parents: {u'Channel': {u'Pixels': {u'Image': {u'OME': None}}}}
		// ReadOutRate is not a reference
		OME o0 = root;
		if (o0.sizeOfImageList() == imageIndex)
		{
			o0.addImage(new Image());
		}
		Image o1 = o0.getImage(imageIndex);
		if (o1.getPixels() == null)
		{
			o1.setPixels(new Pixels());
		}
		Pixels o2 = o1.getPixels();
		if (o2.sizeOfChannelList() == channelIndex)
		{
			o2.addChannel(new Channel());
		}
		Channel o3 = o2.getChannel(channelIndex);
		if (o3.getDetectorSettings() == null)
		{
			o3.setDetectorSettings(new DetectorSettings());
		}
		DetectorSettings o4 = o3.getDetectorSettings();
		o4.setReadOutRate(readOutRate);
	}

	public void setDetectorSettingsVoltage(Double voltage, int imageIndex, int channelIndex)
	{
		// Parents: {u'Channel': {u'Pixels': {u'Image': {u'OME': None}}}}
		// Voltage is not a reference
		OME o0 = root;
		if (o0.sizeOfImageList() == imageIndex)
		{
			o0.addImage(new Image());
		}
		Image o1 = o0.getImage(imageIndex);
		if (o1.getPixels() == null)
		{
			o1.setPixels(new Pixels());
		}
		Pixels o2 = o1.getPixels();
		if (o2.sizeOfChannelList() == channelIndex)
		{
			o2.addChannel(new Channel());
		}
		Channel o3 = o2.getChannel(channelIndex);
		if (o3.getDetectorSettings() == null)
		{
			o3.setDetectorSettings(new DetectorSettings());
		}
		DetectorSettings o4 = o3.getDetectorSettings();
		o4.setVoltage(voltage);
	}

	//
	// Dichroic property storage
	//
	// {u'Instrument': {u'OME': None}}
	// Is multi path? False

	// Ignoring FilterSet_BackReference back reference
	public void setDichroicID(String id, int instrumentIndex, int dichroicIndex)
	{
		// Parents: {u'Instrument': {u'OME': None}}
		// ID is not a reference
		OME o0 = root;
		if (o0.sizeOfInstrumentList() == instrumentIndex)
		{
			o0.addInstrument(new Instrument());
		}
		Instrument o1 = o0.getInstrument(instrumentIndex);
		if (o1.sizeOfDichroicList() == dichroicIndex)
		{
			o1.addDichroic(new Dichroic());
		}
		Dichroic o2 = o1.getDichroic(dichroicIndex);
		model.addModelObject(id, o2);
		o2.setID(id);
	}

	// Ignoring LightPath_BackReference back reference
	public void setDichroicLotNumber(String lotNumber, int instrumentIndex, int dichroicIndex)
	{
		// Parents: {u'Instrument': {u'OME': None}}
		// LotNumber is not a reference
		OME o0 = root;
		if (o0.sizeOfInstrumentList() == instrumentIndex)
		{
			o0.addInstrument(new Instrument());
		}
		Instrument o1 = o0.getInstrument(instrumentIndex);
		if (o1.sizeOfDichroicList() == dichroicIndex)
		{
			o1.addDichroic(new Dichroic());
		}
		Dichroic o2 = o1.getDichroic(dichroicIndex);
		o2.setLotNumber(lotNumber);
	}

	public void setDichroicManufacturer(String manufacturer, int instrumentIndex, int dichroicIndex)
	{
		// Parents: {u'Instrument': {u'OME': None}}
		// Manufacturer is not a reference
		OME o0 = root;
		if (o0.sizeOfInstrumentList() == instrumentIndex)
		{
			o0.addInstrument(new Instrument());
		}
		Instrument o1 = o0.getInstrument(instrumentIndex);
		if (o1.sizeOfDichroicList() == dichroicIndex)
		{
			o1.addDichroic(new Dichroic());
		}
		Dichroic o2 = o1.getDichroic(dichroicIndex);
		o2.setManufacturer(manufacturer);
	}

	public void setDichroicModel(String model, int instrumentIndex, int dichroicIndex)
	{
		// Parents: {u'Instrument': {u'OME': None}}
		// Model is not a reference
		OME o0 = root;
		if (o0.sizeOfInstrumentList() == instrumentIndex)
		{
			o0.addInstrument(new Instrument());
		}
		Instrument o1 = o0.getInstrument(instrumentIndex);
		if (o1.sizeOfDichroicList() == dichroicIndex)
		{
			o1.addDichroic(new Dichroic());
		}
		Dichroic o2 = o1.getDichroic(dichroicIndex);
		o2.setModel(model);
	}

	public void setDichroicSerialNumber(String serialNumber, int instrumentIndex, int dichroicIndex)
	{
		// Parents: {u'Instrument': {u'OME': None}}
		// SerialNumber is not a reference
		OME o0 = root;
		if (o0.sizeOfInstrumentList() == instrumentIndex)
		{
			o0.addInstrument(new Instrument());
		}
		Instrument o1 = o0.getInstrument(instrumentIndex);
		if (o1.sizeOfDichroicList() == dichroicIndex)
		{
			o1.addDichroic(new Dichroic());
		}
		Dichroic o2 = o1.getDichroic(dichroicIndex);
		o2.setSerialNumber(serialNumber);
	}

	//
	// DichroicRef property storage
	//
	// {u'LightPath': {u'Channel': {u'Pixels': {u'Image': {u'OME': None}}}}, u'FilterSet': {u'Instrument': {u'OME': None}}}
	// Is multi path? True

	// 1:1
	// Is multi path? True
	// Ignoring ID property of reference DichroicRef

	//
	// DoubleAnnotation property storage
	//
	// {u'StructuredAnnotations': {u'OME': None}}
	// Is multi path? False

	public void setDoubleAnnotationAnnotationRef(String annotation, int doubleAnnotationIndex, int annotationRefIndex)
	{
		// Parents: {u'StructuredAnnotations': {u'OME': None}}
		// AnnotationRef is reference and occurs more than once
		AnnotationRef annotationList_reference = new AnnotationRef();
		annotationList_reference.setID(annotation);
		model.addReference(
				root.getStructuredAnnotations().getDoubleAnnotation(doubleAnnotationIndex),
				annotationList_reference);
	}

	// Ignoring Channel_BackReference back reference
	// Ignoring Dataset_BackReference back reference
	public void setDoubleAnnotationDescription(String description, int doubleAnnotationIndex)
	{
		// Parents: {u'StructuredAnnotations': {u'OME': None}}
		// Description is not a reference
		OME o0 = root;
		if (o0.getStructuredAnnotations() == null)
		{
			o0.setStructuredAnnotations(new StructuredAnnotations());
		}
		StructuredAnnotations o1 = o0.getStructuredAnnotations();
		if (o1.sizeOfDoubleAnnotationList() == doubleAnnotationIndex)
		{
			o1.addDoubleAnnotation(new DoubleAnnotation());
		}
		DoubleAnnotation o2 = o1.getDoubleAnnotation(doubleAnnotationIndex);
		o2.setDescription(description);
	}

	// Ignoring Experimenter_BackReference back reference
	public void setDoubleAnnotationID(String id, int doubleAnnotationIndex)
	{
		// Parents: {u'StructuredAnnotations': {u'OME': None}}
		// ID is not a reference
		OME o0 = root;
		if (o0.getStructuredAnnotations() == null)
		{
			o0.setStructuredAnnotations(new StructuredAnnotations());
		}
		StructuredAnnotations o1 = o0.getStructuredAnnotations();
		if (o1.sizeOfDoubleAnnotationList() == doubleAnnotationIndex)
		{
			o1.addDoubleAnnotation(new DoubleAnnotation());
		}
		DoubleAnnotation o2 = o1.getDoubleAnnotation(doubleAnnotationIndex);
		model.addModelObject(id, o2);
		o2.setID(id);
	}

	// Ignoring Image_BackReference back reference
	public void setDoubleAnnotationNamespace(String namespace, int doubleAnnotationIndex)
	{
		// Parents: {u'StructuredAnnotations': {u'OME': None}}
		// Namespace is not a reference
		OME o0 = root;
		if (o0.getStructuredAnnotations() == null)
		{
			o0.setStructuredAnnotations(new StructuredAnnotations());
		}
		StructuredAnnotations o1 = o0.getStructuredAnnotations();
		if (o1.sizeOfDoubleAnnotationList() == doubleAnnotationIndex)
		{
			o1.addDoubleAnnotation(new DoubleAnnotation());
		}
		DoubleAnnotation o2 = o1.getDoubleAnnotation(doubleAnnotationIndex);
		o2.setNamespace(namespace);
	}

	// Ignoring Pixels_BackReference back reference
	// Ignoring Plane_BackReference back reference
	// Ignoring PlateAcquisition_BackReference back reference
	// Ignoring Plate_BackReference back reference
	// Ignoring Project_BackReference back reference
	// Ignoring ROI_BackReference back reference
	// Ignoring Reagent_BackReference back reference
	// Ignoring Screen_BackReference back reference
	public void setDoubleAnnotationValue(Double value, int doubleAnnotationIndex)
	{
		// Parents: {u'StructuredAnnotations': {u'OME': None}}
		// Value is not a reference
		OME o0 = root;
		if (o0.getStructuredAnnotations() == null)
		{
			o0.setStructuredAnnotations(new StructuredAnnotations());
		}
		StructuredAnnotations o1 = o0.getStructuredAnnotations();
		if (o1.sizeOfDoubleAnnotationList() == doubleAnnotationIndex)
		{
			o1.addDoubleAnnotation(new DoubleAnnotation());
		}
		DoubleAnnotation o2 = o1.getDoubleAnnotation(doubleAnnotationIndex);
		o2.setValue(value);
	}

	// Ignoring WellSample_BackReference back reference
	// Ignoring Well_BackReference back reference
	//
	// Ellipse property storage
	//
	// {u'Shape': {u'Union': {u'ROI': {u'OME': None}}}}
	// Is multi path? False

	// Description accessor from parent Shape
	public void setEllipseDescription(String description, int ROIIndex, int shapeIndex)
	{
		// Parents: {u'Shape': {u'Union': {u'ROI': {u'OME': None}}}}
		// Shape is abstract proprietary and not a reference
		OME o0 = root;
		if (o0.sizeOfROIList() == ROIIndex)
		{
			o0.addROI(new ROI());
		}
		ROI o1 = o0.getROI(ROIIndex);
		if (o1.getUnion() == null)
		{
			o1.setUnion(new Union());
		}
		Union o2 = o1.getUnion();
		if (o2.sizeOfShapeList() == shapeIndex)
		{
			o2.addShape(new Ellipse());
		}
		Shape o3 = o2.getShape(shapeIndex);
		((Ellipse)o3).setDescription(description);
	}

	// Ignoring Ellipse of parent abstract type
	// Fill accessor from parent Shape
	public void setEllipseFill(Integer fill, int ROIIndex, int shapeIndex)
	{
		// Parents: {u'Shape': {u'Union': {u'ROI': {u'OME': None}}}}
		// Shape is abstract proprietary and not a reference
		OME o0 = root;
		if (o0.sizeOfROIList() == ROIIndex)
		{
			o0.addROI(new ROI());
		}
		ROI o1 = o0.getROI(ROIIndex);
		if (o1.getUnion() == null)
		{
			o1.setUnion(new Union());
		}
		Union o2 = o1.getUnion();
		if (o2.sizeOfShapeList() == shapeIndex)
		{
			o2.addShape(new Ellipse());
		}
		Shape o3 = o2.getShape(shapeIndex);
		((Ellipse)o3).setFill(fill);
	}

	// Ignoring FillRule of parent abstract type
	// Ignoring FontFamily of parent abstract type
	// FontSize accessor from parent Shape
	public void setEllipseFontSize(NonNegativeInteger fontSize, int ROIIndex, int shapeIndex)
	{
		// Parents: {u'Shape': {u'Union': {u'ROI': {u'OME': None}}}}
		// Shape is abstract proprietary and not a reference
		OME o0 = root;
		if (o0.sizeOfROIList() == ROIIndex)
		{
			o0.addROI(new ROI());
		}
		ROI o1 = o0.getROI(ROIIndex);
		if (o1.getUnion() == null)
		{
			o1.setUnion(new Union());
		}
		Union o2 = o1.getUnion();
		if (o2.sizeOfShapeList() == shapeIndex)
		{
			o2.addShape(new Ellipse());
		}
		Shape o3 = o2.getShape(shapeIndex);
		((Ellipse)o3).setFontSize(fontSize);
	}

	// Ignoring FontStyle of parent abstract type
	// ID accessor from parent Shape
	public void setEllipseID(String id, int ROIIndex, int shapeIndex)
	{
		// Parents: {u'Shape': {u'Union': {u'ROI': {u'OME': None}}}}
		// Shape is abstract proprietary and not a reference
		OME o0 = root;
		if (o0.sizeOfROIList() == ROIIndex)
		{
			o0.addROI(new ROI());
		}
		ROI o1 = o0.getROI(ROIIndex);
		if (o1.getUnion() == null)
		{
			o1.setUnion(new Union());
		}
		Union o2 = o1.getUnion();
		if (o2.sizeOfShapeList() == shapeIndex)
		{
			o2.addShape(new Ellipse());
		}
		Shape o3 = o2.getShape(shapeIndex);
		model.addModelObject(id, o3);
		((Ellipse)o3).setID(id);
	}

	// Label accessor from parent Shape
	public void setEllipseLabel(String label, int ROIIndex, int shapeIndex)
	{
		// Parents: {u'Shape': {u'Union': {u'ROI': {u'OME': None}}}}
		// Shape is abstract proprietary and not a reference
		OME o0 = root;
		if (o0.sizeOfROIList() == ROIIndex)
		{
			o0.addROI(new ROI());
		}
		ROI o1 = o0.getROI(ROIIndex);
		if (o1.getUnion() == null)
		{
			o1.setUnion(new Union());
		}
		Union o2 = o1.getUnion();
		if (o2.sizeOfShapeList() == shapeIndex)
		{
			o2.addShape(new Ellipse());
		}
		Shape o3 = o2.getShape(shapeIndex);
		((Ellipse)o3).setLabel(label);
	}

	// Ignoring Line of parent abstract type
	// Ignoring LineCap of parent abstract type
	// Ignoring MarkerEnd of parent abstract type
	// Ignoring MarkerStart of parent abstract type
	// Ignoring Mask of parent abstract type
	// Name accessor from parent Shape
	public void setEllipseName(String name, int ROIIndex, int shapeIndex)
	{
		// Parents: {u'Shape': {u'Union': {u'ROI': {u'OME': None}}}}
		// Shape is abstract proprietary and not a reference
		OME o0 = root;
		if (o0.sizeOfROIList() == ROIIndex)
		{
			o0.addROI(new ROI());
		}
		ROI o1 = o0.getROI(ROIIndex);
		if (o1.getUnion() == null)
		{
			o1.setUnion(new Union());
		}
		Union o2 = o1.getUnion();
		if (o2.sizeOfShapeList() == shapeIndex)
		{
			o2.addShape(new Ellipse());
		}
		Shape o3 = o2.getShape(shapeIndex);
		((Ellipse)o3).setName(name);
	}

	// Ignoring Path of parent abstract type
	// Ignoring Point of parent abstract type
	// Ignoring Polyline of parent abstract type
	// Ignoring Rectangle of parent abstract type
	// Stroke accessor from parent Shape
	public void setEllipseStroke(Integer stroke, int ROIIndex, int shapeIndex)
	{
		// Parents: {u'Shape': {u'Union': {u'ROI': {u'OME': None}}}}
		// Shape is abstract proprietary and not a reference
		OME o0 = root;
		if (o0.sizeOfROIList() == ROIIndex)
		{
			o0.addROI(new ROI());
		}
		ROI o1 = o0.getROI(ROIIndex);
		if (o1.getUnion() == null)
		{
			o1.setUnion(new Union());
		}
		Union o2 = o1.getUnion();
		if (o2.sizeOfShapeList() == shapeIndex)
		{
			o2.addShape(new Ellipse());
		}
		Shape o3 = o2.getShape(shapeIndex);
		((Ellipse)o3).setStroke(stroke);
	}

	// StrokeDashArray accessor from parent Shape
	public void setEllipseStrokeDashArray(String strokeDashArray, int ROIIndex, int shapeIndex)
	{
		// Parents: {u'Shape': {u'Union': {u'ROI': {u'OME': None}}}}
		// Shape is abstract proprietary and not a reference
		OME o0 = root;
		if (o0.sizeOfROIList() == ROIIndex)
		{
			o0.addROI(new ROI());
		}
		ROI o1 = o0.getROI(ROIIndex);
		if (o1.getUnion() == null)
		{
			o1.setUnion(new Union());
		}
		Union o2 = o1.getUnion();
		if (o2.sizeOfShapeList() == shapeIndex)
		{
			o2.addShape(new Ellipse());
		}
		Shape o3 = o2.getShape(shapeIndex);
		((Ellipse)o3).setStrokeDashArray(strokeDashArray);
	}

	// StrokeWidth accessor from parent Shape
	public void setEllipseStrokeWidth(Double strokeWidth, int ROIIndex, int shapeIndex)
	{
		// Parents: {u'Shape': {u'Union': {u'ROI': {u'OME': None}}}}
		// Shape is abstract proprietary and not a reference
		OME o0 = root;
		if (o0.sizeOfROIList() == ROIIndex)
		{
			o0.addROI(new ROI());
		}
		ROI o1 = o0.getROI(ROIIndex);
		if (o1.getUnion() == null)
		{
			o1.setUnion(new Union());
		}
		Union o2 = o1.getUnion();
		if (o2.sizeOfShapeList() == shapeIndex)
		{
			o2.addShape(new Ellipse());
		}
		Shape o3 = o2.getShape(shapeIndex);
		((Ellipse)o3).setStrokeWidth(strokeWidth);
	}

	// Ignoring Text of parent abstract type
	// TheC accessor from parent Shape
	public void setEllipseTheC(NonNegativeInteger theC, int ROIIndex, int shapeIndex)
	{
		// Parents: {u'Shape': {u'Union': {u'ROI': {u'OME': None}}}}
		// Shape is abstract proprietary and not a reference
		OME o0 = root;
		if (o0.sizeOfROIList() == ROIIndex)
		{
			o0.addROI(new ROI());
		}
		ROI o1 = o0.getROI(ROIIndex);
		if (o1.getUnion() == null)
		{
			o1.setUnion(new Union());
		}
		Union o2 = o1.getUnion();
		if (o2.sizeOfShapeList() == shapeIndex)
		{
			o2.addShape(new Ellipse());
		}
		Shape o3 = o2.getShape(shapeIndex);
		((Ellipse)o3).setTheC(theC);
	}

	// TheT accessor from parent Shape
	public void setEllipseTheT(NonNegativeInteger theT, int ROIIndex, int shapeIndex)
	{
		// Parents: {u'Shape': {u'Union': {u'ROI': {u'OME': None}}}}
		// Shape is abstract proprietary and not a reference
		OME o0 = root;
		if (o0.sizeOfROIList() == ROIIndex)
		{
			o0.addROI(new ROI());
		}
		ROI o1 = o0.getROI(ROIIndex);
		if (o1.getUnion() == null)
		{
			o1.setUnion(new Union());
		}
		Union o2 = o1.getUnion();
		if (o2.sizeOfShapeList() == shapeIndex)
		{
			o2.addShape(new Ellipse());
		}
		Shape o3 = o2.getShape(shapeIndex);
		((Ellipse)o3).setTheT(theT);
	}

	// TheZ accessor from parent Shape
	public void setEllipseTheZ(NonNegativeInteger theZ, int ROIIndex, int shapeIndex)
	{
		// Parents: {u'Shape': {u'Union': {u'ROI': {u'OME': None}}}}
		// Shape is abstract proprietary and not a reference
		OME o0 = root;
		if (o0.sizeOfROIList() == ROIIndex)
		{
			o0.addROI(new ROI());
		}
		ROI o1 = o0.getROI(ROIIndex);
		if (o1.getUnion() == null)
		{
			o1.setUnion(new Union());
		}
		Union o2 = o1.getUnion();
		if (o2.sizeOfShapeList() == shapeIndex)
		{
			o2.addShape(new Ellipse());
		}
		Shape o3 = o2.getShape(shapeIndex);
		((Ellipse)o3).setTheZ(theZ);
	}

	// Transform accessor from parent Shape
	public void setEllipseTransform(String transform, int ROIIndex, int shapeIndex)
	{
		// Parents: {u'Shape': {u'Union': {u'ROI': {u'OME': None}}}}
		// Shape is abstract proprietary and not a reference
		OME o0 = root;
		if (o0.sizeOfROIList() == ROIIndex)
		{
			o0.addROI(new ROI());
		}
		ROI o1 = o0.getROI(ROIIndex);
		if (o1.getUnion() == null)
		{
			o1.setUnion(new Union());
		}
		Union o2 = o1.getUnion();
		if (o2.sizeOfShapeList() == shapeIndex)
		{
			o2.addShape(new Ellipse());
		}
		Shape o3 = o2.getShape(shapeIndex);
		((Ellipse)o3).setTransform(transform);
	}

	public void setEllipseRadiusX(Double radiusX, int ROIIndex, int shapeIndex)
	{
		// Parents: {u'Shape': {u'Union': {u'ROI': {u'OME': None}}}}
		// Shape is abstract proprietary and not a reference
		OME o0 = root;
		if (o0.sizeOfROIList() == ROIIndex)
		{
			o0.addROI(new ROI());
		}
		ROI o1 = o0.getROI(ROIIndex);
		if (o1.getUnion() == null)
		{
			o1.setUnion(new Union());
		}
		Union o2 = o1.getUnion();
		if (o2.sizeOfShapeList() == shapeIndex)
		{
			o2.addShape(new Ellipse());
		}
		Shape o3 = o2.getShape(shapeIndex);
		((Ellipse)o3).setRadiusX(radiusX);
	}

	public void setEllipseRadiusY(Double radiusY, int ROIIndex, int shapeIndex)
	{
		// Parents: {u'Shape': {u'Union': {u'ROI': {u'OME': None}}}}
		// Shape is abstract proprietary and not a reference
		OME o0 = root;
		if (o0.sizeOfROIList() == ROIIndex)
		{
			o0.addROI(new ROI());
		}
		ROI o1 = o0.getROI(ROIIndex);
		if (o1.getUnion() == null)
		{
			o1.setUnion(new Union());
		}
		Union o2 = o1.getUnion();
		if (o2.sizeOfShapeList() == shapeIndex)
		{
			o2.addShape(new Ellipse());
		}
		Shape o3 = o2.getShape(shapeIndex);
		((Ellipse)o3).setRadiusY(radiusY);
	}

	public void setEllipseX(Double x, int ROIIndex, int shapeIndex)
	{
		// Parents: {u'Shape': {u'Union': {u'ROI': {u'OME': None}}}}
		// Shape is abstract proprietary and not a reference
		OME o0 = root;
		if (o0.sizeOfROIList() == ROIIndex)
		{
			o0.addROI(new ROI());
		}
		ROI o1 = o0.getROI(ROIIndex);
		if (o1.getUnion() == null)
		{
			o1.setUnion(new Union());
		}
		Union o2 = o1.getUnion();
		if (o2.sizeOfShapeList() == shapeIndex)
		{
			o2.addShape(new Ellipse());
		}
		Shape o3 = o2.getShape(shapeIndex);
		((Ellipse)o3).setX(x);
	}

	public void setEllipseY(Double y, int ROIIndex, int shapeIndex)
	{
		// Parents: {u'Shape': {u'Union': {u'ROI': {u'OME': None}}}}
		// Shape is abstract proprietary and not a reference
		OME o0 = root;
		if (o0.sizeOfROIList() == ROIIndex)
		{
			o0.addROI(new ROI());
		}
		ROI o1 = o0.getROI(ROIIndex);
		if (o1.getUnion() == null)
		{
			o1.setUnion(new Union());
		}
		Union o2 = o1.getUnion();
		if (o2.sizeOfShapeList() == shapeIndex)
		{
			o2.addShape(new Ellipse());
		}
		Shape o3 = o2.getShape(shapeIndex);
		((Ellipse)o3).setY(y);
	}

	//
	// EmissionFilterRef property storage
	//
	// {u'LightPath': {u'Channel': {u'Pixels': {u'Image': {u'OME': None}}}}, u'FilterSet': {u'Instrument': {u'OME': None}}}
	// Is multi path? True

	//
	// ExcitationFilterRef property storage
	//
	// {u'LightPath': {u'Channel': {u'Pixels': {u'Image': {u'OME': None}}}}, u'FilterSet': {u'Instrument': {u'OME': None}}}
	// Is multi path? True

	//
	// Experiment property storage
	//
	// {u'OME': None}
	// Is multi path? False

	public void setExperimentDescription(String description, int experimentIndex)
	{
		// Parents: {u'OME': None}
		// Description is not a reference
		OME o0 = root;
		if (o0.sizeOfExperimentList() == experimentIndex)
		{
			o0.addExperiment(new Experiment());
		}
		Experiment o1 = o0.getExperiment(experimentIndex);
		o1.setDescription(description);
	}

	public void setExperimentExperimenterRef(String experimenter, int experimentIndex)
	{
		// Parents: {u'OME': None}
		// ExperimenterRef is reference and occurs more than once
		ExperimenterRef experimenter_reference = new ExperimenterRef();
		experimenter_reference.setID(experimenter);
		model.addReference(
				root.getExperiment(experimentIndex),
				experimenter_reference);
	}

	public void setExperimentID(String id, int experimentIndex)
	{
		// Parents: {u'OME': None}
		// ID is not a reference
		OME o0 = root;
		if (o0.sizeOfExperimentList() == experimentIndex)
		{
			o0.addExperiment(new Experiment());
		}
		Experiment o1 = o0.getExperiment(experimentIndex);
		model.addModelObject(id, o1);
		o1.setID(id);
	}

	// Ignoring Image_BackReference back reference
	// Ignoring MicrobeamManipulation element, complex property
	public void setExperimentType(ExperimentType type, int experimentIndex)
	{
		// Parents: {u'OME': None}
		// Type is not a reference
		OME o0 = root;
		if (o0.sizeOfExperimentList() == experimentIndex)
		{
			o0.addExperiment(new Experiment());
		}
		Experiment o1 = o0.getExperiment(experimentIndex);
		o1.setType(type);
	}

	//
	// ExperimentRef property storage
	//
	// {u'Image': {u'OME': None}}
	// Is multi path? False

	// 1:1
	// Is multi path? False
	// Ignoring ID property of reference ExperimentRef

	//
	// Experimenter property storage
	//
	// {u'OME': None}
	// Is multi path? False

	public void setExperimenterAnnotationRef(String annotation, int experimenterIndex, int annotationRefIndex)
	{
		// Parents: {u'OME': None}
		// AnnotationRef is reference and occurs more than once
		AnnotationRef annotationList_reference = new AnnotationRef();
		annotationList_reference.setID(annotation);
		model.addReference(
				root.getExperimenter(experimenterIndex),
				annotationList_reference);
	}

	// Ignoring Dataset_BackReference back reference
	public void setExperimenterDisplayName(String displayName, int experimenterIndex)
	{
		// Parents: {u'OME': None}
		// DisplayName is not a reference
		OME o0 = root;
		if (o0.sizeOfExperimenterList() == experimenterIndex)
		{
			o0.addExperimenter(new Experimenter());
		}
		Experimenter o1 = o0.getExperimenter(experimenterIndex);
		o1.setDisplayName(displayName);
	}

	public void setExperimenterEmail(String email, int experimenterIndex)
	{
		// Parents: {u'OME': None}
		// Email is not a reference
		OME o0 = root;
		if (o0.sizeOfExperimenterList() == experimenterIndex)
		{
			o0.addExperimenter(new Experimenter());
		}
		Experimenter o1 = o0.getExperimenter(experimenterIndex);
		o1.setEmail(email);
	}

	// Ignoring Experiment_BackReference back reference
	public void setExperimenterFirstName(String firstName, int experimenterIndex)
	{
		// Parents: {u'OME': None}
		// FirstName is not a reference
		OME o0 = root;
		if (o0.sizeOfExperimenterList() == experimenterIndex)
		{
			o0.addExperimenter(new Experimenter());
		}
		Experimenter o1 = o0.getExperimenter(experimenterIndex);
		o1.setFirstName(firstName);
	}

	public void setExperimenterGroupRef(String group, int experimenterIndex, int groupRefIndex)
	{
		// Parents: {u'OME': None}
		// GroupRef is reference and occurs more than once
		GroupRef groupList_reference = new GroupRef();
		groupList_reference.setID(group);
		model.addReference(
				root.getExperimenter(experimenterIndex),
				groupList_reference);
	}

	public void setExperimenterID(String id, int experimenterIndex)
	{
		// Parents: {u'OME': None}
		// ID is not a reference
		OME o0 = root;
		if (o0.sizeOfExperimenterList() == experimenterIndex)
		{
			o0.addExperimenter(new Experimenter());
		}
		Experimenter o1 = o0.getExperimenter(experimenterIndex);
		model.addModelObject(id, o1);
		o1.setID(id);
	}

	// Ignoring Image_BackReference back reference
	public void setExperimenterInstitution(String institution, int experimenterIndex)
	{
		// Parents: {u'OME': None}
		// Institution is not a reference
		OME o0 = root;
		if (o0.sizeOfExperimenterList() == experimenterIndex)
		{
			o0.addExperimenter(new Experimenter());
		}
		Experimenter o1 = o0.getExperimenter(experimenterIndex);
		o1.setInstitution(institution);
	}

	public void setExperimenterLastName(String lastName, int experimenterIndex)
	{
		// Parents: {u'OME': None}
		// LastName is not a reference
		OME o0 = root;
		if (o0.sizeOfExperimenterList() == experimenterIndex)
		{
			o0.addExperimenter(new Experimenter());
		}
		Experimenter o1 = o0.getExperimenter(experimenterIndex);
		o1.setLastName(lastName);
	}

	// Ignoring MicrobeamManipulation_BackReference back reference
	public void setExperimenterMiddleName(String middleName, int experimenterIndex)
	{
		// Parents: {u'OME': None}
		// MiddleName is not a reference
		OME o0 = root;
		if (o0.sizeOfExperimenterList() == experimenterIndex)
		{
			o0.addExperimenter(new Experimenter());
		}
		Experimenter o1 = o0.getExperimenter(experimenterIndex);
		o1.setMiddleName(middleName);
	}

	// Ignoring Project_BackReference back reference
	public void setExperimenterUserName(String userName, int experimenterIndex)
	{
		// Parents: {u'OME': None}
		// UserName is not a reference
		OME o0 = root;
		if (o0.sizeOfExperimenterList() == experimenterIndex)
		{
			o0.addExperimenter(new Experimenter());
		}
		Experimenter o1 = o0.getExperimenter(experimenterIndex);
		o1.setUserName(userName);
	}

	//
	// ExperimenterRef property storage
	//
	// {u'Project': {u'OME': None}, u'Image': {u'OME': None}, u'Dataset': {u'OME': None}, u'Experiment': {u'OME': None}, u'MicrobeamManipulation': {u'Experiment': {u'OME': None}}}
	// Is multi path? True

	// 1:1
	// Is multi path? True
	// Ignoring ID property of reference ExperimenterRef

	//
	// Filament property storage
	//
	// {u'LightSource': {u'Instrument': {u'OME': None}}}
	// Is multi path? False

	// Ignoring Arc of parent abstract type
	// Ignoring Filament of parent abstract type
	// ID accessor from parent LightSource
	public void setFilamentID(String id, int instrumentIndex, int lightSourceIndex)
	{
		// Parents: {u'LightSource': {u'Instrument': {u'OME': None}}}
		// LightSource is abstract proprietary and not a reference
		OME o0 = root;
		if (o0.sizeOfInstrumentList() == instrumentIndex)
		{
			o0.addInstrument(new Instrument());
		}
		Instrument o1 = o0.getInstrument(instrumentIndex);
		if (o1.sizeOfLightSourceList() == lightSourceIndex)
		{
			o1.addLightSource(new Filament());
		}
		LightSource o2 = o1.getLightSource(lightSourceIndex);
		model.addModelObject(id, o2);
		((Filament)o2).setID(id);
	}

	// Ignoring Laser of parent abstract type
	// Ignoring LightEmittingDiode of parent abstract type
	// LotNumber accessor from parent LightSource
	public void setFilamentLotNumber(String lotNumber, int instrumentIndex, int lightSourceIndex)
	{
		// Parents: {u'LightSource': {u'Instrument': {u'OME': None}}}
		// LightSource is abstract proprietary and not a reference
		OME o0 = root;
		if (o0.sizeOfInstrumentList() == instrumentIndex)
		{
			o0.addInstrument(new Instrument());
		}
		Instrument o1 = o0.getInstrument(instrumentIndex);
		if (o1.sizeOfLightSourceList() == lightSourceIndex)
		{
			o1.addLightSource(new Filament());
		}
		LightSource o2 = o1.getLightSource(lightSourceIndex);
		((Filament)o2).setLotNumber(lotNumber);
	}

	// Manufacturer accessor from parent LightSource
	public void setFilamentManufacturer(String manufacturer, int instrumentIndex, int lightSourceIndex)
	{
		// Parents: {u'LightSource': {u'Instrument': {u'OME': None}}}
		// LightSource is abstract proprietary and not a reference
		OME o0 = root;
		if (o0.sizeOfInstrumentList() == instrumentIndex)
		{
			o0.addInstrument(new Instrument());
		}
		Instrument o1 = o0.getInstrument(instrumentIndex);
		if (o1.sizeOfLightSourceList() == lightSourceIndex)
		{
			o1.addLightSource(new Filament());
		}
		LightSource o2 = o1.getLightSource(lightSourceIndex);
		((Filament)o2).setManufacturer(manufacturer);
	}

	// Model accessor from parent LightSource
	public void setFilamentModel(String model, int instrumentIndex, int lightSourceIndex)
	{
		// Parents: {u'LightSource': {u'Instrument': {u'OME': None}}}
		// LightSource is abstract proprietary and not a reference
		OME o0 = root;
		if (o0.sizeOfInstrumentList() == instrumentIndex)
		{
			o0.addInstrument(new Instrument());
		}
		Instrument o1 = o0.getInstrument(instrumentIndex);
		if (o1.sizeOfLightSourceList() == lightSourceIndex)
		{
			o1.addLightSource(new Filament());
		}
		LightSource o2 = o1.getLightSource(lightSourceIndex);
		((Filament)o2).setModel(model);
	}

	// Power accessor from parent LightSource
	public void setFilamentPower(Double power, int instrumentIndex, int lightSourceIndex)
	{
		// Parents: {u'LightSource': {u'Instrument': {u'OME': None}}}
		// LightSource is abstract proprietary and not a reference
		OME o0 = root;
		if (o0.sizeOfInstrumentList() == instrumentIndex)
		{
			o0.addInstrument(new Instrument());
		}
		Instrument o1 = o0.getInstrument(instrumentIndex);
		if (o1.sizeOfLightSourceList() == lightSourceIndex)
		{
			o1.addLightSource(new Filament());
		}
		LightSource o2 = o1.getLightSource(lightSourceIndex);
		((Filament)o2).setPower(power);
	}

	// SerialNumber accessor from parent LightSource
	public void setFilamentSerialNumber(String serialNumber, int instrumentIndex, int lightSourceIndex)
	{
		// Parents: {u'LightSource': {u'Instrument': {u'OME': None}}}
		// LightSource is abstract proprietary and not a reference
		OME o0 = root;
		if (o0.sizeOfInstrumentList() == instrumentIndex)
		{
			o0.addInstrument(new Instrument());
		}
		Instrument o1 = o0.getInstrument(instrumentIndex);
		if (o1.sizeOfLightSourceList() == lightSourceIndex)
		{
			o1.addLightSource(new Filament());
		}
		LightSource o2 = o1.getLightSource(lightSourceIndex);
		((Filament)o2).setSerialNumber(serialNumber);
	}

	public void setFilamentType(FilamentType type, int instrumentIndex, int lightSourceIndex)
	{
		// Parents: {u'LightSource': {u'Instrument': {u'OME': None}}}
		// LightSource is abstract proprietary and not a reference
		OME o0 = root;
		if (o0.sizeOfInstrumentList() == instrumentIndex)
		{
			o0.addInstrument(new Instrument());
		}
		Instrument o1 = o0.getInstrument(instrumentIndex);
		if (o1.sizeOfLightSourceList() == lightSourceIndex)
		{
			o1.addLightSource(new Filament());
		}
		LightSource o2 = o1.getLightSource(lightSourceIndex);
		((Filament)o2).setType(type);
	}

	//
	// FileAnnotation property storage
	//
	// {u'StructuredAnnotations': {u'OME': None}}
	// Is multi path? False

	public void setFileAnnotationAnnotationRef(String annotation, int fileAnnotationIndex, int annotationRefIndex)
	{
		// Parents: {u'StructuredAnnotations': {u'OME': None}}
		// AnnotationRef is reference and occurs more than once
		AnnotationRef annotationList_reference = new AnnotationRef();
		annotationList_reference.setID(annotation);
		model.addReference(
				root.getStructuredAnnotations().getFileAnnotation(fileAnnotationIndex),
				annotationList_reference);
	}

	// Ignoring BinaryFile element, complex property
	// Ignoring Channel_BackReference back reference
	// Ignoring Dataset_BackReference back reference
	public void setFileAnnotationDescription(String description, int fileAnnotationIndex)
	{
		// Parents: {u'StructuredAnnotations': {u'OME': None}}
		// Description is not a reference
		OME o0 = root;
		if (o0.getStructuredAnnotations() == null)
		{
			o0.setStructuredAnnotations(new StructuredAnnotations());
		}
		StructuredAnnotations o1 = o0.getStructuredAnnotations();
		if (o1.sizeOfFileAnnotationList() == fileAnnotationIndex)
		{
			o1.addFileAnnotation(new FileAnnotation());
		}
		FileAnnotation o2 = o1.getFileAnnotation(fileAnnotationIndex);
		o2.setDescription(description);
	}

	// Ignoring Experimenter_BackReference back reference
	public void setFileAnnotationID(String id, int fileAnnotationIndex)
	{
		// Parents: {u'StructuredAnnotations': {u'OME': None}}
		// ID is not a reference
		OME o0 = root;
		if (o0.getStructuredAnnotations() == null)
		{
			o0.setStructuredAnnotations(new StructuredAnnotations());
		}
		StructuredAnnotations o1 = o0.getStructuredAnnotations();
		if (o1.sizeOfFileAnnotationList() == fileAnnotationIndex)
		{
			o1.addFileAnnotation(new FileAnnotation());
		}
		FileAnnotation o2 = o1.getFileAnnotation(fileAnnotationIndex);
		model.addModelObject(id, o2);
		o2.setID(id);
	}

	// Ignoring Image_BackReference back reference
	public void setFileAnnotationNamespace(String namespace, int fileAnnotationIndex)
	{
		// Parents: {u'StructuredAnnotations': {u'OME': None}}
		// Namespace is not a reference
		OME o0 = root;
		if (o0.getStructuredAnnotations() == null)
		{
			o0.setStructuredAnnotations(new StructuredAnnotations());
		}
		StructuredAnnotations o1 = o0.getStructuredAnnotations();
		if (o1.sizeOfFileAnnotationList() == fileAnnotationIndex)
		{
			o1.addFileAnnotation(new FileAnnotation());
		}
		FileAnnotation o2 = o1.getFileAnnotation(fileAnnotationIndex);
		o2.setNamespace(namespace);
	}

	// Ignoring Pixels_BackReference back reference
	// Ignoring Plane_BackReference back reference
	// Ignoring PlateAcquisition_BackReference back reference
	// Ignoring Plate_BackReference back reference
	// Ignoring Project_BackReference back reference
	// Ignoring ROI_BackReference back reference
	// Ignoring Reagent_BackReference back reference
	// Ignoring Screen_BackReference back reference
	// Ignoring WellSample_BackReference back reference
	// Ignoring Well_BackReference back reference
	//
	// Filter property storage
	//
	// {u'Instrument': {u'OME': None}}
	// Is multi path? False

	// Ignoring FilterSet_BackReference back reference
	public void setFilterFilterWheel(String filterWheel, int instrumentIndex, int filterIndex)
	{
		// Parents: {u'Instrument': {u'OME': None}}
		// FilterWheel is not a reference
		OME o0 = root;
		if (o0.sizeOfInstrumentList() == instrumentIndex)
		{
			o0.addInstrument(new Instrument());
		}
		Instrument o1 = o0.getInstrument(instrumentIndex);
		if (o1.sizeOfFilterList() == filterIndex)
		{
			o1.addFilter(new Filter());
		}
		Filter o2 = o1.getFilter(filterIndex);
		o2.setFilterWheel(filterWheel);
	}

	public void setFilterID(String id, int instrumentIndex, int filterIndex)
	{
		// Parents: {u'Instrument': {u'OME': None}}
		// ID is not a reference
		OME o0 = root;
		if (o0.sizeOfInstrumentList() == instrumentIndex)
		{
			o0.addInstrument(new Instrument());
		}
		Instrument o1 = o0.getInstrument(instrumentIndex);
		if (o1.sizeOfFilterList() == filterIndex)
		{
			o1.addFilter(new Filter());
		}
		Filter o2 = o1.getFilter(filterIndex);
		model.addModelObject(id, o2);
		o2.setID(id);
	}

	// Ignoring LightPath_BackReference back reference
	public void setFilterLotNumber(String lotNumber, int instrumentIndex, int filterIndex)
	{
		// Parents: {u'Instrument': {u'OME': None}}
		// LotNumber is not a reference
		OME o0 = root;
		if (o0.sizeOfInstrumentList() == instrumentIndex)
		{
			o0.addInstrument(new Instrument());
		}
		Instrument o1 = o0.getInstrument(instrumentIndex);
		if (o1.sizeOfFilterList() == filterIndex)
		{
			o1.addFilter(new Filter());
		}
		Filter o2 = o1.getFilter(filterIndex);
		o2.setLotNumber(lotNumber);
	}

	public void setFilterManufacturer(String manufacturer, int instrumentIndex, int filterIndex)
	{
		// Parents: {u'Instrument': {u'OME': None}}
		// Manufacturer is not a reference
		OME o0 = root;
		if (o0.sizeOfInstrumentList() == instrumentIndex)
		{
			o0.addInstrument(new Instrument());
		}
		Instrument o1 = o0.getInstrument(instrumentIndex);
		if (o1.sizeOfFilterList() == filterIndex)
		{
			o1.addFilter(new Filter());
		}
		Filter o2 = o1.getFilter(filterIndex);
		o2.setManufacturer(manufacturer);
	}

	public void setFilterModel(String model, int instrumentIndex, int filterIndex)
	{
		// Parents: {u'Instrument': {u'OME': None}}
		// Model is not a reference
		OME o0 = root;
		if (o0.sizeOfInstrumentList() == instrumentIndex)
		{
			o0.addInstrument(new Instrument());
		}
		Instrument o1 = o0.getInstrument(instrumentIndex);
		if (o1.sizeOfFilterList() == filterIndex)
		{
			o1.addFilter(new Filter());
		}
		Filter o2 = o1.getFilter(filterIndex);
		o2.setModel(model);
	}

	public void setFilterSerialNumber(String serialNumber, int instrumentIndex, int filterIndex)
	{
		// Parents: {u'Instrument': {u'OME': None}}
		// SerialNumber is not a reference
		OME o0 = root;
		if (o0.sizeOfInstrumentList() == instrumentIndex)
		{
			o0.addInstrument(new Instrument());
		}
		Instrument o1 = o0.getInstrument(instrumentIndex);
		if (o1.sizeOfFilterList() == filterIndex)
		{
			o1.addFilter(new Filter());
		}
		Filter o2 = o1.getFilter(filterIndex);
		o2.setSerialNumber(serialNumber);
	}

	// Ignoring TransmittanceRange element, complex property
	public void setFilterType(FilterType type, int instrumentIndex, int filterIndex)
	{
		// Parents: {u'Instrument': {u'OME': None}}
		// Type is not a reference
		OME o0 = root;
		if (o0.sizeOfInstrumentList() == instrumentIndex)
		{
			o0.addInstrument(new Instrument());
		}
		Instrument o1 = o0.getInstrument(instrumentIndex);
		if (o1.sizeOfFilterList() == filterIndex)
		{
			o1.addFilter(new Filter());
		}
		Filter o2 = o1.getFilter(filterIndex);
		o2.setType(type);
	}

	//
	// FilterSet property storage
	//
	// {u'Instrument': {u'OME': None}}
	// Is multi path? False

	// Ignoring Channel_BackReference back reference
	public void setFilterSetDichroicRef(String dichroic, int instrumentIndex, int filterSetIndex)
	{
		// Parents: {u'Instrument': {u'OME': None}}
		// DichroicRef is reference and occurs more than once
		DichroicRef dichroic_reference = new DichroicRef();
		dichroic_reference.setID(dichroic);
		model.addReference(
				root.getInstrument(instrumentIndex).getFilterSet(filterSetIndex),
				dichroic_reference);
	}

	public void setFilterSetEmissionFilterRef(String emissionFilter, int instrumentIndex, int filterSetIndex, int emissionFilterRefIndex)
	{
		// Parents: {u'Instrument': {u'OME': None}}
		// EmissionFilterRef is reference and occurs more than once
		EmissionFilterRef emissionFilterList_reference = new EmissionFilterRef();
		emissionFilterList_reference.setID(emissionFilter);
		model.addReference(
				root.getInstrument(instrumentIndex).getFilterSet(filterSetIndex),
				emissionFilterList_reference);
	}

	public void setFilterSetExcitationFilterRef(String excitationFilter, int instrumentIndex, int filterSetIndex, int excitationFilterRefIndex)
	{
		// Parents: {u'Instrument': {u'OME': None}}
		// ExcitationFilterRef is reference and occurs more than once
		ExcitationFilterRef excitationFilterList_reference = new ExcitationFilterRef();
		excitationFilterList_reference.setID(excitationFilter);
		model.addReference(
				root.getInstrument(instrumentIndex).getFilterSet(filterSetIndex),
				excitationFilterList_reference);
	}

	public void setFilterSetID(String id, int instrumentIndex, int filterSetIndex)
	{
		// Parents: {u'Instrument': {u'OME': None}}
		// ID is not a reference
		OME o0 = root;
		if (o0.sizeOfInstrumentList() == instrumentIndex)
		{
			o0.addInstrument(new Instrument());
		}
		Instrument o1 = o0.getInstrument(instrumentIndex);
		if (o1.sizeOfFilterSetList() == filterSetIndex)
		{
			o1.addFilterSet(new FilterSet());
		}
		FilterSet o2 = o1.getFilterSet(filterSetIndex);
		model.addModelObject(id, o2);
		o2.setID(id);
	}

	public void setFilterSetLotNumber(String lotNumber, int instrumentIndex, int filterSetIndex)
	{
		// Parents: {u'Instrument': {u'OME': None}}
		// LotNumber is not a reference
		OME o0 = root;
		if (o0.sizeOfInstrumentList() == instrumentIndex)
		{
			o0.addInstrument(new Instrument());
		}
		Instrument o1 = o0.getInstrument(instrumentIndex);
		if (o1.sizeOfFilterSetList() == filterSetIndex)
		{
			o1.addFilterSet(new FilterSet());
		}
		FilterSet o2 = o1.getFilterSet(filterSetIndex);
		o2.setLotNumber(lotNumber);
	}

	public void setFilterSetManufacturer(String manufacturer, int instrumentIndex, int filterSetIndex)
	{
		// Parents: {u'Instrument': {u'OME': None}}
		// Manufacturer is not a reference
		OME o0 = root;
		if (o0.sizeOfInstrumentList() == instrumentIndex)
		{
			o0.addInstrument(new Instrument());
		}
		Instrument o1 = o0.getInstrument(instrumentIndex);
		if (o1.sizeOfFilterSetList() == filterSetIndex)
		{
			o1.addFilterSet(new FilterSet());
		}
		FilterSet o2 = o1.getFilterSet(filterSetIndex);
		o2.setManufacturer(manufacturer);
	}

	public void setFilterSetModel(String model, int instrumentIndex, int filterSetIndex)
	{
		// Parents: {u'Instrument': {u'OME': None}}
		// Model is not a reference
		OME o0 = root;
		if (o0.sizeOfInstrumentList() == instrumentIndex)
		{
			o0.addInstrument(new Instrument());
		}
		Instrument o1 = o0.getInstrument(instrumentIndex);
		if (o1.sizeOfFilterSetList() == filterSetIndex)
		{
			o1.addFilterSet(new FilterSet());
		}
		FilterSet o2 = o1.getFilterSet(filterSetIndex);
		o2.setModel(model);
	}

	// Ignoring OTF_BackReference back reference
	public void setFilterSetSerialNumber(String serialNumber, int instrumentIndex, int filterSetIndex)
	{
		// Parents: {u'Instrument': {u'OME': None}}
		// SerialNumber is not a reference
		OME o0 = root;
		if (o0.sizeOfInstrumentList() == instrumentIndex)
		{
			o0.addInstrument(new Instrument());
		}
		Instrument o1 = o0.getInstrument(instrumentIndex);
		if (o1.sizeOfFilterSetList() == filterSetIndex)
		{
			o1.addFilterSet(new FilterSet());
		}
		FilterSet o2 = o1.getFilterSet(filterSetIndex);
		o2.setSerialNumber(serialNumber);
	}

	//
	// FilterSetRef property storage
	//
	// {u'OTF': {u'Instrument': {u'OME': None}}, u'Channel': {u'Pixels': {u'Image': {u'OME': None}}}}
	// Is multi path? True

	// 1:1
	// Is multi path? True
	// Ignoring ID property of reference FilterSetRef

	//
	// Group property storage
	//
	// {u'OME': None}
	// Is multi path? False

	public void setGroupContact(String contact, int groupIndex)
	{
		// Parents: {u'OME': None}
		// Contact is reference and occurs more than once
		Contact contact_reference = new Contact();
		contact_reference.setID(contact);
		model.addReference(
				root.getGroup(groupIndex),
				contact_reference);
	}

	// Ignoring Dataset_BackReference back reference
	public void setGroupDescription(String description, int groupIndex)
	{
		// Parents: {u'OME': None}
		// Description is not a reference
		OME o0 = root;
		if (o0.sizeOfGroupList() == groupIndex)
		{
			o0.addGroup(new Group());
		}
		Group o1 = o0.getGroup(groupIndex);
		o1.setDescription(description);
	}

	// Ignoring Experimenter_BackReference back reference
	public void setGroupID(String id, int groupIndex)
	{
		// Parents: {u'OME': None}
		// ID is not a reference
		OME o0 = root;
		if (o0.sizeOfGroupList() == groupIndex)
		{
			o0.addGroup(new Group());
		}
		Group o1 = o0.getGroup(groupIndex);
		model.addModelObject(id, o1);
		o1.setID(id);
	}

	// Ignoring Image_BackReference back reference
	public void setGroupLeader(String leader, int groupIndex)
	{
		// Parents: {u'OME': None}
		// Leader is reference and occurs more than once
		Leader leader_reference = new Leader();
		leader_reference.setID(leader);
		model.addReference(
				root.getGroup(groupIndex),
				leader_reference);
	}

	public void setGroupName(String name, int groupIndex)
	{
		// Parents: {u'OME': None}
		// Name is not a reference
		OME o0 = root;
		if (o0.sizeOfGroupList() == groupIndex)
		{
			o0.addGroup(new Group());
		}
		Group o1 = o0.getGroup(groupIndex);
		o1.setName(name);
	}

	// Ignoring Project_BackReference back reference
	//
	// GroupRef property storage
	//
	// {u'Project': {u'OME': None}, u'Image': {u'OME': None}, u'Experimenter': {u'OME': None}, u'Dataset': {u'OME': None}}
	// Is multi path? True

	// 1:1
	// Is multi path? True
	// Ignoring ID property of reference GroupRef

	//
	// Image property storage
	//
	// {u'OME': None}
	// Is multi path? False

	public void setImageAcquiredDate(String acquiredDate, int imageIndex)
	{
		// Parents: {u'OME': None}
		// AcquiredDate is not a reference
		OME o0 = root;
		if (o0.sizeOfImageList() == imageIndex)
		{
			o0.addImage(new Image());
		}
		Image o1 = o0.getImage(imageIndex);
		o1.setAcquiredDate(acquiredDate);
	}

	public void setImageAnnotationRef(String annotation, int imageIndex, int annotationRefIndex)
	{
		// Parents: {u'OME': None}
		// AnnotationRef is reference and occurs more than once
		AnnotationRef annotationList_reference = new AnnotationRef();
		annotationList_reference.setID(annotation);
		model.addReference(
				root.getImage(imageIndex),
				annotationList_reference);
	}

	public void setImageDatasetRef(String dataset, int imageIndex, int datasetRefIndex)
	{
		// Parents: {u'OME': None}
		// DatasetRef is reference and occurs more than once
		DatasetRef datasetList_reference = new DatasetRef();
		datasetList_reference.setID(dataset);
		model.addReference(
				root.getImage(imageIndex),
				datasetList_reference);
	}

	public void setImageDescription(String description, int imageIndex)
	{
		// Parents: {u'OME': None}
		// Description is not a reference
		OME o0 = root;
		if (o0.sizeOfImageList() == imageIndex)
		{
			o0.addImage(new Image());
		}
		Image o1 = o0.getImage(imageIndex);
		o1.setDescription(description);
	}

	public void setImageExperimentRef(String experiment, int imageIndex)
	{
		// Parents: {u'OME': None}
		// ExperimentRef is reference and occurs more than once
		ExperimentRef experiment_reference = new ExperimentRef();
		experiment_reference.setID(experiment);
		model.addReference(
				root.getImage(imageIndex),
				experiment_reference);
	}

	public void setImageExperimenterRef(String experimenter, int imageIndex)
	{
		// Parents: {u'OME': None}
		// ExperimenterRef is reference and occurs more than once
		ExperimenterRef experimenter_reference = new ExperimenterRef();
		experimenter_reference.setID(experimenter);
		model.addReference(
				root.getImage(imageIndex),
				experimenter_reference);
	}

	public void setImageGroupRef(String group, int imageIndex)
	{
		// Parents: {u'OME': None}
		// GroupRef is reference and occurs more than once
		GroupRef group_reference = new GroupRef();
		group_reference.setID(group);
		model.addReference(
				root.getImage(imageIndex),
				group_reference);
	}

	public void setImageID(String id, int imageIndex)
	{
		// Parents: {u'OME': None}
		// ID is not a reference
		OME o0 = root;
		if (o0.sizeOfImageList() == imageIndex)
		{
			o0.addImage(new Image());
		}
		Image o1 = o0.getImage(imageIndex);
		model.addModelObject(id, o1);
		o1.setID(id);
	}

	// Ignoring ImagingEnvironment element, complex property
	public void setImageInstrumentRef(String instrument, int imageIndex)
	{
		// Parents: {u'OME': None}
		// InstrumentRef is reference and occurs more than once
		InstrumentRef instrument_reference = new InstrumentRef();
		instrument_reference.setID(instrument);
		model.addReference(
				root.getImage(imageIndex),
				instrument_reference);
	}

	public void setImageMicrobeamManipulationRef(String microbeamManipulation, int imageIndex, int microbeamManipulationRefIndex)
	{
		// Parents: {u'OME': None}
		// MicrobeamManipulationRef is reference and occurs more than once
		MicrobeamManipulationRef microbeamManipulationList_reference = new MicrobeamManipulationRef();
		microbeamManipulationList_reference.setID(microbeamManipulation);
		model.addReference(
				root.getImage(imageIndex),
				microbeamManipulationList_reference);
	}

	public void setImageName(String name, int imageIndex)
	{
		// Parents: {u'OME': None}
		// Name is not a reference
		OME o0 = root;
		if (o0.sizeOfImageList() == imageIndex)
		{
			o0.addImage(new Image());
		}
		Image o1 = o0.getImage(imageIndex);
		o1.setName(name);
	}

	// Ignoring ObjectiveSettings element, complex property
	// Ignoring Pixels element, complex property
	public void setImageROIRef(String roi, int imageIndex, int ROIRefIndex)
	{
		// Parents: {u'OME': None}
		// ROIRef is reference and occurs more than once
		ROIRef roiList_reference = new ROIRef();
		roiList_reference.setID(roi);
		model.addReference(
				root.getImage(imageIndex),
				roiList_reference);
	}

	// Ignoring StageLabel element, complex property
	// Ignoring WellSample_BackReference back reference
	//
	// ImageRef property storage
	//
	// {u'WellSample': {u'Well': {u'Plate': {u'OME': None}}}}
	// Is multi path? False

	// 1:1
	// Is multi path? False
	// Ignoring ID property of reference ImageRef

	//
	// ImagingEnvironment property storage
	//
	// {u'Image': {u'OME': None}}
	// Is multi path? False

	public void setImagingEnvironmentAirPressure(Double airPressure, int imageIndex)
	{
		// Parents: {u'Image': {u'OME': None}}
		// AirPressure is not a reference
		OME o0 = root;
		if (o0.sizeOfImageList() == imageIndex)
		{
			o0.addImage(new Image());
		}
		Image o1 = o0.getImage(imageIndex);
		if (o1.getImagingEnvironment() == null)
		{
			o1.setImagingEnvironment(new ImagingEnvironment());
		}
		ImagingEnvironment o2 = o1.getImagingEnvironment();
		o2.setAirPressure(airPressure);
	}

	public void setImagingEnvironmentCO2Percent(PercentFraction co2percent, int imageIndex)
	{
		// Parents: {u'Image': {u'OME': None}}
		// CO2Percent is not a reference
		OME o0 = root;
		if (o0.sizeOfImageList() == imageIndex)
		{
			o0.addImage(new Image());
		}
		Image o1 = o0.getImage(imageIndex);
		if (o1.getImagingEnvironment() == null)
		{
			o1.setImagingEnvironment(new ImagingEnvironment());
		}
		ImagingEnvironment o2 = o1.getImagingEnvironment();
		o2.setCO2Percent(co2percent);
	}

	public void setImagingEnvironmentHumidity(PercentFraction humidity, int imageIndex)
	{
		// Parents: {u'Image': {u'OME': None}}
		// Humidity is not a reference
		OME o0 = root;
		if (o0.sizeOfImageList() == imageIndex)
		{
			o0.addImage(new Image());
		}
		Image o1 = o0.getImage(imageIndex);
		if (o1.getImagingEnvironment() == null)
		{
			o1.setImagingEnvironment(new ImagingEnvironment());
		}
		ImagingEnvironment o2 = o1.getImagingEnvironment();
		o2.setHumidity(humidity);
	}

	public void setImagingEnvironmentTemperature(Double temperature, int imageIndex)
	{
		// Parents: {u'Image': {u'OME': None}}
		// Temperature is not a reference
		OME o0 = root;
		if (o0.sizeOfImageList() == imageIndex)
		{
			o0.addImage(new Image());
		}
		Image o1 = o0.getImage(imageIndex);
		if (o1.getImagingEnvironment() == null)
		{
			o1.setImagingEnvironment(new ImagingEnvironment());
		}
		ImagingEnvironment o2 = o1.getImagingEnvironment();
		o2.setTemperature(temperature);
	}

	//
	// Instrument property storage
	//
	// {u'OME': None}
	// Is multi path? False

	// Ignoring Detector element, complex property
	// Ignoring Dichroic element, complex property
	// Ignoring Filter element, complex property
	// Ignoring FilterSet element, complex property
	public void setInstrumentID(String id, int instrumentIndex)
	{
		// Parents: {u'OME': None}
		// ID is not a reference
		OME o0 = root;
		if (o0.sizeOfInstrumentList() == instrumentIndex)
		{
			o0.addInstrument(new Instrument());
		}
		Instrument o1 = o0.getInstrument(instrumentIndex);
		model.addModelObject(id, o1);
		o1.setID(id);
	}

	// Ignoring Image_BackReference back reference
	// Ignoring LightSource element, complex property
	// Ignoring Microscope element, complex property
	// Ignoring OTF element, complex property
	// Ignoring Objective element, complex property
	//
	// InstrumentRef property storage
	//
	// {u'Image': {u'OME': None}}
	// Is multi path? False

	// 1:1
	// Is multi path? False
	// Ignoring ID property of reference InstrumentRef

	//
	// Laser property storage
	//
	// {u'LightSource': {u'Instrument': {u'OME': None}}}
	// Is multi path? False

	// Ignoring Arc of parent abstract type
	// Ignoring Filament of parent abstract type
	// ID accessor from parent LightSource
	public void setLaserID(String id, int instrumentIndex, int lightSourceIndex)
	{
		// Parents: {u'LightSource': {u'Instrument': {u'OME': None}}}
		// LightSource is abstract proprietary and not a reference
		OME o0 = root;
		if (o0.sizeOfInstrumentList() == instrumentIndex)
		{
			o0.addInstrument(new Instrument());
		}
		Instrument o1 = o0.getInstrument(instrumentIndex);
		if (o1.sizeOfLightSourceList() == lightSourceIndex)
		{
			o1.addLightSource(new Laser());
		}
		LightSource o2 = o1.getLightSource(lightSourceIndex);
		model.addModelObject(id, o2);
		((Laser)o2).setID(id);
	}

	// Ignoring Laser of parent abstract type
	// Ignoring LightEmittingDiode of parent abstract type
	// LotNumber accessor from parent LightSource
	public void setLaserLotNumber(String lotNumber, int instrumentIndex, int lightSourceIndex)
	{
		// Parents: {u'LightSource': {u'Instrument': {u'OME': None}}}
		// LightSource is abstract proprietary and not a reference
		OME o0 = root;
		if (o0.sizeOfInstrumentList() == instrumentIndex)
		{
			o0.addInstrument(new Instrument());
		}
		Instrument o1 = o0.getInstrument(instrumentIndex);
		if (o1.sizeOfLightSourceList() == lightSourceIndex)
		{
			o1.addLightSource(new Laser());
		}
		LightSource o2 = o1.getLightSource(lightSourceIndex);
		((Laser)o2).setLotNumber(lotNumber);
	}

	// Manufacturer accessor from parent LightSource
	public void setLaserManufacturer(String manufacturer, int instrumentIndex, int lightSourceIndex)
	{
		// Parents: {u'LightSource': {u'Instrument': {u'OME': None}}}
		// LightSource is abstract proprietary and not a reference
		OME o0 = root;
		if (o0.sizeOfInstrumentList() == instrumentIndex)
		{
			o0.addInstrument(new Instrument());
		}
		Instrument o1 = o0.getInstrument(instrumentIndex);
		if (o1.sizeOfLightSourceList() == lightSourceIndex)
		{
			o1.addLightSource(new Laser());
		}
		LightSource o2 = o1.getLightSource(lightSourceIndex);
		((Laser)o2).setManufacturer(manufacturer);
	}

	// Model accessor from parent LightSource
	public void setLaserModel(String model, int instrumentIndex, int lightSourceIndex)
	{
		// Parents: {u'LightSource': {u'Instrument': {u'OME': None}}}
		// LightSource is abstract proprietary and not a reference
		OME o0 = root;
		if (o0.sizeOfInstrumentList() == instrumentIndex)
		{
			o0.addInstrument(new Instrument());
		}
		Instrument o1 = o0.getInstrument(instrumentIndex);
		if (o1.sizeOfLightSourceList() == lightSourceIndex)
		{
			o1.addLightSource(new Laser());
		}
		LightSource o2 = o1.getLightSource(lightSourceIndex);
		((Laser)o2).setModel(model);
	}

	// Power accessor from parent LightSource
	public void setLaserPower(Double power, int instrumentIndex, int lightSourceIndex)
	{
		// Parents: {u'LightSource': {u'Instrument': {u'OME': None}}}
		// LightSource is abstract proprietary and not a reference
		OME o0 = root;
		if (o0.sizeOfInstrumentList() == instrumentIndex)
		{
			o0.addInstrument(new Instrument());
		}
		Instrument o1 = o0.getInstrument(instrumentIndex);
		if (o1.sizeOfLightSourceList() == lightSourceIndex)
		{
			o1.addLightSource(new Laser());
		}
		LightSource o2 = o1.getLightSource(lightSourceIndex);
		((Laser)o2).setPower(power);
	}

	// SerialNumber accessor from parent LightSource
	public void setLaserSerialNumber(String serialNumber, int instrumentIndex, int lightSourceIndex)
	{
		// Parents: {u'LightSource': {u'Instrument': {u'OME': None}}}
		// LightSource is abstract proprietary and not a reference
		OME o0 = root;
		if (o0.sizeOfInstrumentList() == instrumentIndex)
		{
			o0.addInstrument(new Instrument());
		}
		Instrument o1 = o0.getInstrument(instrumentIndex);
		if (o1.sizeOfLightSourceList() == lightSourceIndex)
		{
			o1.addLightSource(new Laser());
		}
		LightSource o2 = o1.getLightSource(lightSourceIndex);
		((Laser)o2).setSerialNumber(serialNumber);
	}

	public void setLaserFrequencyMultiplication(PositiveInteger frequencyMultiplication, int instrumentIndex, int lightSourceIndex)
	{
		// Parents: {u'LightSource': {u'Instrument': {u'OME': None}}}
		// LightSource is abstract proprietary and not a reference
		OME o0 = root;
		if (o0.sizeOfInstrumentList() == instrumentIndex)
		{
			o0.addInstrument(new Instrument());
		}
		Instrument o1 = o0.getInstrument(instrumentIndex);
		if (o1.sizeOfLightSourceList() == lightSourceIndex)
		{
			o1.addLightSource(new Laser());
		}
		LightSource o2 = o1.getLightSource(lightSourceIndex);
		((Laser)o2).setFrequencyMultiplication(frequencyMultiplication);
	}

	public void setLaserLaserMedium(LaserMedium laserMedium, int instrumentIndex, int lightSourceIndex)
	{
		// Parents: {u'LightSource': {u'Instrument': {u'OME': None}}}
		// LightSource is abstract proprietary and not a reference
		OME o0 = root;
		if (o0.sizeOfInstrumentList() == instrumentIndex)
		{
			o0.addInstrument(new Instrument());
		}
		Instrument o1 = o0.getInstrument(instrumentIndex);
		if (o1.sizeOfLightSourceList() == lightSourceIndex)
		{
			o1.addLightSource(new Laser());
		}
		LightSource o2 = o1.getLightSource(lightSourceIndex);
		((Laser)o2).setLaserMedium(laserMedium);
	}

	public void setLaserPockelCell(Boolean pockelCell, int instrumentIndex, int lightSourceIndex)
	{
		// Parents: {u'LightSource': {u'Instrument': {u'OME': None}}}
		// LightSource is abstract proprietary and not a reference
		OME o0 = root;
		if (o0.sizeOfInstrumentList() == instrumentIndex)
		{
			o0.addInstrument(new Instrument());
		}
		Instrument o1 = o0.getInstrument(instrumentIndex);
		if (o1.sizeOfLightSourceList() == lightSourceIndex)
		{
			o1.addLightSource(new Laser());
		}
		LightSource o2 = o1.getLightSource(lightSourceIndex);
		((Laser)o2).setPockelCell(pockelCell);
	}

	public void setLaserPulse(Pulse pulse, int instrumentIndex, int lightSourceIndex)
	{
		// Parents: {u'LightSource': {u'Instrument': {u'OME': None}}}
		// LightSource is abstract proprietary and not a reference
		OME o0 = root;
		if (o0.sizeOfInstrumentList() == instrumentIndex)
		{
			o0.addInstrument(new Instrument());
		}
		Instrument o1 = o0.getInstrument(instrumentIndex);
		if (o1.sizeOfLightSourceList() == lightSourceIndex)
		{
			o1.addLightSource(new Laser());
		}
		LightSource o2 = o1.getLightSource(lightSourceIndex);
		((Laser)o2).setPulse(pulse);
	}

	public void setLaserPump(String pump, int instrumentIndex, int lightSourceIndex)
	{
		// Parents: {u'LightSource': {u'Instrument': {u'OME': None}}}
		// Pump is abstract proprietary and is a reference
		Pump pump_reference = new Pump();
		pump_reference.setID(pump);
		model.addReference(
				root.getInstrument(instrumentIndex).getLightSource(lightSourceIndex),
				pump_reference);
		// LightSource is abstract proprietary
	}

	public void setLaserRepetitionRate(Double repetitionRate, int instrumentIndex, int lightSourceIndex)
	{
		// Parents: {u'LightSource': {u'Instrument': {u'OME': None}}}
		// LightSource is abstract proprietary and not a reference
		OME o0 = root;
		if (o0.sizeOfInstrumentList() == instrumentIndex)
		{
			o0.addInstrument(new Instrument());
		}
		Instrument o1 = o0.getInstrument(instrumentIndex);
		if (o1.sizeOfLightSourceList() == lightSourceIndex)
		{
			o1.addLightSource(new Laser());
		}
		LightSource o2 = o1.getLightSource(lightSourceIndex);
		((Laser)o2).setRepetitionRate(repetitionRate);
	}

	public void setLaserTuneable(Boolean tuneable, int instrumentIndex, int lightSourceIndex)
	{
		// Parents: {u'LightSource': {u'Instrument': {u'OME': None}}}
		// LightSource is abstract proprietary and not a reference
		OME o0 = root;
		if (o0.sizeOfInstrumentList() == instrumentIndex)
		{
			o0.addInstrument(new Instrument());
		}
		Instrument o1 = o0.getInstrument(instrumentIndex);
		if (o1.sizeOfLightSourceList() == lightSourceIndex)
		{
			o1.addLightSource(new Laser());
		}
		LightSource o2 = o1.getLightSource(lightSourceIndex);
		((Laser)o2).setTuneable(tuneable);
	}

	public void setLaserType(LaserType type, int instrumentIndex, int lightSourceIndex)
	{
		// Parents: {u'LightSource': {u'Instrument': {u'OME': None}}}
		// LightSource is abstract proprietary and not a reference
		OME o0 = root;
		if (o0.sizeOfInstrumentList() == instrumentIndex)
		{
			o0.addInstrument(new Instrument());
		}
		Instrument o1 = o0.getInstrument(instrumentIndex);
		if (o1.sizeOfLightSourceList() == lightSourceIndex)
		{
			o1.addLightSource(new Laser());
		}
		LightSource o2 = o1.getLightSource(lightSourceIndex);
		((Laser)o2).setType(type);
	}

	public void setLaserWavelength(PositiveInteger wavelength, int instrumentIndex, int lightSourceIndex)
	{
		// Parents: {u'LightSource': {u'Instrument': {u'OME': None}}}
		// LightSource is abstract proprietary and not a reference
		OME o0 = root;
		if (o0.sizeOfInstrumentList() == instrumentIndex)
		{
			o0.addInstrument(new Instrument());
		}
		Instrument o1 = o0.getInstrument(instrumentIndex);
		if (o1.sizeOfLightSourceList() == lightSourceIndex)
		{
			o1.addLightSource(new Laser());
		}
		LightSource o2 = o1.getLightSource(lightSourceIndex);
		((Laser)o2).setWavelength(wavelength);
	}

	//
	// Leader property storage
	//
	// {u'Group': {u'OME': None}}
	// Is multi path? False

	// 1:1
	// Is multi path? False
	// Ignoring ID property of reference Leader

	//
	// LightEmittingDiode property storage
	//
	// {u'LightSource': {u'Instrument': {u'OME': None}}}
	// Is multi path? False

	// Ignoring Arc of parent abstract type
	// Ignoring Filament of parent abstract type
	// ID accessor from parent LightSource
	public void setLightEmittingDiodeID(String id, int instrumentIndex, int lightSourceIndex)
	{
		// Parents: {u'LightSource': {u'Instrument': {u'OME': None}}}
		// LightSource is abstract proprietary and not a reference
		OME o0 = root;
		if (o0.sizeOfInstrumentList() == instrumentIndex)
		{
			o0.addInstrument(new Instrument());
		}
		Instrument o1 = o0.getInstrument(instrumentIndex);
		if (o1.sizeOfLightSourceList() == lightSourceIndex)
		{
			o1.addLightSource(new LightEmittingDiode());
		}
		LightSource o2 = o1.getLightSource(lightSourceIndex);
		model.addModelObject(id, o2);
		((LightEmittingDiode)o2).setID(id);
	}

	// Ignoring Laser of parent abstract type
	// Ignoring LightEmittingDiode of parent abstract type
	// LotNumber accessor from parent LightSource
	public void setLightEmittingDiodeLotNumber(String lotNumber, int instrumentIndex, int lightSourceIndex)
	{
		// Parents: {u'LightSource': {u'Instrument': {u'OME': None}}}
		// LightSource is abstract proprietary and not a reference
		OME o0 = root;
		if (o0.sizeOfInstrumentList() == instrumentIndex)
		{
			o0.addInstrument(new Instrument());
		}
		Instrument o1 = o0.getInstrument(instrumentIndex);
		if (o1.sizeOfLightSourceList() == lightSourceIndex)
		{
			o1.addLightSource(new LightEmittingDiode());
		}
		LightSource o2 = o1.getLightSource(lightSourceIndex);
		((LightEmittingDiode)o2).setLotNumber(lotNumber);
	}

	// Manufacturer accessor from parent LightSource
	public void setLightEmittingDiodeManufacturer(String manufacturer, int instrumentIndex, int lightSourceIndex)
	{
		// Parents: {u'LightSource': {u'Instrument': {u'OME': None}}}
		// LightSource is abstract proprietary and not a reference
		OME o0 = root;
		if (o0.sizeOfInstrumentList() == instrumentIndex)
		{
			o0.addInstrument(new Instrument());
		}
		Instrument o1 = o0.getInstrument(instrumentIndex);
		if (o1.sizeOfLightSourceList() == lightSourceIndex)
		{
			o1.addLightSource(new LightEmittingDiode());
		}
		LightSource o2 = o1.getLightSource(lightSourceIndex);
		((LightEmittingDiode)o2).setManufacturer(manufacturer);
	}

	// Model accessor from parent LightSource
	public void setLightEmittingDiodeModel(String model, int instrumentIndex, int lightSourceIndex)
	{
		// Parents: {u'LightSource': {u'Instrument': {u'OME': None}}}
		// LightSource is abstract proprietary and not a reference
		OME o0 = root;
		if (o0.sizeOfInstrumentList() == instrumentIndex)
		{
			o0.addInstrument(new Instrument());
		}
		Instrument o1 = o0.getInstrument(instrumentIndex);
		if (o1.sizeOfLightSourceList() == lightSourceIndex)
		{
			o1.addLightSource(new LightEmittingDiode());
		}
		LightSource o2 = o1.getLightSource(lightSourceIndex);
		((LightEmittingDiode)o2).setModel(model);
	}

	// Power accessor from parent LightSource
	public void setLightEmittingDiodePower(Double power, int instrumentIndex, int lightSourceIndex)
	{
		// Parents: {u'LightSource': {u'Instrument': {u'OME': None}}}
		// LightSource is abstract proprietary and not a reference
		OME o0 = root;
		if (o0.sizeOfInstrumentList() == instrumentIndex)
		{
			o0.addInstrument(new Instrument());
		}
		Instrument o1 = o0.getInstrument(instrumentIndex);
		if (o1.sizeOfLightSourceList() == lightSourceIndex)
		{
			o1.addLightSource(new LightEmittingDiode());
		}
		LightSource o2 = o1.getLightSource(lightSourceIndex);
		((LightEmittingDiode)o2).setPower(power);
	}

	// SerialNumber accessor from parent LightSource
	public void setLightEmittingDiodeSerialNumber(String serialNumber, int instrumentIndex, int lightSourceIndex)
	{
		// Parents: {u'LightSource': {u'Instrument': {u'OME': None}}}
		// LightSource is abstract proprietary and not a reference
		OME o0 = root;
		if (o0.sizeOfInstrumentList() == instrumentIndex)
		{
			o0.addInstrument(new Instrument());
		}
		Instrument o1 = o0.getInstrument(instrumentIndex);
		if (o1.sizeOfLightSourceList() == lightSourceIndex)
		{
			o1.addLightSource(new LightEmittingDiode());
		}
		LightSource o2 = o1.getLightSource(lightSourceIndex);
		((LightEmittingDiode)o2).setSerialNumber(serialNumber);
	}

	//
	// LightPath property storage
	//
	// {u'Channel': {u'Pixels': {u'Image': {u'OME': None}}}}
	// Is multi path? False

	public void setLightPathDichroicRef(String dichroic, int imageIndex, int channelIndex)
	{
		// Parents: {u'Channel': {u'Pixels': {u'Image': {u'OME': None}}}}
		// DichroicRef is reference and occurs more than once
		DichroicRef dichroic_reference = new DichroicRef();
		dichroic_reference.setID(dichroic);
		model.addReference(
				root.getImage(imageIndex).getPixels().getChannel(channelIndex).getLightPath(),
				dichroic_reference);
	}

	public void setLightPathEmissionFilterRef(String emissionFilter, int imageIndex, int channelIndex, int emissionFilterRefIndex)
	{
		// Parents: {u'Channel': {u'Pixels': {u'Image': {u'OME': None}}}}
		// EmissionFilterRef is reference and occurs more than once
		EmissionFilterRef emissionFilterList_reference = new EmissionFilterRef();
		emissionFilterList_reference.setID(emissionFilter);
		model.addReference(
				root.getImage(imageIndex).getPixels().getChannel(channelIndex).getLightPath(),
				emissionFilterList_reference);
	}

	public void setLightPathExcitationFilterRef(String excitationFilter, int imageIndex, int channelIndex, int excitationFilterRefIndex)
	{
		// Parents: {u'Channel': {u'Pixels': {u'Image': {u'OME': None}}}}
		// ExcitationFilterRef is reference and occurs more than once
		ExcitationFilterRef excitationFilterList_reference = new ExcitationFilterRef();
		excitationFilterList_reference.setID(excitationFilter);
		model.addReference(
				root.getImage(imageIndex).getPixels().getChannel(channelIndex).getLightPath(),
				excitationFilterList_reference);
	}

	//
	// LightSourceSettings property storage
	//
	// {u'Channel': {u'Pixels': {u'Image': {u'OME': None}}}, u'MicrobeamManipulation': {u'Experiment': {u'OME': None}}}
	// Is multi path? True

	public void setChannelLightSourceSettingsAttenuation(PercentFraction attenuation, int imageIndex, int channelIndex)
	{
		// Parents: {u'Channel': {u'Pixels': {u'Image': {u'OME': None}}}, u'MicrobeamManipulation': {u'Experiment': {u'OME': None}}}
		// Attenuation is not a reference
		OME o0 = root;
		if (o0.sizeOfImageList() == imageIndex)
		{
			o0.addImage(new Image());
		}
		Image o1 = o0.getImage(imageIndex);
		if (o1.getPixels() == null)
		{
			o1.setPixels(new Pixels());
		}
		Pixels o2 = o1.getPixels();
		if (o2.sizeOfChannelList() == channelIndex)
		{
			o2.addChannel(new Channel());
		}
		Channel o3 = o2.getChannel(channelIndex);
		if (o3.getLightSourceSettings() == null)
		{
			o3.setLightSourceSettings(new LightSourceSettings());
		}
		LightSourceSettings o4 = o3.getLightSourceSettings();
		o4.setAttenuation(attenuation);
	}

	public void setMicrobeamManipulationLightSourceSettingsAttenuation(PercentFraction attenuation, int experimentIndex, int microbeamManipulationIndex, int lightSourceSettingsIndex)
	{
		// Parents: {u'Channel': {u'Pixels': {u'Image': {u'OME': None}}}, u'MicrobeamManipulation': {u'Experiment': {u'OME': None}}}
		// Attenuation is not a reference
		OME o0 = root;
		if (o0.sizeOfExperimentList() == experimentIndex)
		{
			o0.addExperiment(new Experiment());
		}
		Experiment o1 = o0.getExperiment(experimentIndex);
		if (o1.sizeOfMicrobeamManipulationList() == microbeamManipulationIndex)
		{
			o1.addMicrobeamManipulation(new MicrobeamManipulation());
		}
		MicrobeamManipulation o2 = o1.getMicrobeamManipulation(microbeamManipulationIndex);
		if (o2.sizeOfLightSourceSettingsList() == lightSourceSettingsIndex)
		{
			o2.addLightSourceSettings(new LightSourceSettings());
		}
		LightSourceSettings o3 = o2.getLightSourceSettings(lightSourceSettingsIndex);
		o3.setAttenuation(attenuation);
	}

	public void setChannelLightSourceSettingsID(String id, int imageIndex, int channelIndex)
	{
		// Parents: {u'Channel': {u'Pixels': {u'Image': {u'OME': None}}}, u'MicrobeamManipulation': {u'Experiment': {u'OME': None}}}
		// ID is not a reference
		OME o0 = root;
		if (o0.sizeOfImageList() == imageIndex)
		{
			o0.addImage(new Image());
		}
		Image o1 = o0.getImage(imageIndex);
		if (o1.getPixels() == null)
		{
			o1.setPixels(new Pixels());
		}
		Pixels o2 = o1.getPixels();
		if (o2.sizeOfChannelList() == channelIndex)
		{
			o2.addChannel(new Channel());
		}
		Channel o3 = o2.getChannel(channelIndex);
		if (o3.getLightSourceSettings() == null)
		{
			o3.setLightSourceSettings(new LightSourceSettings());
		}
		LightSourceSettings o4 = o3.getLightSourceSettings();
		model.addModelObject(id, o4);
		o4.setID(id);
	}

	public void setMicrobeamManipulationLightSourceSettingsID(String id, int experimentIndex, int microbeamManipulationIndex, int lightSourceSettingsIndex)
	{
		// Parents: {u'Channel': {u'Pixels': {u'Image': {u'OME': None}}}, u'MicrobeamManipulation': {u'Experiment': {u'OME': None}}}
		// ID is not a reference
		OME o0 = root;
		if (o0.sizeOfExperimentList() == experimentIndex)
		{
			o0.addExperiment(new Experiment());
		}
		Experiment o1 = o0.getExperiment(experimentIndex);
		if (o1.sizeOfMicrobeamManipulationList() == microbeamManipulationIndex)
		{
			o1.addMicrobeamManipulation(new MicrobeamManipulation());
		}
		MicrobeamManipulation o2 = o1.getMicrobeamManipulation(microbeamManipulationIndex);
		if (o2.sizeOfLightSourceSettingsList() == lightSourceSettingsIndex)
		{
			o2.addLightSourceSettings(new LightSourceSettings());
		}
		LightSourceSettings o3 = o2.getLightSourceSettings(lightSourceSettingsIndex);
		model.addModelObject(id, o3);
		o3.setID(id);
	}

	public void setChannelLightSourceSettingsWavelength(PositiveInteger wavelength, int imageIndex, int channelIndex)
	{
		// Parents: {u'Channel': {u'Pixels': {u'Image': {u'OME': None}}}, u'MicrobeamManipulation': {u'Experiment': {u'OME': None}}}
		// Wavelength is not a reference
		OME o0 = root;
		if (o0.sizeOfImageList() == imageIndex)
		{
			o0.addImage(new Image());
		}
		Image o1 = o0.getImage(imageIndex);
		if (o1.getPixels() == null)
		{
			o1.setPixels(new Pixels());
		}
		Pixels o2 = o1.getPixels();
		if (o2.sizeOfChannelList() == channelIndex)
		{
			o2.addChannel(new Channel());
		}
		Channel o3 = o2.getChannel(channelIndex);
		if (o3.getLightSourceSettings() == null)
		{
			o3.setLightSourceSettings(new LightSourceSettings());
		}
		LightSourceSettings o4 = o3.getLightSourceSettings();
		o4.setWavelength(wavelength);
	}

	public void setMicrobeamManipulationLightSourceSettingsWavelength(PositiveInteger wavelength, int experimentIndex, int microbeamManipulationIndex, int lightSourceSettingsIndex)
	{
		// Parents: {u'Channel': {u'Pixels': {u'Image': {u'OME': None}}}, u'MicrobeamManipulation': {u'Experiment': {u'OME': None}}}
		// Wavelength is not a reference
		OME o0 = root;
		if (o0.sizeOfExperimentList() == experimentIndex)
		{
			o0.addExperiment(new Experiment());
		}
		Experiment o1 = o0.getExperiment(experimentIndex);
		if (o1.sizeOfMicrobeamManipulationList() == microbeamManipulationIndex)
		{
			o1.addMicrobeamManipulation(new MicrobeamManipulation());
		}
		MicrobeamManipulation o2 = o1.getMicrobeamManipulation(microbeamManipulationIndex);
		if (o2.sizeOfLightSourceSettingsList() == lightSourceSettingsIndex)
		{
			o2.addLightSourceSettings(new LightSourceSettings());
		}
		LightSourceSettings o3 = o2.getLightSourceSettings(lightSourceSettingsIndex);
		o3.setWavelength(wavelength);
	}

	//
	// Line property storage
	//
	// {u'Shape': {u'Union': {u'ROI': {u'OME': None}}}}
	// Is multi path? False

	// Description accessor from parent Shape
	public void setLineDescription(String description, int ROIIndex, int shapeIndex)
	{
		// Parents: {u'Shape': {u'Union': {u'ROI': {u'OME': None}}}}
		// Shape is abstract proprietary and not a reference
		OME o0 = root;
		if (o0.sizeOfROIList() == ROIIndex)
		{
			o0.addROI(new ROI());
		}
		ROI o1 = o0.getROI(ROIIndex);
		if (o1.getUnion() == null)
		{
			o1.setUnion(new Union());
		}
		Union o2 = o1.getUnion();
		if (o2.sizeOfShapeList() == shapeIndex)
		{
			o2.addShape(new Line());
		}
		Shape o3 = o2.getShape(shapeIndex);
		((Line)o3).setDescription(description);
	}

	// Ignoring Ellipse of parent abstract type
	// Fill accessor from parent Shape
	public void setLineFill(Integer fill, int ROIIndex, int shapeIndex)
	{
		// Parents: {u'Shape': {u'Union': {u'ROI': {u'OME': None}}}}
		// Shape is abstract proprietary and not a reference
		OME o0 = root;
		if (o0.sizeOfROIList() == ROIIndex)
		{
			o0.addROI(new ROI());
		}
		ROI o1 = o0.getROI(ROIIndex);
		if (o1.getUnion() == null)
		{
			o1.setUnion(new Union());
		}
		Union o2 = o1.getUnion();
		if (o2.sizeOfShapeList() == shapeIndex)
		{
			o2.addShape(new Line());
		}
		Shape o3 = o2.getShape(shapeIndex);
		((Line)o3).setFill(fill);
	}

	// Ignoring FillRule of parent abstract type
	// Ignoring FontFamily of parent abstract type
	// FontSize accessor from parent Shape
	public void setLineFontSize(NonNegativeInteger fontSize, int ROIIndex, int shapeIndex)
	{
		// Parents: {u'Shape': {u'Union': {u'ROI': {u'OME': None}}}}
		// Shape is abstract proprietary and not a reference
		OME o0 = root;
		if (o0.sizeOfROIList() == ROIIndex)
		{
			o0.addROI(new ROI());
		}
		ROI o1 = o0.getROI(ROIIndex);
		if (o1.getUnion() == null)
		{
			o1.setUnion(new Union());
		}
		Union o2 = o1.getUnion();
		if (o2.sizeOfShapeList() == shapeIndex)
		{
			o2.addShape(new Line());
		}
		Shape o3 = o2.getShape(shapeIndex);
		((Line)o3).setFontSize(fontSize);
	}

	// Ignoring FontStyle of parent abstract type
	// ID accessor from parent Shape
	public void setLineID(String id, int ROIIndex, int shapeIndex)
	{
		// Parents: {u'Shape': {u'Union': {u'ROI': {u'OME': None}}}}
		// Shape is abstract proprietary and not a reference
		OME o0 = root;
		if (o0.sizeOfROIList() == ROIIndex)
		{
			o0.addROI(new ROI());
		}
		ROI o1 = o0.getROI(ROIIndex);
		if (o1.getUnion() == null)
		{
			o1.setUnion(new Union());
		}
		Union o2 = o1.getUnion();
		if (o2.sizeOfShapeList() == shapeIndex)
		{
			o2.addShape(new Line());
		}
		Shape o3 = o2.getShape(shapeIndex);
		model.addModelObject(id, o3);
		((Line)o3).setID(id);
	}

	// Label accessor from parent Shape
	public void setLineLabel(String label, int ROIIndex, int shapeIndex)
	{
		// Parents: {u'Shape': {u'Union': {u'ROI': {u'OME': None}}}}
		// Shape is abstract proprietary and not a reference
		OME o0 = root;
		if (o0.sizeOfROIList() == ROIIndex)
		{
			o0.addROI(new ROI());
		}
		ROI o1 = o0.getROI(ROIIndex);
		if (o1.getUnion() == null)
		{
			o1.setUnion(new Union());
		}
		Union o2 = o1.getUnion();
		if (o2.sizeOfShapeList() == shapeIndex)
		{
			o2.addShape(new Line());
		}
		Shape o3 = o2.getShape(shapeIndex);
		((Line)o3).setLabel(label);
	}

	// Ignoring Line of parent abstract type
	// Ignoring LineCap of parent abstract type
	// Ignoring MarkerEnd of parent abstract type
	// Ignoring MarkerStart of parent abstract type
	// Ignoring Mask of parent abstract type
	// Name accessor from parent Shape
	public void setLineName(String name, int ROIIndex, int shapeIndex)
	{
		// Parents: {u'Shape': {u'Union': {u'ROI': {u'OME': None}}}}
		// Shape is abstract proprietary and not a reference
		OME o0 = root;
		if (o0.sizeOfROIList() == ROIIndex)
		{
			o0.addROI(new ROI());
		}
		ROI o1 = o0.getROI(ROIIndex);
		if (o1.getUnion() == null)
		{
			o1.setUnion(new Union());
		}
		Union o2 = o1.getUnion();
		if (o2.sizeOfShapeList() == shapeIndex)
		{
			o2.addShape(new Line());
		}
		Shape o3 = o2.getShape(shapeIndex);
		((Line)o3).setName(name);
	}

	// Ignoring Path of parent abstract type
	// Ignoring Point of parent abstract type
	// Ignoring Polyline of parent abstract type
	// Ignoring Rectangle of parent abstract type
	// Stroke accessor from parent Shape
	public void setLineStroke(Integer stroke, int ROIIndex, int shapeIndex)
	{
		// Parents: {u'Shape': {u'Union': {u'ROI': {u'OME': None}}}}
		// Shape is abstract proprietary and not a reference
		OME o0 = root;
		if (o0.sizeOfROIList() == ROIIndex)
		{
			o0.addROI(new ROI());
		}
		ROI o1 = o0.getROI(ROIIndex);
		if (o1.getUnion() == null)
		{
			o1.setUnion(new Union());
		}
		Union o2 = o1.getUnion();
		if (o2.sizeOfShapeList() == shapeIndex)
		{
			o2.addShape(new Line());
		}
		Shape o3 = o2.getShape(shapeIndex);
		((Line)o3).setStroke(stroke);
	}

	// StrokeDashArray accessor from parent Shape
	public void setLineStrokeDashArray(String strokeDashArray, int ROIIndex, int shapeIndex)
	{
		// Parents: {u'Shape': {u'Union': {u'ROI': {u'OME': None}}}}
		// Shape is abstract proprietary and not a reference
		OME o0 = root;
		if (o0.sizeOfROIList() == ROIIndex)
		{
			o0.addROI(new ROI());
		}
		ROI o1 = o0.getROI(ROIIndex);
		if (o1.getUnion() == null)
		{
			o1.setUnion(new Union());
		}
		Union o2 = o1.getUnion();
		if (o2.sizeOfShapeList() == shapeIndex)
		{
			o2.addShape(new Line());
		}
		Shape o3 = o2.getShape(shapeIndex);
		((Line)o3).setStrokeDashArray(strokeDashArray);
	}

	// StrokeWidth accessor from parent Shape
	public void setLineStrokeWidth(Double strokeWidth, int ROIIndex, int shapeIndex)
	{
		// Parents: {u'Shape': {u'Union': {u'ROI': {u'OME': None}}}}
		// Shape is abstract proprietary and not a reference
		OME o0 = root;
		if (o0.sizeOfROIList() == ROIIndex)
		{
			o0.addROI(new ROI());
		}
		ROI o1 = o0.getROI(ROIIndex);
		if (o1.getUnion() == null)
		{
			o1.setUnion(new Union());
		}
		Union o2 = o1.getUnion();
		if (o2.sizeOfShapeList() == shapeIndex)
		{
			o2.addShape(new Line());
		}
		Shape o3 = o2.getShape(shapeIndex);
		((Line)o3).setStrokeWidth(strokeWidth);
	}

	// Ignoring Text of parent abstract type
	// TheC accessor from parent Shape
	public void setLineTheC(NonNegativeInteger theC, int ROIIndex, int shapeIndex)
	{
		// Parents: {u'Shape': {u'Union': {u'ROI': {u'OME': None}}}}
		// Shape is abstract proprietary and not a reference
		OME o0 = root;
		if (o0.sizeOfROIList() == ROIIndex)
		{
			o0.addROI(new ROI());
		}
		ROI o1 = o0.getROI(ROIIndex);
		if (o1.getUnion() == null)
		{
			o1.setUnion(new Union());
		}
		Union o2 = o1.getUnion();
		if (o2.sizeOfShapeList() == shapeIndex)
		{
			o2.addShape(new Line());
		}
		Shape o3 = o2.getShape(shapeIndex);
		((Line)o3).setTheC(theC);
	}

	// TheT accessor from parent Shape
	public void setLineTheT(NonNegativeInteger theT, int ROIIndex, int shapeIndex)
	{
		// Parents: {u'Shape': {u'Union': {u'ROI': {u'OME': None}}}}
		// Shape is abstract proprietary and not a reference
		OME o0 = root;
		if (o0.sizeOfROIList() == ROIIndex)
		{
			o0.addROI(new ROI());
		}
		ROI o1 = o0.getROI(ROIIndex);
		if (o1.getUnion() == null)
		{
			o1.setUnion(new Union());
		}
		Union o2 = o1.getUnion();
		if (o2.sizeOfShapeList() == shapeIndex)
		{
			o2.addShape(new Line());
		}
		Shape o3 = o2.getShape(shapeIndex);
		((Line)o3).setTheT(theT);
	}

	// TheZ accessor from parent Shape
	public void setLineTheZ(NonNegativeInteger theZ, int ROIIndex, int shapeIndex)
	{
		// Parents: {u'Shape': {u'Union': {u'ROI': {u'OME': None}}}}
		// Shape is abstract proprietary and not a reference
		OME o0 = root;
		if (o0.sizeOfROIList() == ROIIndex)
		{
			o0.addROI(new ROI());
		}
		ROI o1 = o0.getROI(ROIIndex);
		if (o1.getUnion() == null)
		{
			o1.setUnion(new Union());
		}
		Union o2 = o1.getUnion();
		if (o2.sizeOfShapeList() == shapeIndex)
		{
			o2.addShape(new Line());
		}
		Shape o3 = o2.getShape(shapeIndex);
		((Line)o3).setTheZ(theZ);
	}

	// Transform accessor from parent Shape
	public void setLineTransform(String transform, int ROIIndex, int shapeIndex)
	{
		// Parents: {u'Shape': {u'Union': {u'ROI': {u'OME': None}}}}
		// Shape is abstract proprietary and not a reference
		OME o0 = root;
		if (o0.sizeOfROIList() == ROIIndex)
		{
			o0.addROI(new ROI());
		}
		ROI o1 = o0.getROI(ROIIndex);
		if (o1.getUnion() == null)
		{
			o1.setUnion(new Union());
		}
		Union o2 = o1.getUnion();
		if (o2.sizeOfShapeList() == shapeIndex)
		{
			o2.addShape(new Line());
		}
		Shape o3 = o2.getShape(shapeIndex);
		((Line)o3).setTransform(transform);
	}

	public void setLineX1(Double x1, int ROIIndex, int shapeIndex)
	{
		// Parents: {u'Shape': {u'Union': {u'ROI': {u'OME': None}}}}
		// Shape is abstract proprietary and not a reference
		OME o0 = root;
		if (o0.sizeOfROIList() == ROIIndex)
		{
			o0.addROI(new ROI());
		}
		ROI o1 = o0.getROI(ROIIndex);
		if (o1.getUnion() == null)
		{
			o1.setUnion(new Union());
		}
		Union o2 = o1.getUnion();
		if (o2.sizeOfShapeList() == shapeIndex)
		{
			o2.addShape(new Line());
		}
		Shape o3 = o2.getShape(shapeIndex);
		((Line)o3).setX1(x1);
	}

	public void setLineX2(Double x2, int ROIIndex, int shapeIndex)
	{
		// Parents: {u'Shape': {u'Union': {u'ROI': {u'OME': None}}}}
		// Shape is abstract proprietary and not a reference
		OME o0 = root;
		if (o0.sizeOfROIList() == ROIIndex)
		{
			o0.addROI(new ROI());
		}
		ROI o1 = o0.getROI(ROIIndex);
		if (o1.getUnion() == null)
		{
			o1.setUnion(new Union());
		}
		Union o2 = o1.getUnion();
		if (o2.sizeOfShapeList() == shapeIndex)
		{
			o2.addShape(new Line());
		}
		Shape o3 = o2.getShape(shapeIndex);
		((Line)o3).setX2(x2);
	}

	public void setLineY1(Double y1, int ROIIndex, int shapeIndex)
	{
		// Parents: {u'Shape': {u'Union': {u'ROI': {u'OME': None}}}}
		// Shape is abstract proprietary and not a reference
		OME o0 = root;
		if (o0.sizeOfROIList() == ROIIndex)
		{
			o0.addROI(new ROI());
		}
		ROI o1 = o0.getROI(ROIIndex);
		if (o1.getUnion() == null)
		{
			o1.setUnion(new Union());
		}
		Union o2 = o1.getUnion();
		if (o2.sizeOfShapeList() == shapeIndex)
		{
			o2.addShape(new Line());
		}
		Shape o3 = o2.getShape(shapeIndex);
		((Line)o3).setY1(y1);
	}

	public void setLineY2(Double y2, int ROIIndex, int shapeIndex)
	{
		// Parents: {u'Shape': {u'Union': {u'ROI': {u'OME': None}}}}
		// Shape is abstract proprietary and not a reference
		OME o0 = root;
		if (o0.sizeOfROIList() == ROIIndex)
		{
			o0.addROI(new ROI());
		}
		ROI o1 = o0.getROI(ROIIndex);
		if (o1.getUnion() == null)
		{
			o1.setUnion(new Union());
		}
		Union o2 = o1.getUnion();
		if (o2.sizeOfShapeList() == shapeIndex)
		{
			o2.addShape(new Line());
		}
		Shape o3 = o2.getShape(shapeIndex);
		((Line)o3).setY2(y2);
	}

	//
	// ListAnnotation property storage
	//
	// {u'StructuredAnnotations': {u'OME': None}}
	// Is multi path? False

	public void setListAnnotationAnnotationRef(String annotation, int listAnnotationIndex, int annotationRefIndex)
	{
		// Parents: {u'StructuredAnnotations': {u'OME': None}}
		// AnnotationRef is reference and occurs more than once
		AnnotationRef annotationList_reference = new AnnotationRef();
		annotationList_reference.setID(annotation);
		model.addReference(
				root.getStructuredAnnotations().getListAnnotation(listAnnotationIndex),
				annotationList_reference);
	}

	// Ignoring Channel_BackReference back reference
	// Ignoring Dataset_BackReference back reference
	public void setListAnnotationDescription(String description, int listAnnotationIndex)
	{
		// Parents: {u'StructuredAnnotations': {u'OME': None}}
		// Description is not a reference
		OME o0 = root;
		if (o0.getStructuredAnnotations() == null)
		{
			o0.setStructuredAnnotations(new StructuredAnnotations());
		}
		StructuredAnnotations o1 = o0.getStructuredAnnotations();
		if (o1.sizeOfListAnnotationList() == listAnnotationIndex)
		{
			o1.addListAnnotation(new ListAnnotation());
		}
		ListAnnotation o2 = o1.getListAnnotation(listAnnotationIndex);
		o2.setDescription(description);
	}

	// Ignoring Experimenter_BackReference back reference
	public void setListAnnotationID(String id, int listAnnotationIndex)
	{
		// Parents: {u'StructuredAnnotations': {u'OME': None}}
		// ID is not a reference
		OME o0 = root;
		if (o0.getStructuredAnnotations() == null)
		{
			o0.setStructuredAnnotations(new StructuredAnnotations());
		}
		StructuredAnnotations o1 = o0.getStructuredAnnotations();
		if (o1.sizeOfListAnnotationList() == listAnnotationIndex)
		{
			o1.addListAnnotation(new ListAnnotation());
		}
		ListAnnotation o2 = o1.getListAnnotation(listAnnotationIndex);
		model.addModelObject(id, o2);
		o2.setID(id);
	}

	// Ignoring Image_BackReference back reference
	public void setListAnnotationNamespace(String namespace, int listAnnotationIndex)
	{
		// Parents: {u'StructuredAnnotations': {u'OME': None}}
		// Namespace is not a reference
		OME o0 = root;
		if (o0.getStructuredAnnotations() == null)
		{
			o0.setStructuredAnnotations(new StructuredAnnotations());
		}
		StructuredAnnotations o1 = o0.getStructuredAnnotations();
		if (o1.sizeOfListAnnotationList() == listAnnotationIndex)
		{
			o1.addListAnnotation(new ListAnnotation());
		}
		ListAnnotation o2 = o1.getListAnnotation(listAnnotationIndex);
		o2.setNamespace(namespace);
	}

	// Ignoring Pixels_BackReference back reference
	// Ignoring Plane_BackReference back reference
	// Ignoring PlateAcquisition_BackReference back reference
	// Ignoring Plate_BackReference back reference
	// Ignoring Project_BackReference back reference
	// Ignoring ROI_BackReference back reference
	// Ignoring Reagent_BackReference back reference
	// Ignoring Screen_BackReference back reference
	// Ignoring WellSample_BackReference back reference
	// Ignoring Well_BackReference back reference
	//
	// LongAnnotation property storage
	//
	// {u'StructuredAnnotations': {u'OME': None}}
	// Is multi path? False

	public void setLongAnnotationAnnotationRef(String annotation, int longAnnotationIndex, int annotationRefIndex)
	{
		// Parents: {u'StructuredAnnotations': {u'OME': None}}
		// AnnotationRef is reference and occurs more than once
		AnnotationRef annotationList_reference = new AnnotationRef();
		annotationList_reference.setID(annotation);
		model.addReference(
				root.getStructuredAnnotations().getLongAnnotation(longAnnotationIndex),
				annotationList_reference);
	}

	// Ignoring Channel_BackReference back reference
	// Ignoring Dataset_BackReference back reference
	public void setLongAnnotationDescription(String description, int longAnnotationIndex)
	{
		// Parents: {u'StructuredAnnotations': {u'OME': None}}
		// Description is not a reference
		OME o0 = root;
		if (o0.getStructuredAnnotations() == null)
		{
			o0.setStructuredAnnotations(new StructuredAnnotations());
		}
		StructuredAnnotations o1 = o0.getStructuredAnnotations();
		if (o1.sizeOfLongAnnotationList() == longAnnotationIndex)
		{
			o1.addLongAnnotation(new LongAnnotation());
		}
		LongAnnotation o2 = o1.getLongAnnotation(longAnnotationIndex);
		o2.setDescription(description);
	}

	// Ignoring Experimenter_BackReference back reference
	public void setLongAnnotationID(String id, int longAnnotationIndex)
	{
		// Parents: {u'StructuredAnnotations': {u'OME': None}}
		// ID is not a reference
		OME o0 = root;
		if (o0.getStructuredAnnotations() == null)
		{
			o0.setStructuredAnnotations(new StructuredAnnotations());
		}
		StructuredAnnotations o1 = o0.getStructuredAnnotations();
		if (o1.sizeOfLongAnnotationList() == longAnnotationIndex)
		{
			o1.addLongAnnotation(new LongAnnotation());
		}
		LongAnnotation o2 = o1.getLongAnnotation(longAnnotationIndex);
		model.addModelObject(id, o2);
		o2.setID(id);
	}

	// Ignoring Image_BackReference back reference
	public void setLongAnnotationNamespace(String namespace, int longAnnotationIndex)
	{
		// Parents: {u'StructuredAnnotations': {u'OME': None}}
		// Namespace is not a reference
		OME o0 = root;
		if (o0.getStructuredAnnotations() == null)
		{
			o0.setStructuredAnnotations(new StructuredAnnotations());
		}
		StructuredAnnotations o1 = o0.getStructuredAnnotations();
		if (o1.sizeOfLongAnnotationList() == longAnnotationIndex)
		{
			o1.addLongAnnotation(new LongAnnotation());
		}
		LongAnnotation o2 = o1.getLongAnnotation(longAnnotationIndex);
		o2.setNamespace(namespace);
	}

	// Ignoring Pixels_BackReference back reference
	// Ignoring Plane_BackReference back reference
	// Ignoring PlateAcquisition_BackReference back reference
	// Ignoring Plate_BackReference back reference
	// Ignoring Project_BackReference back reference
	// Ignoring ROI_BackReference back reference
	// Ignoring Reagent_BackReference back reference
	// Ignoring Screen_BackReference back reference
	public void setLongAnnotationValue(Long value, int longAnnotationIndex)
	{
		// Parents: {u'StructuredAnnotations': {u'OME': None}}
		// Value is not a reference
		OME o0 = root;
		if (o0.getStructuredAnnotations() == null)
		{
			o0.setStructuredAnnotations(new StructuredAnnotations());
		}
		StructuredAnnotations o1 = o0.getStructuredAnnotations();
		if (o1.sizeOfLongAnnotationList() == longAnnotationIndex)
		{
			o1.addLongAnnotation(new LongAnnotation());
		}
		LongAnnotation o2 = o1.getLongAnnotation(longAnnotationIndex);
		o2.setValue(value);
	}

	// Ignoring WellSample_BackReference back reference
	// Ignoring Well_BackReference back reference
	//
	// Mask property storage
	//
	// {u'Shape': {u'Union': {u'ROI': {u'OME': None}}}}
	// Is multi path? False

	// Description accessor from parent Shape
	public void setMaskDescription(String description, int ROIIndex, int shapeIndex)
	{
		// Parents: {u'Shape': {u'Union': {u'ROI': {u'OME': None}}}}
		// Shape is abstract proprietary and not a reference
		OME o0 = root;
		if (o0.sizeOfROIList() == ROIIndex)
		{
			o0.addROI(new ROI());
		}
		ROI o1 = o0.getROI(ROIIndex);
		if (o1.getUnion() == null)
		{
			o1.setUnion(new Union());
		}
		Union o2 = o1.getUnion();
		if (o2.sizeOfShapeList() == shapeIndex)
		{
			o2.addShape(new Mask());
		}
		Shape o3 = o2.getShape(shapeIndex);
		((Mask)o3).setDescription(description);
	}

	// Ignoring Ellipse of parent abstract type
	// Fill accessor from parent Shape
	public void setMaskFill(Integer fill, int ROIIndex, int shapeIndex)
	{
		// Parents: {u'Shape': {u'Union': {u'ROI': {u'OME': None}}}}
		// Shape is abstract proprietary and not a reference
		OME o0 = root;
		if (o0.sizeOfROIList() == ROIIndex)
		{
			o0.addROI(new ROI());
		}
		ROI o1 = o0.getROI(ROIIndex);
		if (o1.getUnion() == null)
		{
			o1.setUnion(new Union());
		}
		Union o2 = o1.getUnion();
		if (o2.sizeOfShapeList() == shapeIndex)
		{
			o2.addShape(new Mask());
		}
		Shape o3 = o2.getShape(shapeIndex);
		((Mask)o3).setFill(fill);
	}

	// Ignoring FillRule of parent abstract type
	// Ignoring FontFamily of parent abstract type
	// FontSize accessor from parent Shape
	public void setMaskFontSize(NonNegativeInteger fontSize, int ROIIndex, int shapeIndex)
	{
		// Parents: {u'Shape': {u'Union': {u'ROI': {u'OME': None}}}}
		// Shape is abstract proprietary and not a reference
		OME o0 = root;
		if (o0.sizeOfROIList() == ROIIndex)
		{
			o0.addROI(new ROI());
		}
		ROI o1 = o0.getROI(ROIIndex);
		if (o1.getUnion() == null)
		{
			o1.setUnion(new Union());
		}
		Union o2 = o1.getUnion();
		if (o2.sizeOfShapeList() == shapeIndex)
		{
			o2.addShape(new Mask());
		}
		Shape o3 = o2.getShape(shapeIndex);
		((Mask)o3).setFontSize(fontSize);
	}

	// Ignoring FontStyle of parent abstract type
	// ID accessor from parent Shape
	public void setMaskID(String id, int ROIIndex, int shapeIndex)
	{
		// Parents: {u'Shape': {u'Union': {u'ROI': {u'OME': None}}}}
		// Shape is abstract proprietary and not a reference
		OME o0 = root;
		if (o0.sizeOfROIList() == ROIIndex)
		{
			o0.addROI(new ROI());
		}
		ROI o1 = o0.getROI(ROIIndex);
		if (o1.getUnion() == null)
		{
			o1.setUnion(new Union());
		}
		Union o2 = o1.getUnion();
		if (o2.sizeOfShapeList() == shapeIndex)
		{
			o2.addShape(new Mask());
		}
		Shape o3 = o2.getShape(shapeIndex);
		model.addModelObject(id, o3);
		((Mask)o3).setID(id);
	}

	// Label accessor from parent Shape
	public void setMaskLabel(String label, int ROIIndex, int shapeIndex)
	{
		// Parents: {u'Shape': {u'Union': {u'ROI': {u'OME': None}}}}
		// Shape is abstract proprietary and not a reference
		OME o0 = root;
		if (o0.sizeOfROIList() == ROIIndex)
		{
			o0.addROI(new ROI());
		}
		ROI o1 = o0.getROI(ROIIndex);
		if (o1.getUnion() == null)
		{
			o1.setUnion(new Union());
		}
		Union o2 = o1.getUnion();
		if (o2.sizeOfShapeList() == shapeIndex)
		{
			o2.addShape(new Mask());
		}
		Shape o3 = o2.getShape(shapeIndex);
		((Mask)o3).setLabel(label);
	}

	// Ignoring Line of parent abstract type
	// Ignoring LineCap of parent abstract type
	// Ignoring MarkerEnd of parent abstract type
	// Ignoring MarkerStart of parent abstract type
	// Ignoring Mask of parent abstract type
	// Name accessor from parent Shape
	public void setMaskName(String name, int ROIIndex, int shapeIndex)
	{
		// Parents: {u'Shape': {u'Union': {u'ROI': {u'OME': None}}}}
		// Shape is abstract proprietary and not a reference
		OME o0 = root;
		if (o0.sizeOfROIList() == ROIIndex)
		{
			o0.addROI(new ROI());
		}
		ROI o1 = o0.getROI(ROIIndex);
		if (o1.getUnion() == null)
		{
			o1.setUnion(new Union());
		}
		Union o2 = o1.getUnion();
		if (o2.sizeOfShapeList() == shapeIndex)
		{
			o2.addShape(new Mask());
		}
		Shape o3 = o2.getShape(shapeIndex);
		((Mask)o3).setName(name);
	}

	// Ignoring Path of parent abstract type
	// Ignoring Point of parent abstract type
	// Ignoring Polyline of parent abstract type
	// Ignoring Rectangle of parent abstract type
	// Stroke accessor from parent Shape
	public void setMaskStroke(Integer stroke, int ROIIndex, int shapeIndex)
	{
		// Parents: {u'Shape': {u'Union': {u'ROI': {u'OME': None}}}}
		// Shape is abstract proprietary and not a reference
		OME o0 = root;
		if (o0.sizeOfROIList() == ROIIndex)
		{
			o0.addROI(new ROI());
		}
		ROI o1 = o0.getROI(ROIIndex);
		if (o1.getUnion() == null)
		{
			o1.setUnion(new Union());
		}
		Union o2 = o1.getUnion();
		if (o2.sizeOfShapeList() == shapeIndex)
		{
			o2.addShape(new Mask());
		}
		Shape o3 = o2.getShape(shapeIndex);
		((Mask)o3).setStroke(stroke);
	}

	// StrokeDashArray accessor from parent Shape
	public void setMaskStrokeDashArray(String strokeDashArray, int ROIIndex, int shapeIndex)
	{
		// Parents: {u'Shape': {u'Union': {u'ROI': {u'OME': None}}}}
		// Shape is abstract proprietary and not a reference
		OME o0 = root;
		if (o0.sizeOfROIList() == ROIIndex)
		{
			o0.addROI(new ROI());
		}
		ROI o1 = o0.getROI(ROIIndex);
		if (o1.getUnion() == null)
		{
			o1.setUnion(new Union());
		}
		Union o2 = o1.getUnion();
		if (o2.sizeOfShapeList() == shapeIndex)
		{
			o2.addShape(new Mask());
		}
		Shape o3 = o2.getShape(shapeIndex);
		((Mask)o3).setStrokeDashArray(strokeDashArray);
	}

	// StrokeWidth accessor from parent Shape
	public void setMaskStrokeWidth(Double strokeWidth, int ROIIndex, int shapeIndex)
	{
		// Parents: {u'Shape': {u'Union': {u'ROI': {u'OME': None}}}}
		// Shape is abstract proprietary and not a reference
		OME o0 = root;
		if (o0.sizeOfROIList() == ROIIndex)
		{
			o0.addROI(new ROI());
		}
		ROI o1 = o0.getROI(ROIIndex);
		if (o1.getUnion() == null)
		{
			o1.setUnion(new Union());
		}
		Union o2 = o1.getUnion();
		if (o2.sizeOfShapeList() == shapeIndex)
		{
			o2.addShape(new Mask());
		}
		Shape o3 = o2.getShape(shapeIndex);
		((Mask)o3).setStrokeWidth(strokeWidth);
	}

	// Ignoring Text of parent abstract type
	// TheC accessor from parent Shape
	public void setMaskTheC(NonNegativeInteger theC, int ROIIndex, int shapeIndex)
	{
		// Parents: {u'Shape': {u'Union': {u'ROI': {u'OME': None}}}}
		// Shape is abstract proprietary and not a reference
		OME o0 = root;
		if (o0.sizeOfROIList() == ROIIndex)
		{
			o0.addROI(new ROI());
		}
		ROI o1 = o0.getROI(ROIIndex);
		if (o1.getUnion() == null)
		{
			o1.setUnion(new Union());
		}
		Union o2 = o1.getUnion();
		if (o2.sizeOfShapeList() == shapeIndex)
		{
			o2.addShape(new Mask());
		}
		Shape o3 = o2.getShape(shapeIndex);
		((Mask)o3).setTheC(theC);
	}

	// TheT accessor from parent Shape
	public void setMaskTheT(NonNegativeInteger theT, int ROIIndex, int shapeIndex)
	{
		// Parents: {u'Shape': {u'Union': {u'ROI': {u'OME': None}}}}
		// Shape is abstract proprietary and not a reference
		OME o0 = root;
		if (o0.sizeOfROIList() == ROIIndex)
		{
			o0.addROI(new ROI());
		}
		ROI o1 = o0.getROI(ROIIndex);
		if (o1.getUnion() == null)
		{
			o1.setUnion(new Union());
		}
		Union o2 = o1.getUnion();
		if (o2.sizeOfShapeList() == shapeIndex)
		{
			o2.addShape(new Mask());
		}
		Shape o3 = o2.getShape(shapeIndex);
		((Mask)o3).setTheT(theT);
	}

	// TheZ accessor from parent Shape
	public void setMaskTheZ(NonNegativeInteger theZ, int ROIIndex, int shapeIndex)
	{
		// Parents: {u'Shape': {u'Union': {u'ROI': {u'OME': None}}}}
		// Shape is abstract proprietary and not a reference
		OME o0 = root;
		if (o0.sizeOfROIList() == ROIIndex)
		{
			o0.addROI(new ROI());
		}
		ROI o1 = o0.getROI(ROIIndex);
		if (o1.getUnion() == null)
		{
			o1.setUnion(new Union());
		}
		Union o2 = o1.getUnion();
		if (o2.sizeOfShapeList() == shapeIndex)
		{
			o2.addShape(new Mask());
		}
		Shape o3 = o2.getShape(shapeIndex);
		((Mask)o3).setTheZ(theZ);
	}

	// Transform accessor from parent Shape
	public void setMaskTransform(String transform, int ROIIndex, int shapeIndex)
	{
		// Parents: {u'Shape': {u'Union': {u'ROI': {u'OME': None}}}}
		// Shape is abstract proprietary and not a reference
		OME o0 = root;
		if (o0.sizeOfROIList() == ROIIndex)
		{
			o0.addROI(new ROI());
		}
		ROI o1 = o0.getROI(ROIIndex);
		if (o1.getUnion() == null)
		{
			o1.setUnion(new Union());
		}
		Union o2 = o1.getUnion();
		if (o2.sizeOfShapeList() == shapeIndex)
		{
			o2.addShape(new Mask());
		}
		Shape o3 = o2.getShape(shapeIndex);
		((Mask)o3).setTransform(transform);
	}

	// Ignoring BinData element, complex property
	public void setMaskHeight(Double height, int ROIIndex, int shapeIndex)
	{
		// Parents: {u'Shape': {u'Union': {u'ROI': {u'OME': None}}}}
		// Shape is abstract proprietary and not a reference
		OME o0 = root;
		if (o0.sizeOfROIList() == ROIIndex)
		{
			o0.addROI(new ROI());
		}
		ROI o1 = o0.getROI(ROIIndex);
		if (o1.getUnion() == null)
		{
			o1.setUnion(new Union());
		}
		Union o2 = o1.getUnion();
		if (o2.sizeOfShapeList() == shapeIndex)
		{
			o2.addShape(new Mask());
		}
		Shape o3 = o2.getShape(shapeIndex);
		((Mask)o3).setHeight(height);
	}

	public void setMaskWidth(Double width, int ROIIndex, int shapeIndex)
	{
		// Parents: {u'Shape': {u'Union': {u'ROI': {u'OME': None}}}}
		// Shape is abstract proprietary and not a reference
		OME o0 = root;
		if (o0.sizeOfROIList() == ROIIndex)
		{
			o0.addROI(new ROI());
		}
		ROI o1 = o0.getROI(ROIIndex);
		if (o1.getUnion() == null)
		{
			o1.setUnion(new Union());
		}
		Union o2 = o1.getUnion();
		if (o2.sizeOfShapeList() == shapeIndex)
		{
			o2.addShape(new Mask());
		}
		Shape o3 = o2.getShape(shapeIndex);
		((Mask)o3).setWidth(width);
	}

	public void setMaskX(Double x, int ROIIndex, int shapeIndex)
	{
		// Parents: {u'Shape': {u'Union': {u'ROI': {u'OME': None}}}}
		// Shape is abstract proprietary and not a reference
		OME o0 = root;
		if (o0.sizeOfROIList() == ROIIndex)
		{
			o0.addROI(new ROI());
		}
		ROI o1 = o0.getROI(ROIIndex);
		if (o1.getUnion() == null)
		{
			o1.setUnion(new Union());
		}
		Union o2 = o1.getUnion();
		if (o2.sizeOfShapeList() == shapeIndex)
		{
			o2.addShape(new Mask());
		}
		Shape o3 = o2.getShape(shapeIndex);
		((Mask)o3).setX(x);
	}

	public void setMaskY(Double y, int ROIIndex, int shapeIndex)
	{
		// Parents: {u'Shape': {u'Union': {u'ROI': {u'OME': None}}}}
		// Shape is abstract proprietary and not a reference
		OME o0 = root;
		if (o0.sizeOfROIList() == ROIIndex)
		{
			o0.addROI(new ROI());
		}
		ROI o1 = o0.getROI(ROIIndex);
		if (o1.getUnion() == null)
		{
			o1.setUnion(new Union());
		}
		Union o2 = o1.getUnion();
		if (o2.sizeOfShapeList() == shapeIndex)
		{
			o2.addShape(new Mask());
		}
		Shape o3 = o2.getShape(shapeIndex);
		((Mask)o3).setY(y);
	}

	//
	// MetadataOnly property storage
	//
	// {u'Pixels': {u'Image': {u'OME': None}}}
	// Is multi path? False

	//
	// MicrobeamManipulation property storage
	//
	// {u'Experiment': {u'OME': None}}
	// Is multi path? False

	public void setMicrobeamManipulationExperimenterRef(String experimenter, int experimentIndex, int microbeamManipulationIndex)
	{
		// Parents: {u'Experiment': {u'OME': None}}
		// ExperimenterRef is reference and occurs more than once
		ExperimenterRef experimenter_reference = new ExperimenterRef();
		experimenter_reference.setID(experimenter);
		model.addReference(
				root.getExperiment(experimentIndex).getMicrobeamManipulation(microbeamManipulationIndex),
				experimenter_reference);
	}

	public void setMicrobeamManipulationID(String id, int experimentIndex, int microbeamManipulationIndex)
	{
		// Parents: {u'Experiment': {u'OME': None}}
		// ID is not a reference
		OME o0 = root;
		if (o0.sizeOfExperimentList() == experimentIndex)
		{
			o0.addExperiment(new Experiment());
		}
		Experiment o1 = o0.getExperiment(experimentIndex);
		if (o1.sizeOfMicrobeamManipulationList() == microbeamManipulationIndex)
		{
			o1.addMicrobeamManipulation(new MicrobeamManipulation());
		}
		MicrobeamManipulation o2 = o1.getMicrobeamManipulation(microbeamManipulationIndex);
		model.addModelObject(id, o2);
		o2.setID(id);
	}

	// Ignoring Image_BackReference back reference
	// Ignoring LightSourceSettings element, complex property
	public void setMicrobeamManipulationROIRef(String roi, int experimentIndex, int microbeamManipulationIndex, int ROIRefIndex)
	{
		// Parents: {u'Experiment': {u'OME': None}}
		// ROIRef is reference and occurs more than once
		ROIRef roiList_reference = new ROIRef();
		roiList_reference.setID(roi);
		model.addReference(
				root.getExperiment(experimentIndex).getMicrobeamManipulation(microbeamManipulationIndex),
				roiList_reference);
	}

	public void setMicrobeamManipulationType(MicrobeamManipulationType type, int experimentIndex, int microbeamManipulationIndex)
	{
		// Parents: {u'Experiment': {u'OME': None}}
		// Type is not a reference
		OME o0 = root;
		if (o0.sizeOfExperimentList() == experimentIndex)
		{
			o0.addExperiment(new Experiment());
		}
		Experiment o1 = o0.getExperiment(experimentIndex);
		if (o1.sizeOfMicrobeamManipulationList() == microbeamManipulationIndex)
		{
			o1.addMicrobeamManipulation(new MicrobeamManipulation());
		}
		MicrobeamManipulation o2 = o1.getMicrobeamManipulation(microbeamManipulationIndex);
		o2.setType(type);
	}

	//
	// MicrobeamManipulationRef property storage
	//
	// {u'Image': {u'OME': None}}
	// Is multi path? False

	// 1:1
	// Is multi path? False
	// Ignoring ID property of reference MicrobeamManipulationRef

	//
	// Microscope property storage
	//
	// {u'Instrument': {u'OME': None}}
	// Is multi path? False

	public void setMicroscopeLotNumber(String lotNumber, int instrumentIndex)
	{
		// Parents: {u'Instrument': {u'OME': None}}
		// LotNumber is not a reference
		OME o0 = root;
		if (o0.sizeOfInstrumentList() == instrumentIndex)
		{
			o0.addInstrument(new Instrument());
		}
		Instrument o1 = o0.getInstrument(instrumentIndex);
		if (o1.getMicroscope() == null)
		{
			o1.setMicroscope(new Microscope());
		}
		Microscope o2 = o1.getMicroscope();
		o2.setLotNumber(lotNumber);
	}

	public void setMicroscopeManufacturer(String manufacturer, int instrumentIndex)
	{
		// Parents: {u'Instrument': {u'OME': None}}
		// Manufacturer is not a reference
		OME o0 = root;
		if (o0.sizeOfInstrumentList() == instrumentIndex)
		{
			o0.addInstrument(new Instrument());
		}
		Instrument o1 = o0.getInstrument(instrumentIndex);
		if (o1.getMicroscope() == null)
		{
			o1.setMicroscope(new Microscope());
		}
		Microscope o2 = o1.getMicroscope();
		o2.setManufacturer(manufacturer);
	}

	public void setMicroscopeModel(String model, int instrumentIndex)
	{
		// Parents: {u'Instrument': {u'OME': None}}
		// Model is not a reference
		OME o0 = root;
		if (o0.sizeOfInstrumentList() == instrumentIndex)
		{
			o0.addInstrument(new Instrument());
		}
		Instrument o1 = o0.getInstrument(instrumentIndex);
		if (o1.getMicroscope() == null)
		{
			o1.setMicroscope(new Microscope());
		}
		Microscope o2 = o1.getMicroscope();
		o2.setModel(model);
	}

	public void setMicroscopeSerialNumber(String serialNumber, int instrumentIndex)
	{
		// Parents: {u'Instrument': {u'OME': None}}
		// SerialNumber is not a reference
		OME o0 = root;
		if (o0.sizeOfInstrumentList() == instrumentIndex)
		{
			o0.addInstrument(new Instrument());
		}
		Instrument o1 = o0.getInstrument(instrumentIndex);
		if (o1.getMicroscope() == null)
		{
			o1.setMicroscope(new Microscope());
		}
		Microscope o2 = o1.getMicroscope();
		o2.setSerialNumber(serialNumber);
	}

	public void setMicroscopeType(MicroscopeType type, int instrumentIndex)
	{
		// Parents: {u'Instrument': {u'OME': None}}
		// Type is not a reference
		OME o0 = root;
		if (o0.sizeOfInstrumentList() == instrumentIndex)
		{
			o0.addInstrument(new Instrument());
		}
		Instrument o1 = o0.getInstrument(instrumentIndex);
		if (o1.getMicroscope() == null)
		{
			o1.setMicroscope(new Microscope());
		}
		Microscope o2 = o1.getMicroscope();
		o2.setType(type);
	}

	//
	// OTF property storage
	//
	// {u'Instrument': {u'OME': None}}
	// Is multi path? False

	// Ignoring BinaryFile element, complex property
	// Ignoring Channel_BackReference back reference
	public void setOTFFilterSetRef(String filterSet, int instrumentIndex, int OTFIndex)
	{
		// Parents: {u'Instrument': {u'OME': None}}
		// FilterSetRef is reference and occurs more than once
		FilterSetRef filterSet_reference = new FilterSetRef();
		filterSet_reference.setID(filterSet);
		model.addReference(
				root.getInstrument(instrumentIndex).getOTF(OTFIndex),
				filterSet_reference);
	}

	public void setOTFID(String id, int instrumentIndex, int OTFIndex)
	{
		// Parents: {u'Instrument': {u'OME': None}}
		// ID is not a reference
		OME o0 = root;
		if (o0.sizeOfInstrumentList() == instrumentIndex)
		{
			o0.addInstrument(new Instrument());
		}
		Instrument o1 = o0.getInstrument(instrumentIndex);
		if (o1.sizeOfOTFList() == OTFIndex)
		{
			o1.addOTF(new OTF());
		}
		OTF o2 = o1.getOTF(OTFIndex);
		model.addModelObject(id, o2);
		o2.setID(id);
	}

	// Ignoring ObjectiveSettings element, complex property
	public void setOTFOpticalAxisAveraged(Boolean opticalAxisAveraged, int instrumentIndex, int OTFIndex)
	{
		// Parents: {u'Instrument': {u'OME': None}}
		// OpticalAxisAveraged is not a reference
		OME o0 = root;
		if (o0.sizeOfInstrumentList() == instrumentIndex)
		{
			o0.addInstrument(new Instrument());
		}
		Instrument o1 = o0.getInstrument(instrumentIndex);
		if (o1.sizeOfOTFList() == OTFIndex)
		{
			o1.addOTF(new OTF());
		}
		OTF o2 = o1.getOTF(OTFIndex);
		o2.setOpticalAxisAveraged(opticalAxisAveraged);
	}

	public void setOTFSizeX(PositiveInteger sizeX, int instrumentIndex, int OTFIndex)
	{
		// Parents: {u'Instrument': {u'OME': None}}
		// SizeX is not a reference
		OME o0 = root;
		if (o0.sizeOfInstrumentList() == instrumentIndex)
		{
			o0.addInstrument(new Instrument());
		}
		Instrument o1 = o0.getInstrument(instrumentIndex);
		if (o1.sizeOfOTFList() == OTFIndex)
		{
			o1.addOTF(new OTF());
		}
		OTF o2 = o1.getOTF(OTFIndex);
		o2.setSizeX(sizeX);
	}

	public void setOTFSizeY(PositiveInteger sizeY, int instrumentIndex, int OTFIndex)
	{
		// Parents: {u'Instrument': {u'OME': None}}
		// SizeY is not a reference
		OME o0 = root;
		if (o0.sizeOfInstrumentList() == instrumentIndex)
		{
			o0.addInstrument(new Instrument());
		}
		Instrument o1 = o0.getInstrument(instrumentIndex);
		if (o1.sizeOfOTFList() == OTFIndex)
		{
			o1.addOTF(new OTF());
		}
		OTF o2 = o1.getOTF(OTFIndex);
		o2.setSizeY(sizeY);
	}

	public void setOTFType(PixelType type, int instrumentIndex, int OTFIndex)
	{
		// Parents: {u'Instrument': {u'OME': None}}
		// Type is not a reference
		OME o0 = root;
		if (o0.sizeOfInstrumentList() == instrumentIndex)
		{
			o0.addInstrument(new Instrument());
		}
		Instrument o1 = o0.getInstrument(instrumentIndex);
		if (o1.sizeOfOTFList() == OTFIndex)
		{
			o1.addOTF(new OTF());
		}
		OTF o2 = o1.getOTF(OTFIndex);
		o2.setType(type);
	}

	//
	// OTFRef property storage
	//
	// {u'Channel': {u'Pixels': {u'Image': {u'OME': None}}}}
	// Is multi path? False

	// 1:1
	// Is multi path? False
	// Ignoring ID property of reference OTFRef

	//
	// Objective property storage
	//
	// {u'Instrument': {u'OME': None}}
	// Is multi path? False

	public void setObjectiveCalibratedMagnification(Double calibratedMagnification, int instrumentIndex, int objectiveIndex)
	{
		// Parents: {u'Instrument': {u'OME': None}}
		// CalibratedMagnification is not a reference
		OME o0 = root;
		if (o0.sizeOfInstrumentList() == instrumentIndex)
		{
			o0.addInstrument(new Instrument());
		}
		Instrument o1 = o0.getInstrument(instrumentIndex);
		if (o1.sizeOfObjectiveList() == objectiveIndex)
		{
			o1.addObjective(new Objective());
		}
		Objective o2 = o1.getObjective(objectiveIndex);
		o2.setCalibratedMagnification(calibratedMagnification);
	}

	public void setObjectiveCorrection(Correction correction, int instrumentIndex, int objectiveIndex)
	{
		// Parents: {u'Instrument': {u'OME': None}}
		// Correction is not a reference
		OME o0 = root;
		if (o0.sizeOfInstrumentList() == instrumentIndex)
		{
			o0.addInstrument(new Instrument());
		}
		Instrument o1 = o0.getInstrument(instrumentIndex);
		if (o1.sizeOfObjectiveList() == objectiveIndex)
		{
			o1.addObjective(new Objective());
		}
		Objective o2 = o1.getObjective(objectiveIndex);
		o2.setCorrection(correction);
	}

	public void setObjectiveID(String id, int instrumentIndex, int objectiveIndex)
	{
		// Parents: {u'Instrument': {u'OME': None}}
		// ID is not a reference
		OME o0 = root;
		if (o0.sizeOfInstrumentList() == instrumentIndex)
		{
			o0.addInstrument(new Instrument());
		}
		Instrument o1 = o0.getInstrument(instrumentIndex);
		if (o1.sizeOfObjectiveList() == objectiveIndex)
		{
			o1.addObjective(new Objective());
		}
		Objective o2 = o1.getObjective(objectiveIndex);
		model.addModelObject(id, o2);
		o2.setID(id);
	}

	public void setObjectiveImmersion(Immersion immersion, int instrumentIndex, int objectiveIndex)
	{
		// Parents: {u'Instrument': {u'OME': None}}
		// Immersion is not a reference
		OME o0 = root;
		if (o0.sizeOfInstrumentList() == instrumentIndex)
		{
			o0.addInstrument(new Instrument());
		}
		Instrument o1 = o0.getInstrument(instrumentIndex);
		if (o1.sizeOfObjectiveList() == objectiveIndex)
		{
			o1.addObjective(new Objective());
		}
		Objective o2 = o1.getObjective(objectiveIndex);
		o2.setImmersion(immersion);
	}

	public void setObjectiveIris(Boolean iris, int instrumentIndex, int objectiveIndex)
	{
		// Parents: {u'Instrument': {u'OME': None}}
		// Iris is not a reference
		OME o0 = root;
		if (o0.sizeOfInstrumentList() == instrumentIndex)
		{
			o0.addInstrument(new Instrument());
		}
		Instrument o1 = o0.getInstrument(instrumentIndex);
		if (o1.sizeOfObjectiveList() == objectiveIndex)
		{
			o1.addObjective(new Objective());
		}
		Objective o2 = o1.getObjective(objectiveIndex);
		o2.setIris(iris);
	}

	public void setObjectiveLensNA(Double lensNA, int instrumentIndex, int objectiveIndex)
	{
		// Parents: {u'Instrument': {u'OME': None}}
		// LensNA is not a reference
		OME o0 = root;
		if (o0.sizeOfInstrumentList() == instrumentIndex)
		{
			o0.addInstrument(new Instrument());
		}
		Instrument o1 = o0.getInstrument(instrumentIndex);
		if (o1.sizeOfObjectiveList() == objectiveIndex)
		{
			o1.addObjective(new Objective());
		}
		Objective o2 = o1.getObjective(objectiveIndex);
		o2.setLensNA(lensNA);
	}

	public void setObjectiveLotNumber(String lotNumber, int instrumentIndex, int objectiveIndex)
	{
		// Parents: {u'Instrument': {u'OME': None}}
		// LotNumber is not a reference
		OME o0 = root;
		if (o0.sizeOfInstrumentList() == instrumentIndex)
		{
			o0.addInstrument(new Instrument());
		}
		Instrument o1 = o0.getInstrument(instrumentIndex);
		if (o1.sizeOfObjectiveList() == objectiveIndex)
		{
			o1.addObjective(new Objective());
		}
		Objective o2 = o1.getObjective(objectiveIndex);
		o2.setLotNumber(lotNumber);
	}

	public void setObjectiveManufacturer(String manufacturer, int instrumentIndex, int objectiveIndex)
	{
		// Parents: {u'Instrument': {u'OME': None}}
		// Manufacturer is not a reference
		OME o0 = root;
		if (o0.sizeOfInstrumentList() == instrumentIndex)
		{
			o0.addInstrument(new Instrument());
		}
		Instrument o1 = o0.getInstrument(instrumentIndex);
		if (o1.sizeOfObjectiveList() == objectiveIndex)
		{
			o1.addObjective(new Objective());
		}
		Objective o2 = o1.getObjective(objectiveIndex);
		o2.setManufacturer(manufacturer);
	}

	public void setObjectiveModel(String model, int instrumentIndex, int objectiveIndex)
	{
		// Parents: {u'Instrument': {u'OME': None}}
		// Model is not a reference
		OME o0 = root;
		if (o0.sizeOfInstrumentList() == instrumentIndex)
		{
			o0.addInstrument(new Instrument());
		}
		Instrument o1 = o0.getInstrument(instrumentIndex);
		if (o1.sizeOfObjectiveList() == objectiveIndex)
		{
			o1.addObjective(new Objective());
		}
		Objective o2 = o1.getObjective(objectiveIndex);
		o2.setModel(model);
	}

	public void setObjectiveNominalMagnification(PositiveInteger nominalMagnification, int instrumentIndex, int objectiveIndex)
	{
		// Parents: {u'Instrument': {u'OME': None}}
		// NominalMagnification is not a reference
		OME o0 = root;
		if (o0.sizeOfInstrumentList() == instrumentIndex)
		{
			o0.addInstrument(new Instrument());
		}
		Instrument o1 = o0.getInstrument(instrumentIndex);
		if (o1.sizeOfObjectiveList() == objectiveIndex)
		{
			o1.addObjective(new Objective());
		}
		Objective o2 = o1.getObjective(objectiveIndex);
		o2.setNominalMagnification(nominalMagnification);
	}

	public void setObjectiveSerialNumber(String serialNumber, int instrumentIndex, int objectiveIndex)
	{
		// Parents: {u'Instrument': {u'OME': None}}
		// SerialNumber is not a reference
		OME o0 = root;
		if (o0.sizeOfInstrumentList() == instrumentIndex)
		{
			o0.addInstrument(new Instrument());
		}
		Instrument o1 = o0.getInstrument(instrumentIndex);
		if (o1.sizeOfObjectiveList() == objectiveIndex)
		{
			o1.addObjective(new Objective());
		}
		Objective o2 = o1.getObjective(objectiveIndex);
		o2.setSerialNumber(serialNumber);
	}

	public void setObjectiveWorkingDistance(Double workingDistance, int instrumentIndex, int objectiveIndex)
	{
		// Parents: {u'Instrument': {u'OME': None}}
		// WorkingDistance is not a reference
		OME o0 = root;
		if (o0.sizeOfInstrumentList() == instrumentIndex)
		{
			o0.addInstrument(new Instrument());
		}
		Instrument o1 = o0.getInstrument(instrumentIndex);
		if (o1.sizeOfObjectiveList() == objectiveIndex)
		{
			o1.addObjective(new Objective());
		}
		Objective o2 = o1.getObjective(objectiveIndex);
		o2.setWorkingDistance(workingDistance);
	}

	//
	// ObjectiveSettings property storage
	//
	// {u'Image': {u'OME': None}, u'OTF': {u'Instrument': {u'OME': None}}}
	// Is multi path? True

	public void setImageObjectiveSettingsCorrectionCollar(Double correctionCollar, int imageIndex)
	{
		// Parents: {u'Image': {u'OME': None}, u'OTF': {u'Instrument': {u'OME': None}}}
		// CorrectionCollar is not a reference
		OME o0 = root;
		if (o0.sizeOfImageList() == imageIndex)
		{
			o0.addImage(new Image());
		}
		Image o1 = o0.getImage(imageIndex);
		if (o1.getObjectiveSettings() == null)
		{
			o1.setObjectiveSettings(new ObjectiveSettings());
		}
		ObjectiveSettings o2 = o1.getObjectiveSettings();
		o2.setCorrectionCollar(correctionCollar);
	}

	public void setOTFObjectiveSettingsCorrectionCollar(Double correctionCollar, int instrumentIndex, int OTFIndex)
	{
		// Parents: {u'Image': {u'OME': None}, u'OTF': {u'Instrument': {u'OME': None}}}
		// CorrectionCollar is not a reference
		OME o0 = root;
		if (o0.sizeOfInstrumentList() == instrumentIndex)
		{
			o0.addInstrument(new Instrument());
		}
		Instrument o1 = o0.getInstrument(instrumentIndex);
		if (o1.sizeOfOTFList() == OTFIndex)
		{
			o1.addOTF(new OTF());
		}
		OTF o2 = o1.getOTF(OTFIndex);
		if (o2.getObjectiveSettings() == null)
		{
			o2.setObjectiveSettings(new ObjectiveSettings());
		}
		ObjectiveSettings o3 = o2.getObjectiveSettings();
		o3.setCorrectionCollar(correctionCollar);
	}

	public void setImageObjectiveSettingsID(String id, int imageIndex)
	{
		// Parents: {u'Image': {u'OME': None}, u'OTF': {u'Instrument': {u'OME': None}}}
		// ID is not a reference
		OME o0 = root;
		if (o0.sizeOfImageList() == imageIndex)
		{
			o0.addImage(new Image());
		}
		Image o1 = o0.getImage(imageIndex);
		if (o1.getObjectiveSettings() == null)
		{
			o1.setObjectiveSettings(new ObjectiveSettings());
		}
		ObjectiveSettings o2 = o1.getObjectiveSettings();
		model.addModelObject(id, o2);
		o2.setID(id);
	}

	public void setOTFObjectiveSettingsID(String id, int instrumentIndex, int OTFIndex)
	{
		// Parents: {u'Image': {u'OME': None}, u'OTF': {u'Instrument': {u'OME': None}}}
		// ID is not a reference
		OME o0 = root;
		if (o0.sizeOfInstrumentList() == instrumentIndex)
		{
			o0.addInstrument(new Instrument());
		}
		Instrument o1 = o0.getInstrument(instrumentIndex);
		if (o1.sizeOfOTFList() == OTFIndex)
		{
			o1.addOTF(new OTF());
		}
		OTF o2 = o1.getOTF(OTFIndex);
		if (o2.getObjectiveSettings() == null)
		{
			o2.setObjectiveSettings(new ObjectiveSettings());
		}
		ObjectiveSettings o3 = o2.getObjectiveSettings();
		model.addModelObject(id, o3);
		o3.setID(id);
	}

	public void setImageObjectiveSettingsMedium(Medium medium, int imageIndex)
	{
		// Parents: {u'Image': {u'OME': None}, u'OTF': {u'Instrument': {u'OME': None}}}
		// Medium is not a reference
		OME o0 = root;
		if (o0.sizeOfImageList() == imageIndex)
		{
			o0.addImage(new Image());
		}
		Image o1 = o0.getImage(imageIndex);
		if (o1.getObjectiveSettings() == null)
		{
			o1.setObjectiveSettings(new ObjectiveSettings());
		}
		ObjectiveSettings o2 = o1.getObjectiveSettings();
		o2.setMedium(medium);
	}

	public void setOTFObjectiveSettingsMedium(Medium medium, int instrumentIndex, int OTFIndex)
	{
		// Parents: {u'Image': {u'OME': None}, u'OTF': {u'Instrument': {u'OME': None}}}
		// Medium is not a reference
		OME o0 = root;
		if (o0.sizeOfInstrumentList() == instrumentIndex)
		{
			o0.addInstrument(new Instrument());
		}
		Instrument o1 = o0.getInstrument(instrumentIndex);
		if (o1.sizeOfOTFList() == OTFIndex)
		{
			o1.addOTF(new OTF());
		}
		OTF o2 = o1.getOTF(OTFIndex);
		if (o2.getObjectiveSettings() == null)
		{
			o2.setObjectiveSettings(new ObjectiveSettings());
		}
		ObjectiveSettings o3 = o2.getObjectiveSettings();
		o3.setMedium(medium);
	}

	public void setImageObjectiveSettingsRefractiveIndex(Double refractiveIndex, int imageIndex)
	{
		// Parents: {u'Image': {u'OME': None}, u'OTF': {u'Instrument': {u'OME': None}}}
		// RefractiveIndex is not a reference
		OME o0 = root;
		if (o0.sizeOfImageList() == imageIndex)
		{
			o0.addImage(new Image());
		}
		Image o1 = o0.getImage(imageIndex);
		if (o1.getObjectiveSettings() == null)
		{
			o1.setObjectiveSettings(new ObjectiveSettings());
		}
		ObjectiveSettings o2 = o1.getObjectiveSettings();
		o2.setRefractiveIndex(refractiveIndex);
	}

	public void setOTFObjectiveSettingsRefractiveIndex(Double refractiveIndex, int instrumentIndex, int OTFIndex)
	{
		// Parents: {u'Image': {u'OME': None}, u'OTF': {u'Instrument': {u'OME': None}}}
		// RefractiveIndex is not a reference
		OME o0 = root;
		if (o0.sizeOfInstrumentList() == instrumentIndex)
		{
			o0.addInstrument(new Instrument());
		}
		Instrument o1 = o0.getInstrument(instrumentIndex);
		if (o1.sizeOfOTFList() == OTFIndex)
		{
			o1.addOTF(new OTF());
		}
		OTF o2 = o1.getOTF(OTFIndex);
		if (o2.getObjectiveSettings() == null)
		{
			o2.setObjectiveSettings(new ObjectiveSettings());
		}
		ObjectiveSettings o3 = o2.getObjectiveSettings();
		o3.setRefractiveIndex(refractiveIndex);
	}

	//
	// Path property storage
	//
	// {u'Shape': {u'Union': {u'ROI': {u'OME': None}}}}
	// Is multi path? False

	// Description accessor from parent Shape
	public void setPathDescription(String description, int ROIIndex, int shapeIndex)
	{
		// Parents: {u'Shape': {u'Union': {u'ROI': {u'OME': None}}}}
		// Shape is abstract proprietary and not a reference
		OME o0 = root;
		if (o0.sizeOfROIList() == ROIIndex)
		{
			o0.addROI(new ROI());
		}
		ROI o1 = o0.getROI(ROIIndex);
		if (o1.getUnion() == null)
		{
			o1.setUnion(new Union());
		}
		Union o2 = o1.getUnion();
		if (o2.sizeOfShapeList() == shapeIndex)
		{
			o2.addShape(new Path());
		}
		Shape o3 = o2.getShape(shapeIndex);
		((Path)o3).setDescription(description);
	}

	// Ignoring Ellipse of parent abstract type
	// Fill accessor from parent Shape
	public void setPathFill(Integer fill, int ROIIndex, int shapeIndex)
	{
		// Parents: {u'Shape': {u'Union': {u'ROI': {u'OME': None}}}}
		// Shape is abstract proprietary and not a reference
		OME o0 = root;
		if (o0.sizeOfROIList() == ROIIndex)
		{
			o0.addROI(new ROI());
		}
		ROI o1 = o0.getROI(ROIIndex);
		if (o1.getUnion() == null)
		{
			o1.setUnion(new Union());
		}
		Union o2 = o1.getUnion();
		if (o2.sizeOfShapeList() == shapeIndex)
		{
			o2.addShape(new Path());
		}
		Shape o3 = o2.getShape(shapeIndex);
		((Path)o3).setFill(fill);
	}

	// Ignoring FillRule of parent abstract type
	// Ignoring FontFamily of parent abstract type
	// FontSize accessor from parent Shape
	public void setPathFontSize(NonNegativeInteger fontSize, int ROIIndex, int shapeIndex)
	{
		// Parents: {u'Shape': {u'Union': {u'ROI': {u'OME': None}}}}
		// Shape is abstract proprietary and not a reference
		OME o0 = root;
		if (o0.sizeOfROIList() == ROIIndex)
		{
			o0.addROI(new ROI());
		}
		ROI o1 = o0.getROI(ROIIndex);
		if (o1.getUnion() == null)
		{
			o1.setUnion(new Union());
		}
		Union o2 = o1.getUnion();
		if (o2.sizeOfShapeList() == shapeIndex)
		{
			o2.addShape(new Path());
		}
		Shape o3 = o2.getShape(shapeIndex);
		((Path)o3).setFontSize(fontSize);
	}

	// Ignoring FontStyle of parent abstract type
	// ID accessor from parent Shape
	public void setPathID(String id, int ROIIndex, int shapeIndex)
	{
		// Parents: {u'Shape': {u'Union': {u'ROI': {u'OME': None}}}}
		// Shape is abstract proprietary and not a reference
		OME o0 = root;
		if (o0.sizeOfROIList() == ROIIndex)
		{
			o0.addROI(new ROI());
		}
		ROI o1 = o0.getROI(ROIIndex);
		if (o1.getUnion() == null)
		{
			o1.setUnion(new Union());
		}
		Union o2 = o1.getUnion();
		if (o2.sizeOfShapeList() == shapeIndex)
		{
			o2.addShape(new Path());
		}
		Shape o3 = o2.getShape(shapeIndex);
		model.addModelObject(id, o3);
		((Path)o3).setID(id);
	}

	// Label accessor from parent Shape
	public void setPathLabel(String label, int ROIIndex, int shapeIndex)
	{
		// Parents: {u'Shape': {u'Union': {u'ROI': {u'OME': None}}}}
		// Shape is abstract proprietary and not a reference
		OME o0 = root;
		if (o0.sizeOfROIList() == ROIIndex)
		{
			o0.addROI(new ROI());
		}
		ROI o1 = o0.getROI(ROIIndex);
		if (o1.getUnion() == null)
		{
			o1.setUnion(new Union());
		}
		Union o2 = o1.getUnion();
		if (o2.sizeOfShapeList() == shapeIndex)
		{
			o2.addShape(new Path());
		}
		Shape o3 = o2.getShape(shapeIndex);
		((Path)o3).setLabel(label);
	}

	// Ignoring Line of parent abstract type
	// Ignoring LineCap of parent abstract type
	// Ignoring MarkerEnd of parent abstract type
	// Ignoring MarkerStart of parent abstract type
	// Ignoring Mask of parent abstract type
	// Name accessor from parent Shape
	public void setPathName(String name, int ROIIndex, int shapeIndex)
	{
		// Parents: {u'Shape': {u'Union': {u'ROI': {u'OME': None}}}}
		// Shape is abstract proprietary and not a reference
		OME o0 = root;
		if (o0.sizeOfROIList() == ROIIndex)
		{
			o0.addROI(new ROI());
		}
		ROI o1 = o0.getROI(ROIIndex);
		if (o1.getUnion() == null)
		{
			o1.setUnion(new Union());
		}
		Union o2 = o1.getUnion();
		if (o2.sizeOfShapeList() == shapeIndex)
		{
			o2.addShape(new Path());
		}
		Shape o3 = o2.getShape(shapeIndex);
		((Path)o3).setName(name);
	}

	// Ignoring Path of parent abstract type
	// Ignoring Point of parent abstract type
	// Ignoring Polyline of parent abstract type
	// Ignoring Rectangle of parent abstract type
	// Stroke accessor from parent Shape
	public void setPathStroke(Integer stroke, int ROIIndex, int shapeIndex)
	{
		// Parents: {u'Shape': {u'Union': {u'ROI': {u'OME': None}}}}
		// Shape is abstract proprietary and not a reference
		OME o0 = root;
		if (o0.sizeOfROIList() == ROIIndex)
		{
			o0.addROI(new ROI());
		}
		ROI o1 = o0.getROI(ROIIndex);
		if (o1.getUnion() == null)
		{
			o1.setUnion(new Union());
		}
		Union o2 = o1.getUnion();
		if (o2.sizeOfShapeList() == shapeIndex)
		{
			o2.addShape(new Path());
		}
		Shape o3 = o2.getShape(shapeIndex);
		((Path)o3).setStroke(stroke);
	}

	// StrokeDashArray accessor from parent Shape
	public void setPathStrokeDashArray(String strokeDashArray, int ROIIndex, int shapeIndex)
	{
		// Parents: {u'Shape': {u'Union': {u'ROI': {u'OME': None}}}}
		// Shape is abstract proprietary and not a reference
		OME o0 = root;
		if (o0.sizeOfROIList() == ROIIndex)
		{
			o0.addROI(new ROI());
		}
		ROI o1 = o0.getROI(ROIIndex);
		if (o1.getUnion() == null)
		{
			o1.setUnion(new Union());
		}
		Union o2 = o1.getUnion();
		if (o2.sizeOfShapeList() == shapeIndex)
		{
			o2.addShape(new Path());
		}
		Shape o3 = o2.getShape(shapeIndex);
		((Path)o3).setStrokeDashArray(strokeDashArray);
	}

	// StrokeWidth accessor from parent Shape
	public void setPathStrokeWidth(Double strokeWidth, int ROIIndex, int shapeIndex)
	{
		// Parents: {u'Shape': {u'Union': {u'ROI': {u'OME': None}}}}
		// Shape is abstract proprietary and not a reference
		OME o0 = root;
		if (o0.sizeOfROIList() == ROIIndex)
		{
			o0.addROI(new ROI());
		}
		ROI o1 = o0.getROI(ROIIndex);
		if (o1.getUnion() == null)
		{
			o1.setUnion(new Union());
		}
		Union o2 = o1.getUnion();
		if (o2.sizeOfShapeList() == shapeIndex)
		{
			o2.addShape(new Path());
		}
		Shape o3 = o2.getShape(shapeIndex);
		((Path)o3).setStrokeWidth(strokeWidth);
	}

	// Ignoring Text of parent abstract type
	// TheC accessor from parent Shape
	public void setPathTheC(NonNegativeInteger theC, int ROIIndex, int shapeIndex)
	{
		// Parents: {u'Shape': {u'Union': {u'ROI': {u'OME': None}}}}
		// Shape is abstract proprietary and not a reference
		OME o0 = root;
		if (o0.sizeOfROIList() == ROIIndex)
		{
			o0.addROI(new ROI());
		}
		ROI o1 = o0.getROI(ROIIndex);
		if (o1.getUnion() == null)
		{
			o1.setUnion(new Union());
		}
		Union o2 = o1.getUnion();
		if (o2.sizeOfShapeList() == shapeIndex)
		{
			o2.addShape(new Path());
		}
		Shape o3 = o2.getShape(shapeIndex);
		((Path)o3).setTheC(theC);
	}

	// TheT accessor from parent Shape
	public void setPathTheT(NonNegativeInteger theT, int ROIIndex, int shapeIndex)
	{
		// Parents: {u'Shape': {u'Union': {u'ROI': {u'OME': None}}}}
		// Shape is abstract proprietary and not a reference
		OME o0 = root;
		if (o0.sizeOfROIList() == ROIIndex)
		{
			o0.addROI(new ROI());
		}
		ROI o1 = o0.getROI(ROIIndex);
		if (o1.getUnion() == null)
		{
			o1.setUnion(new Union());
		}
		Union o2 = o1.getUnion();
		if (o2.sizeOfShapeList() == shapeIndex)
		{
			o2.addShape(new Path());
		}
		Shape o3 = o2.getShape(shapeIndex);
		((Path)o3).setTheT(theT);
	}

	// TheZ accessor from parent Shape
	public void setPathTheZ(NonNegativeInteger theZ, int ROIIndex, int shapeIndex)
	{
		// Parents: {u'Shape': {u'Union': {u'ROI': {u'OME': None}}}}
		// Shape is abstract proprietary and not a reference
		OME o0 = root;
		if (o0.sizeOfROIList() == ROIIndex)
		{
			o0.addROI(new ROI());
		}
		ROI o1 = o0.getROI(ROIIndex);
		if (o1.getUnion() == null)
		{
			o1.setUnion(new Union());
		}
		Union o2 = o1.getUnion();
		if (o2.sizeOfShapeList() == shapeIndex)
		{
			o2.addShape(new Path());
		}
		Shape o3 = o2.getShape(shapeIndex);
		((Path)o3).setTheZ(theZ);
	}

	// Transform accessor from parent Shape
	public void setPathTransform(String transform, int ROIIndex, int shapeIndex)
	{
		// Parents: {u'Shape': {u'Union': {u'ROI': {u'OME': None}}}}
		// Shape is abstract proprietary and not a reference
		OME o0 = root;
		if (o0.sizeOfROIList() == ROIIndex)
		{
			o0.addROI(new ROI());
		}
		ROI o1 = o0.getROI(ROIIndex);
		if (o1.getUnion() == null)
		{
			o1.setUnion(new Union());
		}
		Union o2 = o1.getUnion();
		if (o2.sizeOfShapeList() == shapeIndex)
		{
			o2.addShape(new Path());
		}
		Shape o3 = o2.getShape(shapeIndex);
		((Path)o3).setTransform(transform);
	}

	public void setPathDefinition(String definition, int ROIIndex, int shapeIndex)
	{
		// Parents: {u'Shape': {u'Union': {u'ROI': {u'OME': None}}}}
		// Shape is abstract proprietary and not a reference
		OME o0 = root;
		if (o0.sizeOfROIList() == ROIIndex)
		{
			o0.addROI(new ROI());
		}
		ROI o1 = o0.getROI(ROIIndex);
		if (o1.getUnion() == null)
		{
			o1.setUnion(new Union());
		}
		Union o2 = o1.getUnion();
		if (o2.sizeOfShapeList() == shapeIndex)
		{
			o2.addShape(new Path());
		}
		Shape o3 = o2.getShape(shapeIndex);
		((Path)o3).setDefinition(definition);
	}

	//
	// Pixels property storage
	//
	// {u'Image': {u'OME': None}}
	// Is multi path? False

	public void setPixelsAnnotationRef(String annotation, int imageIndex, int annotationRefIndex)
	{
		// Parents: {u'Image': {u'OME': None}}
		// AnnotationRef is reference and occurs more than once
		AnnotationRef annotationList_reference = new AnnotationRef();
		annotationList_reference.setID(annotation);
		model.addReference(
				root.getImage(imageIndex).getPixels(),
				annotationList_reference);
	}

	// Ignoring BinData element, complex property
	// Ignoring Channel element, complex property
	public void setPixelsDimensionOrder(DimensionOrder dimensionOrder, int imageIndex)
	{
		// Parents: {u'Image': {u'OME': None}}
		// DimensionOrder is not a reference
		OME o0 = root;
		if (o0.sizeOfImageList() == imageIndex)
		{
			o0.addImage(new Image());
		}
		Image o1 = o0.getImage(imageIndex);
		if (o1.getPixels() == null)
		{
			o1.setPixels(new Pixels());
		}
		Pixels o2 = o1.getPixels();
		o2.setDimensionOrder(dimensionOrder);
	}

	public void setPixelsID(String id, int imageIndex)
	{
		// Parents: {u'Image': {u'OME': None}}
		// ID is not a reference
		OME o0 = root;
		if (o0.sizeOfImageList() == imageIndex)
		{
			o0.addImage(new Image());
		}
		Image o1 = o0.getImage(imageIndex);
		if (o1.getPixels() == null)
		{
			o1.setPixels(new Pixels());
		}
		Pixels o2 = o1.getPixels();
		model.addModelObject(id, o2);
		o2.setID(id);
	}

	// Ignoring MetadataOnly element, complex property
	public void setPixelsPhysicalSizeX(Double physicalSizeX, int imageIndex)
	{
		// Parents: {u'Image': {u'OME': None}}
		// PhysicalSizeX is not a reference
		OME o0 = root;
		if (o0.sizeOfImageList() == imageIndex)
		{
			o0.addImage(new Image());
		}
		Image o1 = o0.getImage(imageIndex);
		if (o1.getPixels() == null)
		{
			o1.setPixels(new Pixels());
		}
		Pixels o2 = o1.getPixels();
		o2.setPhysicalSizeX(physicalSizeX);
	}

	public void setPixelsPhysicalSizeY(Double physicalSizeY, int imageIndex)
	{
		// Parents: {u'Image': {u'OME': None}}
		// PhysicalSizeY is not a reference
		OME o0 = root;
		if (o0.sizeOfImageList() == imageIndex)
		{
			o0.addImage(new Image());
		}
		Image o1 = o0.getImage(imageIndex);
		if (o1.getPixels() == null)
		{
			o1.setPixels(new Pixels());
		}
		Pixels o2 = o1.getPixels();
		o2.setPhysicalSizeY(physicalSizeY);
	}

	public void setPixelsPhysicalSizeZ(Double physicalSizeZ, int imageIndex)
	{
		// Parents: {u'Image': {u'OME': None}}
		// PhysicalSizeZ is not a reference
		OME o0 = root;
		if (o0.sizeOfImageList() == imageIndex)
		{
			o0.addImage(new Image());
		}
		Image o1 = o0.getImage(imageIndex);
		if (o1.getPixels() == null)
		{
			o1.setPixels(new Pixels());
		}
		Pixels o2 = o1.getPixels();
		o2.setPhysicalSizeZ(physicalSizeZ);
	}

	// Ignoring Plane element, complex property
	public void setPixelsSizeC(PositiveInteger sizeC, int imageIndex)
	{
		// Parents: {u'Image': {u'OME': None}}
		// SizeC is not a reference
		OME o0 = root;
		if (o0.sizeOfImageList() == imageIndex)
		{
			o0.addImage(new Image());
		}
		Image o1 = o0.getImage(imageIndex);
		if (o1.getPixels() == null)
		{
			o1.setPixels(new Pixels());
		}
		Pixels o2 = o1.getPixels();
		o2.setSizeC(sizeC);
	}

	public void setPixelsSizeT(PositiveInteger sizeT, int imageIndex)
	{
		// Parents: {u'Image': {u'OME': None}}
		// SizeT is not a reference
		OME o0 = root;
		if (o0.sizeOfImageList() == imageIndex)
		{
			o0.addImage(new Image());
		}
		Image o1 = o0.getImage(imageIndex);
		if (o1.getPixels() == null)
		{
			o1.setPixels(new Pixels());
		}
		Pixels o2 = o1.getPixels();
		o2.setSizeT(sizeT);
	}

	public void setPixelsSizeX(PositiveInteger sizeX, int imageIndex)
	{
		// Parents: {u'Image': {u'OME': None}}
		// SizeX is not a reference
		OME o0 = root;
		if (o0.sizeOfImageList() == imageIndex)
		{
			o0.addImage(new Image());
		}
		Image o1 = o0.getImage(imageIndex);
		if (o1.getPixels() == null)
		{
			o1.setPixels(new Pixels());
		}
		Pixels o2 = o1.getPixels();
		o2.setSizeX(sizeX);
	}

	public void setPixelsSizeY(PositiveInteger sizeY, int imageIndex)
	{
		// Parents: {u'Image': {u'OME': None}}
		// SizeY is not a reference
		OME o0 = root;
		if (o0.sizeOfImageList() == imageIndex)
		{
			o0.addImage(new Image());
		}
		Image o1 = o0.getImage(imageIndex);
		if (o1.getPixels() == null)
		{
			o1.setPixels(new Pixels());
		}
		Pixels o2 = o1.getPixels();
		o2.setSizeY(sizeY);
	}

	public void setPixelsSizeZ(PositiveInteger sizeZ, int imageIndex)
	{
		// Parents: {u'Image': {u'OME': None}}
		// SizeZ is not a reference
		OME o0 = root;
		if (o0.sizeOfImageList() == imageIndex)
		{
			o0.addImage(new Image());
		}
		Image o1 = o0.getImage(imageIndex);
		if (o1.getPixels() == null)
		{
			o1.setPixels(new Pixels());
		}
		Pixels o2 = o1.getPixels();
		o2.setSizeZ(sizeZ);
	}

	// Ignoring TiffData element, complex property
	public void setPixelsTimeIncrement(Double timeIncrement, int imageIndex)
	{
		// Parents: {u'Image': {u'OME': None}}
		// TimeIncrement is not a reference
		OME o0 = root;
		if (o0.sizeOfImageList() == imageIndex)
		{
			o0.addImage(new Image());
		}
		Image o1 = o0.getImage(imageIndex);
		if (o1.getPixels() == null)
		{
			o1.setPixels(new Pixels());
		}
		Pixels o2 = o1.getPixels();
		o2.setTimeIncrement(timeIncrement);
	}

	public void setPixelsType(PixelType type, int imageIndex)
	{
		// Parents: {u'Image': {u'OME': None}}
		// Type is not a reference
		OME o0 = root;
		if (o0.sizeOfImageList() == imageIndex)
		{
			o0.addImage(new Image());
		}
		Image o1 = o0.getImage(imageIndex);
		if (o1.getPixels() == null)
		{
			o1.setPixels(new Pixels());
		}
		Pixels o2 = o1.getPixels();
		o2.setType(type);
	}

	//
	// Plane property storage
	//
	// {u'Pixels': {u'Image': {u'OME': None}}}
	// Is multi path? False

	public void setPlaneAnnotationRef(String annotation, int imageIndex, int planeIndex, int annotationRefIndex)
	{
		// Parents: {u'Pixels': {u'Image': {u'OME': None}}}
		// AnnotationRef is reference and occurs more than once
		AnnotationRef annotationList_reference = new AnnotationRef();
		annotationList_reference.setID(annotation);
		model.addReference(
				root.getImage(imageIndex).getPixels().getPlane(planeIndex),
				annotationList_reference);
	}

	public void setPlaneDeltaT(Double deltaT, int imageIndex, int planeIndex)
	{
		// Parents: {u'Pixels': {u'Image': {u'OME': None}}}
		// DeltaT is not a reference
		OME o0 = root;
		if (o0.sizeOfImageList() == imageIndex)
		{
			o0.addImage(new Image());
		}
		Image o1 = o0.getImage(imageIndex);
		if (o1.getPixels() == null)
		{
			o1.setPixels(new Pixels());
		}
		Pixels o2 = o1.getPixels();
		if (o2.sizeOfPlaneList() == planeIndex)
		{
			o2.addPlane(new Plane());
		}
		Plane o3 = o2.getPlane(planeIndex);
		o3.setDeltaT(deltaT);
	}

	public void setPlaneExposureTime(Double exposureTime, int imageIndex, int planeIndex)
	{
		// Parents: {u'Pixels': {u'Image': {u'OME': None}}}
		// ExposureTime is not a reference
		OME o0 = root;
		if (o0.sizeOfImageList() == imageIndex)
		{
			o0.addImage(new Image());
		}
		Image o1 = o0.getImage(imageIndex);
		if (o1.getPixels() == null)
		{
			o1.setPixels(new Pixels());
		}
		Pixels o2 = o1.getPixels();
		if (o2.sizeOfPlaneList() == planeIndex)
		{
			o2.addPlane(new Plane());
		}
		Plane o3 = o2.getPlane(planeIndex);
		o3.setExposureTime(exposureTime);
	}

	public void setPlaneHashSHA1(String hashSHA1, int imageIndex, int planeIndex)
	{
		// Parents: {u'Pixels': {u'Image': {u'OME': None}}}
		// HashSHA1 is not a reference
		OME o0 = root;
		if (o0.sizeOfImageList() == imageIndex)
		{
			o0.addImage(new Image());
		}
		Image o1 = o0.getImage(imageIndex);
		if (o1.getPixels() == null)
		{
			o1.setPixels(new Pixels());
		}
		Pixels o2 = o1.getPixels();
		if (o2.sizeOfPlaneList() == planeIndex)
		{
			o2.addPlane(new Plane());
		}
		Plane o3 = o2.getPlane(planeIndex);
		o3.setHashSHA1(hashSHA1);
	}

	public void setPlanePositionX(Double positionX, int imageIndex, int planeIndex)
	{
		// Parents: {u'Pixels': {u'Image': {u'OME': None}}}
		// PositionX is not a reference
		OME o0 = root;
		if (o0.sizeOfImageList() == imageIndex)
		{
			o0.addImage(new Image());
		}
		Image o1 = o0.getImage(imageIndex);
		if (o1.getPixels() == null)
		{
			o1.setPixels(new Pixels());
		}
		Pixels o2 = o1.getPixels();
		if (o2.sizeOfPlaneList() == planeIndex)
		{
			o2.addPlane(new Plane());
		}
		Plane o3 = o2.getPlane(planeIndex);
		o3.setPositionX(positionX);
	}

	public void setPlanePositionY(Double positionY, int imageIndex, int planeIndex)
	{
		// Parents: {u'Pixels': {u'Image': {u'OME': None}}}
		// PositionY is not a reference
		OME o0 = root;
		if (o0.sizeOfImageList() == imageIndex)
		{
			o0.addImage(new Image());
		}
		Image o1 = o0.getImage(imageIndex);
		if (o1.getPixels() == null)
		{
			o1.setPixels(new Pixels());
		}
		Pixels o2 = o1.getPixels();
		if (o2.sizeOfPlaneList() == planeIndex)
		{
			o2.addPlane(new Plane());
		}
		Plane o3 = o2.getPlane(planeIndex);
		o3.setPositionY(positionY);
	}

	public void setPlanePositionZ(Double positionZ, int imageIndex, int planeIndex)
	{
		// Parents: {u'Pixels': {u'Image': {u'OME': None}}}
		// PositionZ is not a reference
		OME o0 = root;
		if (o0.sizeOfImageList() == imageIndex)
		{
			o0.addImage(new Image());
		}
		Image o1 = o0.getImage(imageIndex);
		if (o1.getPixels() == null)
		{
			o1.setPixels(new Pixels());
		}
		Pixels o2 = o1.getPixels();
		if (o2.sizeOfPlaneList() == planeIndex)
		{
			o2.addPlane(new Plane());
		}
		Plane o3 = o2.getPlane(planeIndex);
		o3.setPositionZ(positionZ);
	}

	public void setPlaneTheC(NonNegativeInteger theC, int imageIndex, int planeIndex)
	{
		// Parents: {u'Pixels': {u'Image': {u'OME': None}}}
		// TheC is not a reference
		OME o0 = root;
		if (o0.sizeOfImageList() == imageIndex)
		{
			o0.addImage(new Image());
		}
		Image o1 = o0.getImage(imageIndex);
		if (o1.getPixels() == null)
		{
			o1.setPixels(new Pixels());
		}
		Pixels o2 = o1.getPixels();
		if (o2.sizeOfPlaneList() == planeIndex)
		{
			o2.addPlane(new Plane());
		}
		Plane o3 = o2.getPlane(planeIndex);
		o3.setTheC(theC);
	}

	public void setPlaneTheT(NonNegativeInteger theT, int imageIndex, int planeIndex)
	{
		// Parents: {u'Pixels': {u'Image': {u'OME': None}}}
		// TheT is not a reference
		OME o0 = root;
		if (o0.sizeOfImageList() == imageIndex)
		{
			o0.addImage(new Image());
		}
		Image o1 = o0.getImage(imageIndex);
		if (o1.getPixels() == null)
		{
			o1.setPixels(new Pixels());
		}
		Pixels o2 = o1.getPixels();
		if (o2.sizeOfPlaneList() == planeIndex)
		{
			o2.addPlane(new Plane());
		}
		Plane o3 = o2.getPlane(planeIndex);
		o3.setTheT(theT);
	}

	public void setPlaneTheZ(NonNegativeInteger theZ, int imageIndex, int planeIndex)
	{
		// Parents: {u'Pixels': {u'Image': {u'OME': None}}}
		// TheZ is not a reference
		OME o0 = root;
		if (o0.sizeOfImageList() == imageIndex)
		{
			o0.addImage(new Image());
		}
		Image o1 = o0.getImage(imageIndex);
		if (o1.getPixels() == null)
		{
			o1.setPixels(new Pixels());
		}
		Pixels o2 = o1.getPixels();
		if (o2.sizeOfPlaneList() == planeIndex)
		{
			o2.addPlane(new Plane());
		}
		Plane o3 = o2.getPlane(planeIndex);
		o3.setTheZ(theZ);
	}

	//
	// Plate property storage
	//
	// {u'OME': None}
	// Is multi path? False

	public void setPlateAnnotationRef(String annotation, int plateIndex, int annotationRefIndex)
	{
		// Parents: {u'OME': None}
		// AnnotationRef is reference and occurs more than once
		AnnotationRef annotationList_reference = new AnnotationRef();
		annotationList_reference.setID(annotation);
		model.addReference(
				root.getPlate(plateIndex),
				annotationList_reference);
	}

	public void setPlateColumnNamingConvention(NamingConvention columnNamingConvention, int plateIndex)
	{
		// Parents: {u'OME': None}
		// ColumnNamingConvention is not a reference
		OME o0 = root;
		if (o0.sizeOfPlateList() == plateIndex)
		{
			o0.addPlate(new Plate());
		}
		Plate o1 = o0.getPlate(plateIndex);
		o1.setColumnNamingConvention(columnNamingConvention);
	}

	public void setPlateColumns(PositiveInteger columns, int plateIndex)
	{
		// Parents: {u'OME': None}
		// Columns is not a reference
		OME o0 = root;
		if (o0.sizeOfPlateList() == plateIndex)
		{
			o0.addPlate(new Plate());
		}
		Plate o1 = o0.getPlate(plateIndex);
		o1.setColumns(columns);
	}

	public void setPlateDescription(String description, int plateIndex)
	{
		// Parents: {u'OME': None}
		// Description is not a reference
		OME o0 = root;
		if (o0.sizeOfPlateList() == plateIndex)
		{
			o0.addPlate(new Plate());
		}
		Plate o1 = o0.getPlate(plateIndex);
		o1.setDescription(description);
	}

	public void setPlateExternalIdentifier(String externalIdentifier, int plateIndex)
	{
		// Parents: {u'OME': None}
		// ExternalIdentifier is not a reference
		OME o0 = root;
		if (o0.sizeOfPlateList() == plateIndex)
		{
			o0.addPlate(new Plate());
		}
		Plate o1 = o0.getPlate(plateIndex);
		o1.setExternalIdentifier(externalIdentifier);
	}

	public void setPlateID(String id, int plateIndex)
	{
		// Parents: {u'OME': None}
		// ID is not a reference
		OME o0 = root;
		if (o0.sizeOfPlateList() == plateIndex)
		{
			o0.addPlate(new Plate());
		}
		Plate o1 = o0.getPlate(plateIndex);
		model.addModelObject(id, o1);
		o1.setID(id);
	}

	public void setPlateName(String name, int plateIndex)
	{
		// Parents: {u'OME': None}
		// Name is not a reference
		OME o0 = root;
		if (o0.sizeOfPlateList() == plateIndex)
		{
			o0.addPlate(new Plate());
		}
		Plate o1 = o0.getPlate(plateIndex);
		o1.setName(name);
	}

	// Ignoring PlateAcquisition element, complex property
	public void setPlateRowNamingConvention(NamingConvention rowNamingConvention, int plateIndex)
	{
		// Parents: {u'OME': None}
		// RowNamingConvention is not a reference
		OME o0 = root;
		if (o0.sizeOfPlateList() == plateIndex)
		{
			o0.addPlate(new Plate());
		}
		Plate o1 = o0.getPlate(plateIndex);
		o1.setRowNamingConvention(rowNamingConvention);
	}

	public void setPlateRows(PositiveInteger rows, int plateIndex)
	{
		// Parents: {u'OME': None}
		// Rows is not a reference
		OME o0 = root;
		if (o0.sizeOfPlateList() == plateIndex)
		{
			o0.addPlate(new Plate());
		}
		Plate o1 = o0.getPlate(plateIndex);
		o1.setRows(rows);
	}

	public void setPlateScreenRef(String screen, int plateIndex, int screenRefIndex)
	{
		// Parents: {u'OME': None}
		// ScreenRef is reference and occurs more than once
		ScreenRef screenList_reference = new ScreenRef();
		screenList_reference.setID(screen);
		model.addReference(
				root.getPlate(plateIndex),
				screenList_reference);
	}

	public void setPlateStatus(String status, int plateIndex)
	{
		// Parents: {u'OME': None}
		// Status is not a reference
		OME o0 = root;
		if (o0.sizeOfPlateList() == plateIndex)
		{
			o0.addPlate(new Plate());
		}
		Plate o1 = o0.getPlate(plateIndex);
		o1.setStatus(status);
	}

	// Ignoring Well element, complex property
	public void setPlateWellOriginX(Double wellOriginX, int plateIndex)
	{
		// Parents: {u'OME': None}
		// WellOriginX is not a reference
		OME o0 = root;
		if (o0.sizeOfPlateList() == plateIndex)
		{
			o0.addPlate(new Plate());
		}
		Plate o1 = o0.getPlate(plateIndex);
		o1.setWellOriginX(wellOriginX);
	}

	public void setPlateWellOriginY(Double wellOriginY, int plateIndex)
	{
		// Parents: {u'OME': None}
		// WellOriginY is not a reference
		OME o0 = root;
		if (o0.sizeOfPlateList() == plateIndex)
		{
			o0.addPlate(new Plate());
		}
		Plate o1 = o0.getPlate(plateIndex);
		o1.setWellOriginY(wellOriginY);
	}

	//
	// PlateAcquisition property storage
	//
	// {u'Plate': {u'OME': None}}
	// Is multi path? False

	public void setPlateAcquisitionAnnotationRef(String annotation, int plateIndex, int plateAcquisitionIndex, int annotationRefIndex)
	{
		// Parents: {u'Plate': {u'OME': None}}
		// AnnotationRef is reference and occurs more than once
		AnnotationRef annotationList_reference = new AnnotationRef();
		annotationList_reference.setID(annotation);
		model.addReference(
				root.getPlate(plateIndex).getPlateAcquisition(plateAcquisitionIndex),
				annotationList_reference);
	}

	public void setPlateAcquisitionDescription(String description, int plateIndex, int plateAcquisitionIndex)
	{
		// Parents: {u'Plate': {u'OME': None}}
		// Description is not a reference
		OME o0 = root;
		if (o0.sizeOfPlateList() == plateIndex)
		{
			o0.addPlate(new Plate());
		}
		Plate o1 = o0.getPlate(plateIndex);
		if (o1.sizeOfPlateAcquisitionList() == plateAcquisitionIndex)
		{
			o1.addPlateAcquisition(new PlateAcquisition());
		}
		PlateAcquisition o2 = o1.getPlateAcquisition(plateAcquisitionIndex);
		o2.setDescription(description);
	}

	public void setPlateAcquisitionEndTime(String endTime, int plateIndex, int plateAcquisitionIndex)
	{
		// Parents: {u'Plate': {u'OME': None}}
		// EndTime is not a reference
		OME o0 = root;
		if (o0.sizeOfPlateList() == plateIndex)
		{
			o0.addPlate(new Plate());
		}
		Plate o1 = o0.getPlate(plateIndex);
		if (o1.sizeOfPlateAcquisitionList() == plateAcquisitionIndex)
		{
			o1.addPlateAcquisition(new PlateAcquisition());
		}
		PlateAcquisition o2 = o1.getPlateAcquisition(plateAcquisitionIndex);
		o2.setEndTime(endTime);
	}

	public void setPlateAcquisitionID(String id, int plateIndex, int plateAcquisitionIndex)
	{
		// Parents: {u'Plate': {u'OME': None}}
		// ID is not a reference
		OME o0 = root;
		if (o0.sizeOfPlateList() == plateIndex)
		{
			o0.addPlate(new Plate());
		}
		Plate o1 = o0.getPlate(plateIndex);
		if (o1.sizeOfPlateAcquisitionList() == plateAcquisitionIndex)
		{
			o1.addPlateAcquisition(new PlateAcquisition());
		}
		PlateAcquisition o2 = o1.getPlateAcquisition(plateAcquisitionIndex);
		model.addModelObject(id, o2);
		o2.setID(id);
	}

	public void setPlateAcquisitionMaximumFieldCount(PositiveInteger maximumFieldCount, int plateIndex, int plateAcquisitionIndex)
	{
		// Parents: {u'Plate': {u'OME': None}}
		// MaximumFieldCount is not a reference
		OME o0 = root;
		if (o0.sizeOfPlateList() == plateIndex)
		{
			o0.addPlate(new Plate());
		}
		Plate o1 = o0.getPlate(plateIndex);
		if (o1.sizeOfPlateAcquisitionList() == plateAcquisitionIndex)
		{
			o1.addPlateAcquisition(new PlateAcquisition());
		}
		PlateAcquisition o2 = o1.getPlateAcquisition(plateAcquisitionIndex);
		o2.setMaximumFieldCount(maximumFieldCount);
	}

	public void setPlateAcquisitionName(String name, int plateIndex, int plateAcquisitionIndex)
	{
		// Parents: {u'Plate': {u'OME': None}}
		// Name is not a reference
		OME o0 = root;
		if (o0.sizeOfPlateList() == plateIndex)
		{
			o0.addPlate(new Plate());
		}
		Plate o1 = o0.getPlate(plateIndex);
		if (o1.sizeOfPlateAcquisitionList() == plateAcquisitionIndex)
		{
			o1.addPlateAcquisition(new PlateAcquisition());
		}
		PlateAcquisition o2 = o1.getPlateAcquisition(plateAcquisitionIndex);
		o2.setName(name);
	}

	public void setPlateAcquisitionStartTime(String startTime, int plateIndex, int plateAcquisitionIndex)
	{
		// Parents: {u'Plate': {u'OME': None}}
		// StartTime is not a reference
		OME o0 = root;
		if (o0.sizeOfPlateList() == plateIndex)
		{
			o0.addPlate(new Plate());
		}
		Plate o1 = o0.getPlate(plateIndex);
		if (o1.sizeOfPlateAcquisitionList() == plateAcquisitionIndex)
		{
			o1.addPlateAcquisition(new PlateAcquisition());
		}
		PlateAcquisition o2 = o1.getPlateAcquisition(plateAcquisitionIndex);
		o2.setStartTime(startTime);
	}

	public void setPlateAcquisitionWellSampleRef(String wellSample, int plateIndex, int plateAcquisitionIndex, int wellSampleRefIndex)
	{
		// Parents: {u'Plate': {u'OME': None}}
		// WellSampleRef is reference and occurs more than once
		WellSampleRef wellSampleList_reference = new WellSampleRef();
		wellSampleList_reference.setID(wellSample);
		model.addReference(
				root.getPlate(plateIndex).getPlateAcquisition(plateAcquisitionIndex),
				wellSampleList_reference);
	}

	//
	// PlateRef property storage
	//
	// {u'Screen': {u'OME': None}}
	// Is multi path? False

	// 1:1
	// Is multi path? False
	// Ignoring ID property of reference PlateRef

	//
	// Point property storage
	//
	// {u'Shape': {u'Union': {u'ROI': {u'OME': None}}}}
	// Is multi path? False

	// Description accessor from parent Shape
	public void setPointDescription(String description, int ROIIndex, int shapeIndex)
	{
		// Parents: {u'Shape': {u'Union': {u'ROI': {u'OME': None}}}}
		// Shape is abstract proprietary and not a reference
		OME o0 = root;
		if (o0.sizeOfROIList() == ROIIndex)
		{
			o0.addROI(new ROI());
		}
		ROI o1 = o0.getROI(ROIIndex);
		if (o1.getUnion() == null)
		{
			o1.setUnion(new Union());
		}
		Union o2 = o1.getUnion();
		if (o2.sizeOfShapeList() == shapeIndex)
		{
			o2.addShape(new Point());
		}
		Shape o3 = o2.getShape(shapeIndex);
		((Point)o3).setDescription(description);
	}

	// Ignoring Ellipse of parent abstract type
	// Fill accessor from parent Shape
	public void setPointFill(Integer fill, int ROIIndex, int shapeIndex)
	{
		// Parents: {u'Shape': {u'Union': {u'ROI': {u'OME': None}}}}
		// Shape is abstract proprietary and not a reference
		OME o0 = root;
		if (o0.sizeOfROIList() == ROIIndex)
		{
			o0.addROI(new ROI());
		}
		ROI o1 = o0.getROI(ROIIndex);
		if (o1.getUnion() == null)
		{
			o1.setUnion(new Union());
		}
		Union o2 = o1.getUnion();
		if (o2.sizeOfShapeList() == shapeIndex)
		{
			o2.addShape(new Point());
		}
		Shape o3 = o2.getShape(shapeIndex);
		((Point)o3).setFill(fill);
	}

	// Ignoring FillRule of parent abstract type
	// Ignoring FontFamily of parent abstract type
	// FontSize accessor from parent Shape
	public void setPointFontSize(NonNegativeInteger fontSize, int ROIIndex, int shapeIndex)
	{
		// Parents: {u'Shape': {u'Union': {u'ROI': {u'OME': None}}}}
		// Shape is abstract proprietary and not a reference
		OME o0 = root;
		if (o0.sizeOfROIList() == ROIIndex)
		{
			o0.addROI(new ROI());
		}
		ROI o1 = o0.getROI(ROIIndex);
		if (o1.getUnion() == null)
		{
			o1.setUnion(new Union());
		}
		Union o2 = o1.getUnion();
		if (o2.sizeOfShapeList() == shapeIndex)
		{
			o2.addShape(new Point());
		}
		Shape o3 = o2.getShape(shapeIndex);
		((Point)o3).setFontSize(fontSize);
	}

	// Ignoring FontStyle of parent abstract type
	// ID accessor from parent Shape
	public void setPointID(String id, int ROIIndex, int shapeIndex)
	{
		// Parents: {u'Shape': {u'Union': {u'ROI': {u'OME': None}}}}
		// Shape is abstract proprietary and not a reference
		OME o0 = root;
		if (o0.sizeOfROIList() == ROIIndex)
		{
			o0.addROI(new ROI());
		}
		ROI o1 = o0.getROI(ROIIndex);
		if (o1.getUnion() == null)
		{
			o1.setUnion(new Union());
		}
		Union o2 = o1.getUnion();
		if (o2.sizeOfShapeList() == shapeIndex)
		{
			o2.addShape(new Point());
		}
		Shape o3 = o2.getShape(shapeIndex);
		model.addModelObject(id, o3);
		((Point)o3).setID(id);
	}

	// Label accessor from parent Shape
	public void setPointLabel(String label, int ROIIndex, int shapeIndex)
	{
		// Parents: {u'Shape': {u'Union': {u'ROI': {u'OME': None}}}}
		// Shape is abstract proprietary and not a reference
		OME o0 = root;
		if (o0.sizeOfROIList() == ROIIndex)
		{
			o0.addROI(new ROI());
		}
		ROI o1 = o0.getROI(ROIIndex);
		if (o1.getUnion() == null)
		{
			o1.setUnion(new Union());
		}
		Union o2 = o1.getUnion();
		if (o2.sizeOfShapeList() == shapeIndex)
		{
			o2.addShape(new Point());
		}
		Shape o3 = o2.getShape(shapeIndex);
		((Point)o3).setLabel(label);
	}

	// Ignoring Line of parent abstract type
	// Ignoring LineCap of parent abstract type
	// Ignoring MarkerEnd of parent abstract type
	// Ignoring MarkerStart of parent abstract type
	// Ignoring Mask of parent abstract type
	// Name accessor from parent Shape
	public void setPointName(String name, int ROIIndex, int shapeIndex)
	{
		// Parents: {u'Shape': {u'Union': {u'ROI': {u'OME': None}}}}
		// Shape is abstract proprietary and not a reference
		OME o0 = root;
		if (o0.sizeOfROIList() == ROIIndex)
		{
			o0.addROI(new ROI());
		}
		ROI o1 = o0.getROI(ROIIndex);
		if (o1.getUnion() == null)
		{
			o1.setUnion(new Union());
		}
		Union o2 = o1.getUnion();
		if (o2.sizeOfShapeList() == shapeIndex)
		{
			o2.addShape(new Point());
		}
		Shape o3 = o2.getShape(shapeIndex);
		((Point)o3).setName(name);
	}

	// Ignoring Path of parent abstract type
	// Ignoring Point of parent abstract type
	// Ignoring Polyline of parent abstract type
	// Ignoring Rectangle of parent abstract type
	// Stroke accessor from parent Shape
	public void setPointStroke(Integer stroke, int ROIIndex, int shapeIndex)
	{
		// Parents: {u'Shape': {u'Union': {u'ROI': {u'OME': None}}}}
		// Shape is abstract proprietary and not a reference
		OME o0 = root;
		if (o0.sizeOfROIList() == ROIIndex)
		{
			o0.addROI(new ROI());
		}
		ROI o1 = o0.getROI(ROIIndex);
		if (o1.getUnion() == null)
		{
			o1.setUnion(new Union());
		}
		Union o2 = o1.getUnion();
		if (o2.sizeOfShapeList() == shapeIndex)
		{
			o2.addShape(new Point());
		}
		Shape o3 = o2.getShape(shapeIndex);
		((Point)o3).setStroke(stroke);
	}

	// StrokeDashArray accessor from parent Shape
	public void setPointStrokeDashArray(String strokeDashArray, int ROIIndex, int shapeIndex)
	{
		// Parents: {u'Shape': {u'Union': {u'ROI': {u'OME': None}}}}
		// Shape is abstract proprietary and not a reference
		OME o0 = root;
		if (o0.sizeOfROIList() == ROIIndex)
		{
			o0.addROI(new ROI());
		}
		ROI o1 = o0.getROI(ROIIndex);
		if (o1.getUnion() == null)
		{
			o1.setUnion(new Union());
		}
		Union o2 = o1.getUnion();
		if (o2.sizeOfShapeList() == shapeIndex)
		{
			o2.addShape(new Point());
		}
		Shape o3 = o2.getShape(shapeIndex);
		((Point)o3).setStrokeDashArray(strokeDashArray);
	}

	// StrokeWidth accessor from parent Shape
	public void setPointStrokeWidth(Double strokeWidth, int ROIIndex, int shapeIndex)
	{
		// Parents: {u'Shape': {u'Union': {u'ROI': {u'OME': None}}}}
		// Shape is abstract proprietary and not a reference
		OME o0 = root;
		if (o0.sizeOfROIList() == ROIIndex)
		{
			o0.addROI(new ROI());
		}
		ROI o1 = o0.getROI(ROIIndex);
		if (o1.getUnion() == null)
		{
			o1.setUnion(new Union());
		}
		Union o2 = o1.getUnion();
		if (o2.sizeOfShapeList() == shapeIndex)
		{
			o2.addShape(new Point());
		}
		Shape o3 = o2.getShape(shapeIndex);
		((Point)o3).setStrokeWidth(strokeWidth);
	}

	// Ignoring Text of parent abstract type
	// TheC accessor from parent Shape
	public void setPointTheC(NonNegativeInteger theC, int ROIIndex, int shapeIndex)
	{
		// Parents: {u'Shape': {u'Union': {u'ROI': {u'OME': None}}}}
		// Shape is abstract proprietary and not a reference
		OME o0 = root;
		if (o0.sizeOfROIList() == ROIIndex)
		{
			o0.addROI(new ROI());
		}
		ROI o1 = o0.getROI(ROIIndex);
		if (o1.getUnion() == null)
		{
			o1.setUnion(new Union());
		}
		Union o2 = o1.getUnion();
		if (o2.sizeOfShapeList() == shapeIndex)
		{
			o2.addShape(new Point());
		}
		Shape o3 = o2.getShape(shapeIndex);
		((Point)o3).setTheC(theC);
	}

	// TheT accessor from parent Shape
	public void setPointTheT(NonNegativeInteger theT, int ROIIndex, int shapeIndex)
	{
		// Parents: {u'Shape': {u'Union': {u'ROI': {u'OME': None}}}}
		// Shape is abstract proprietary and not a reference
		OME o0 = root;
		if (o0.sizeOfROIList() == ROIIndex)
		{
			o0.addROI(new ROI());
		}
		ROI o1 = o0.getROI(ROIIndex);
		if (o1.getUnion() == null)
		{
			o1.setUnion(new Union());
		}
		Union o2 = o1.getUnion();
		if (o2.sizeOfShapeList() == shapeIndex)
		{
			o2.addShape(new Point());
		}
		Shape o3 = o2.getShape(shapeIndex);
		((Point)o3).setTheT(theT);
	}

	// TheZ accessor from parent Shape
	public void setPointTheZ(NonNegativeInteger theZ, int ROIIndex, int shapeIndex)
	{
		// Parents: {u'Shape': {u'Union': {u'ROI': {u'OME': None}}}}
		// Shape is abstract proprietary and not a reference
		OME o0 = root;
		if (o0.sizeOfROIList() == ROIIndex)
		{
			o0.addROI(new ROI());
		}
		ROI o1 = o0.getROI(ROIIndex);
		if (o1.getUnion() == null)
		{
			o1.setUnion(new Union());
		}
		Union o2 = o1.getUnion();
		if (o2.sizeOfShapeList() == shapeIndex)
		{
			o2.addShape(new Point());
		}
		Shape o3 = o2.getShape(shapeIndex);
		((Point)o3).setTheZ(theZ);
	}

	// Transform accessor from parent Shape
	public void setPointTransform(String transform, int ROIIndex, int shapeIndex)
	{
		// Parents: {u'Shape': {u'Union': {u'ROI': {u'OME': None}}}}
		// Shape is abstract proprietary and not a reference
		OME o0 = root;
		if (o0.sizeOfROIList() == ROIIndex)
		{
			o0.addROI(new ROI());
		}
		ROI o1 = o0.getROI(ROIIndex);
		if (o1.getUnion() == null)
		{
			o1.setUnion(new Union());
		}
		Union o2 = o1.getUnion();
		if (o2.sizeOfShapeList() == shapeIndex)
		{
			o2.addShape(new Point());
		}
		Shape o3 = o2.getShape(shapeIndex);
		((Point)o3).setTransform(transform);
	}

	public void setPointX(Double x, int ROIIndex, int shapeIndex)
	{
		// Parents: {u'Shape': {u'Union': {u'ROI': {u'OME': None}}}}
		// Shape is abstract proprietary and not a reference
		OME o0 = root;
		if (o0.sizeOfROIList() == ROIIndex)
		{
			o0.addROI(new ROI());
		}
		ROI o1 = o0.getROI(ROIIndex);
		if (o1.getUnion() == null)
		{
			o1.setUnion(new Union());
		}
		Union o2 = o1.getUnion();
		if (o2.sizeOfShapeList() == shapeIndex)
		{
			o2.addShape(new Point());
		}
		Shape o3 = o2.getShape(shapeIndex);
		((Point)o3).setX(x);
	}

	public void setPointY(Double y, int ROIIndex, int shapeIndex)
	{
		// Parents: {u'Shape': {u'Union': {u'ROI': {u'OME': None}}}}
		// Shape is abstract proprietary and not a reference
		OME o0 = root;
		if (o0.sizeOfROIList() == ROIIndex)
		{
			o0.addROI(new ROI());
		}
		ROI o1 = o0.getROI(ROIIndex);
		if (o1.getUnion() == null)
		{
			o1.setUnion(new Union());
		}
		Union o2 = o1.getUnion();
		if (o2.sizeOfShapeList() == shapeIndex)
		{
			o2.addShape(new Point());
		}
		Shape o3 = o2.getShape(shapeIndex);
		((Point)o3).setY(y);
	}

	//
	// Polyline property storage
	//
	// {u'Shape': {u'Union': {u'ROI': {u'OME': None}}}}
	// Is multi path? False

	// Description accessor from parent Shape
	public void setPolylineDescription(String description, int ROIIndex, int shapeIndex)
	{
		// Parents: {u'Shape': {u'Union': {u'ROI': {u'OME': None}}}}
		// Shape is abstract proprietary and not a reference
		OME o0 = root;
		if (o0.sizeOfROIList() == ROIIndex)
		{
			o0.addROI(new ROI());
		}
		ROI o1 = o0.getROI(ROIIndex);
		if (o1.getUnion() == null)
		{
			o1.setUnion(new Union());
		}
		Union o2 = o1.getUnion();
		if (o2.sizeOfShapeList() == shapeIndex)
		{
			o2.addShape(new Polyline());
		}
		Shape o3 = o2.getShape(shapeIndex);
		((Polyline)o3).setDescription(description);
	}

	// Ignoring Ellipse of parent abstract type
	// Fill accessor from parent Shape
	public void setPolylineFill(Integer fill, int ROIIndex, int shapeIndex)
	{
		// Parents: {u'Shape': {u'Union': {u'ROI': {u'OME': None}}}}
		// Shape is abstract proprietary and not a reference
		OME o0 = root;
		if (o0.sizeOfROIList() == ROIIndex)
		{
			o0.addROI(new ROI());
		}
		ROI o1 = o0.getROI(ROIIndex);
		if (o1.getUnion() == null)
		{
			o1.setUnion(new Union());
		}
		Union o2 = o1.getUnion();
		if (o2.sizeOfShapeList() == shapeIndex)
		{
			o2.addShape(new Polyline());
		}
		Shape o3 = o2.getShape(shapeIndex);
		((Polyline)o3).setFill(fill);
	}

	// Ignoring FillRule of parent abstract type
	// Ignoring FontFamily of parent abstract type
	// FontSize accessor from parent Shape
	public void setPolylineFontSize(NonNegativeInteger fontSize, int ROIIndex, int shapeIndex)
	{
		// Parents: {u'Shape': {u'Union': {u'ROI': {u'OME': None}}}}
		// Shape is abstract proprietary and not a reference
		OME o0 = root;
		if (o0.sizeOfROIList() == ROIIndex)
		{
			o0.addROI(new ROI());
		}
		ROI o1 = o0.getROI(ROIIndex);
		if (o1.getUnion() == null)
		{
			o1.setUnion(new Union());
		}
		Union o2 = o1.getUnion();
		if (o2.sizeOfShapeList() == shapeIndex)
		{
			o2.addShape(new Polyline());
		}
		Shape o3 = o2.getShape(shapeIndex);
		((Polyline)o3).setFontSize(fontSize);
	}

	// Ignoring FontStyle of parent abstract type
	// ID accessor from parent Shape
	public void setPolylineID(String id, int ROIIndex, int shapeIndex)
	{
		// Parents: {u'Shape': {u'Union': {u'ROI': {u'OME': None}}}}
		// Shape is abstract proprietary and not a reference
		OME o0 = root;
		if (o0.sizeOfROIList() == ROIIndex)
		{
			o0.addROI(new ROI());
		}
		ROI o1 = o0.getROI(ROIIndex);
		if (o1.getUnion() == null)
		{
			o1.setUnion(new Union());
		}
		Union o2 = o1.getUnion();
		if (o2.sizeOfShapeList() == shapeIndex)
		{
			o2.addShape(new Polyline());
		}
		Shape o3 = o2.getShape(shapeIndex);
		model.addModelObject(id, o3);
		((Polyline)o3).setID(id);
	}

	// Label accessor from parent Shape
	public void setPolylineLabel(String label, int ROIIndex, int shapeIndex)
	{
		// Parents: {u'Shape': {u'Union': {u'ROI': {u'OME': None}}}}
		// Shape is abstract proprietary and not a reference
		OME o0 = root;
		if (o0.sizeOfROIList() == ROIIndex)
		{
			o0.addROI(new ROI());
		}
		ROI o1 = o0.getROI(ROIIndex);
		if (o1.getUnion() == null)
		{
			o1.setUnion(new Union());
		}
		Union o2 = o1.getUnion();
		if (o2.sizeOfShapeList() == shapeIndex)
		{
			o2.addShape(new Polyline());
		}
		Shape o3 = o2.getShape(shapeIndex);
		((Polyline)o3).setLabel(label);
	}

	// Ignoring Line of parent abstract type
	// Ignoring LineCap of parent abstract type
	// Ignoring MarkerEnd of parent abstract type
	// Ignoring MarkerStart of parent abstract type
	// Ignoring Mask of parent abstract type
	// Name accessor from parent Shape
	public void setPolylineName(String name, int ROIIndex, int shapeIndex)
	{
		// Parents: {u'Shape': {u'Union': {u'ROI': {u'OME': None}}}}
		// Shape is abstract proprietary and not a reference
		OME o0 = root;
		if (o0.sizeOfROIList() == ROIIndex)
		{
			o0.addROI(new ROI());
		}
		ROI o1 = o0.getROI(ROIIndex);
		if (o1.getUnion() == null)
		{
			o1.setUnion(new Union());
		}
		Union o2 = o1.getUnion();
		if (o2.sizeOfShapeList() == shapeIndex)
		{
			o2.addShape(new Polyline());
		}
		Shape o3 = o2.getShape(shapeIndex);
		((Polyline)o3).setName(name);
	}

	// Ignoring Path of parent abstract type
	// Ignoring Point of parent abstract type
	// Ignoring Polyline of parent abstract type
	// Ignoring Rectangle of parent abstract type
	// Stroke accessor from parent Shape
	public void setPolylineStroke(Integer stroke, int ROIIndex, int shapeIndex)
	{
		// Parents: {u'Shape': {u'Union': {u'ROI': {u'OME': None}}}}
		// Shape is abstract proprietary and not a reference
		OME o0 = root;
		if (o0.sizeOfROIList() == ROIIndex)
		{
			o0.addROI(new ROI());
		}
		ROI o1 = o0.getROI(ROIIndex);
		if (o1.getUnion() == null)
		{
			o1.setUnion(new Union());
		}
		Union o2 = o1.getUnion();
		if (o2.sizeOfShapeList() == shapeIndex)
		{
			o2.addShape(new Polyline());
		}
		Shape o3 = o2.getShape(shapeIndex);
		((Polyline)o3).setStroke(stroke);
	}

	// StrokeDashArray accessor from parent Shape
	public void setPolylineStrokeDashArray(String strokeDashArray, int ROIIndex, int shapeIndex)
	{
		// Parents: {u'Shape': {u'Union': {u'ROI': {u'OME': None}}}}
		// Shape is abstract proprietary and not a reference
		OME o0 = root;
		if (o0.sizeOfROIList() == ROIIndex)
		{
			o0.addROI(new ROI());
		}
		ROI o1 = o0.getROI(ROIIndex);
		if (o1.getUnion() == null)
		{
			o1.setUnion(new Union());
		}
		Union o2 = o1.getUnion();
		if (o2.sizeOfShapeList() == shapeIndex)
		{
			o2.addShape(new Polyline());
		}
		Shape o3 = o2.getShape(shapeIndex);
		((Polyline)o3).setStrokeDashArray(strokeDashArray);
	}

	// StrokeWidth accessor from parent Shape
	public void setPolylineStrokeWidth(Double strokeWidth, int ROIIndex, int shapeIndex)
	{
		// Parents: {u'Shape': {u'Union': {u'ROI': {u'OME': None}}}}
		// Shape is abstract proprietary and not a reference
		OME o0 = root;
		if (o0.sizeOfROIList() == ROIIndex)
		{
			o0.addROI(new ROI());
		}
		ROI o1 = o0.getROI(ROIIndex);
		if (o1.getUnion() == null)
		{
			o1.setUnion(new Union());
		}
		Union o2 = o1.getUnion();
		if (o2.sizeOfShapeList() == shapeIndex)
		{
			o2.addShape(new Polyline());
		}
		Shape o3 = o2.getShape(shapeIndex);
		((Polyline)o3).setStrokeWidth(strokeWidth);
	}

	// Ignoring Text of parent abstract type
	// TheC accessor from parent Shape
	public void setPolylineTheC(NonNegativeInteger theC, int ROIIndex, int shapeIndex)
	{
		// Parents: {u'Shape': {u'Union': {u'ROI': {u'OME': None}}}}
		// Shape is abstract proprietary and not a reference
		OME o0 = root;
		if (o0.sizeOfROIList() == ROIIndex)
		{
			o0.addROI(new ROI());
		}
		ROI o1 = o0.getROI(ROIIndex);
		if (o1.getUnion() == null)
		{
			o1.setUnion(new Union());
		}
		Union o2 = o1.getUnion();
		if (o2.sizeOfShapeList() == shapeIndex)
		{
			o2.addShape(new Polyline());
		}
		Shape o3 = o2.getShape(shapeIndex);
		((Polyline)o3).setTheC(theC);
	}

	// TheT accessor from parent Shape
	public void setPolylineTheT(NonNegativeInteger theT, int ROIIndex, int shapeIndex)
	{
		// Parents: {u'Shape': {u'Union': {u'ROI': {u'OME': None}}}}
		// Shape is abstract proprietary and not a reference
		OME o0 = root;
		if (o0.sizeOfROIList() == ROIIndex)
		{
			o0.addROI(new ROI());
		}
		ROI o1 = o0.getROI(ROIIndex);
		if (o1.getUnion() == null)
		{
			o1.setUnion(new Union());
		}
		Union o2 = o1.getUnion();
		if (o2.sizeOfShapeList() == shapeIndex)
		{
			o2.addShape(new Polyline());
		}
		Shape o3 = o2.getShape(shapeIndex);
		((Polyline)o3).setTheT(theT);
	}

	// TheZ accessor from parent Shape
	public void setPolylineTheZ(NonNegativeInteger theZ, int ROIIndex, int shapeIndex)
	{
		// Parents: {u'Shape': {u'Union': {u'ROI': {u'OME': None}}}}
		// Shape is abstract proprietary and not a reference
		OME o0 = root;
		if (o0.sizeOfROIList() == ROIIndex)
		{
			o0.addROI(new ROI());
		}
		ROI o1 = o0.getROI(ROIIndex);
		if (o1.getUnion() == null)
		{
			o1.setUnion(new Union());
		}
		Union o2 = o1.getUnion();
		if (o2.sizeOfShapeList() == shapeIndex)
		{
			o2.addShape(new Polyline());
		}
		Shape o3 = o2.getShape(shapeIndex);
		((Polyline)o3).setTheZ(theZ);
	}

	// Transform accessor from parent Shape
	public void setPolylineTransform(String transform, int ROIIndex, int shapeIndex)
	{
		// Parents: {u'Shape': {u'Union': {u'ROI': {u'OME': None}}}}
		// Shape is abstract proprietary and not a reference
		OME o0 = root;
		if (o0.sizeOfROIList() == ROIIndex)
		{
			o0.addROI(new ROI());
		}
		ROI o1 = o0.getROI(ROIIndex);
		if (o1.getUnion() == null)
		{
			o1.setUnion(new Union());
		}
		Union o2 = o1.getUnion();
		if (o2.sizeOfShapeList() == shapeIndex)
		{
			o2.addShape(new Polyline());
		}
		Shape o3 = o2.getShape(shapeIndex);
		((Polyline)o3).setTransform(transform);
	}

	public void setPolylineClosed(Boolean closed, int ROIIndex, int shapeIndex)
	{
		// Parents: {u'Shape': {u'Union': {u'ROI': {u'OME': None}}}}
		// Shape is abstract proprietary and not a reference
		OME o0 = root;
		if (o0.sizeOfROIList() == ROIIndex)
		{
			o0.addROI(new ROI());
		}
		ROI o1 = o0.getROI(ROIIndex);
		if (o1.getUnion() == null)
		{
			o1.setUnion(new Union());
		}
		Union o2 = o1.getUnion();
		if (o2.sizeOfShapeList() == shapeIndex)
		{
			o2.addShape(new Polyline());
		}
		Shape o3 = o2.getShape(shapeIndex);
		((Polyline)o3).setClosed(closed);
	}

	public void setPolylinePoints(String points, int ROIIndex, int shapeIndex)
	{
		// Parents: {u'Shape': {u'Union': {u'ROI': {u'OME': None}}}}
		// Shape is abstract proprietary and not a reference
		OME o0 = root;
		if (o0.sizeOfROIList() == ROIIndex)
		{
			o0.addROI(new ROI());
		}
		ROI o1 = o0.getROI(ROIIndex);
		if (o1.getUnion() == null)
		{
			o1.setUnion(new Union());
		}
		Union o2 = o1.getUnion();
		if (o2.sizeOfShapeList() == shapeIndex)
		{
			o2.addShape(new Polyline());
		}
		Shape o3 = o2.getShape(shapeIndex);
		((Polyline)o3).setPoints(points);
	}

	//
	// Project property storage
	//
	// {u'OME': None}
	// Is multi path? False

	public void setProjectAnnotationRef(String annotation, int projectIndex, int annotationRefIndex)
	{
		// Parents: {u'OME': None}
		// AnnotationRef is reference and occurs more than once
		AnnotationRef annotationList_reference = new AnnotationRef();
		annotationList_reference.setID(annotation);
		model.addReference(
				root.getProject(projectIndex),
				annotationList_reference);
	}

	// Ignoring Dataset_BackReference back reference
	public void setProjectDescription(String description, int projectIndex)
	{
		// Parents: {u'OME': None}
		// Description is not a reference
		OME o0 = root;
		if (o0.sizeOfProjectList() == projectIndex)
		{
			o0.addProject(new Project());
		}
		Project o1 = o0.getProject(projectIndex);
		o1.setDescription(description);
	}

	public void setProjectExperimenterRef(String experimenter, int projectIndex)
	{
		// Parents: {u'OME': None}
		// ExperimenterRef is reference and occurs more than once
		ExperimenterRef experimenter_reference = new ExperimenterRef();
		experimenter_reference.setID(experimenter);
		model.addReference(
				root.getProject(projectIndex),
				experimenter_reference);
	}

	public void setProjectGroupRef(String group, int projectIndex)
	{
		// Parents: {u'OME': None}
		// GroupRef is reference and occurs more than once
		GroupRef group_reference = new GroupRef();
		group_reference.setID(group);
		model.addReference(
				root.getProject(projectIndex),
				group_reference);
	}

	public void setProjectID(String id, int projectIndex)
	{
		// Parents: {u'OME': None}
		// ID is not a reference
		OME o0 = root;
		if (o0.sizeOfProjectList() == projectIndex)
		{
			o0.addProject(new Project());
		}
		Project o1 = o0.getProject(projectIndex);
		model.addModelObject(id, o1);
		o1.setID(id);
	}

	public void setProjectName(String name, int projectIndex)
	{
		// Parents: {u'OME': None}
		// Name is not a reference
		OME o0 = root;
		if (o0.sizeOfProjectList() == projectIndex)
		{
			o0.addProject(new Project());
		}
		Project o1 = o0.getProject(projectIndex);
		o1.setName(name);
	}

	//
	// ProjectRef property storage
	//
	// {u'Dataset': {u'OME': None}}
	// Is multi path? False

	// 1:1
	// Is multi path? False
	// Ignoring ID property of reference ProjectRef

	//
	// Pump property storage
	//
	// {u'Laser': {u'LightSource': {u'Instrument': {u'OME': None}}}}
	// Is multi path? False

	// 1:1
	// Is multi path? False
	// Ignoring ID property of reference Pump

	//
	// ROI property storage
	//
	// {u'OME': None}
	// Is multi path? False

	public void setROIAnnotationRef(String annotation, int ROIIndex, int annotationRefIndex)
	{
		// Parents: {u'OME': None}
		// AnnotationRef is reference and occurs more than once
		AnnotationRef annotationList_reference = new AnnotationRef();
		annotationList_reference.setID(annotation);
		model.addReference(
				root.getROI(ROIIndex),
				annotationList_reference);
	}

	public void setROIDescription(String description, int ROIIndex)
	{
		// Parents: {u'OME': None}
		// Description is not a reference
		OME o0 = root;
		if (o0.sizeOfROIList() == ROIIndex)
		{
			o0.addROI(new ROI());
		}
		ROI o1 = o0.getROI(ROIIndex);
		o1.setDescription(description);
	}

	public void setROIID(String id, int ROIIndex)
	{
		// Parents: {u'OME': None}
		// ID is not a reference
		OME o0 = root;
		if (o0.sizeOfROIList() == ROIIndex)
		{
			o0.addROI(new ROI());
		}
		ROI o1 = o0.getROI(ROIIndex);
		model.addModelObject(id, o1);
		o1.setID(id);
	}

	// Ignoring Image_BackReference back reference
	// Ignoring MicrobeamManipulation_BackReference back reference
	public void setROIName(String name, int ROIIndex)
	{
		// Parents: {u'OME': None}
		// Name is not a reference
		OME o0 = root;
		if (o0.sizeOfROIList() == ROIIndex)
		{
			o0.addROI(new ROI());
		}
		ROI o1 = o0.getROI(ROIIndex);
		o1.setName(name);
	}

	public void setROINamespace(String namespace, int ROIIndex)
	{
		// Parents: {u'OME': None}
		// Namespace is not a reference
		OME o0 = root;
		if (o0.sizeOfROIList() == ROIIndex)
		{
			o0.addROI(new ROI());
		}
		ROI o1 = o0.getROI(ROIIndex);
		o1.setNamespace(namespace);
	}

	// Ignoring Union element, complex property
	//
	// ROIRef property storage
	//
	// {u'Image': {u'OME': None}, u'MicrobeamManipulation': {u'Experiment': {u'OME': None}}}
	// Is multi path? True

	// 1:1
	// Is multi path? True
	// Ignoring ID property of reference ROIRef

	//
	// Reagent property storage
	//
	// {u'Screen': {u'OME': None}}
	// Is multi path? False

	public void setReagentAnnotationRef(String annotation, int screenIndex, int reagentIndex, int annotationRefIndex)
	{
		// Parents: {u'Screen': {u'OME': None}}
		// AnnotationRef is reference and occurs more than once
		AnnotationRef annotationList_reference = new AnnotationRef();
		annotationList_reference.setID(annotation);
		model.addReference(
				root.getScreen(screenIndex).getReagent(reagentIndex),
				annotationList_reference);
	}

	public void setReagentDescription(String description, int screenIndex, int reagentIndex)
	{
		// Parents: {u'Screen': {u'OME': None}}
		// Description is not a reference
		OME o0 = root;
		if (o0.sizeOfScreenList() == screenIndex)
		{
			o0.addScreen(new Screen());
		}
		Screen o1 = o0.getScreen(screenIndex);
		if (o1.sizeOfReagentList() == reagentIndex)
		{
			o1.addReagent(new Reagent());
		}
		Reagent o2 = o1.getReagent(reagentIndex);
		o2.setDescription(description);
	}

	public void setReagentID(String id, int screenIndex, int reagentIndex)
	{
		// Parents: {u'Screen': {u'OME': None}}
		// ID is not a reference
		OME o0 = root;
		if (o0.sizeOfScreenList() == screenIndex)
		{
			o0.addScreen(new Screen());
		}
		Screen o1 = o0.getScreen(screenIndex);
		if (o1.sizeOfReagentList() == reagentIndex)
		{
			o1.addReagent(new Reagent());
		}
		Reagent o2 = o1.getReagent(reagentIndex);
		model.addModelObject(id, o2);
		o2.setID(id);
	}

	public void setReagentName(String name, int screenIndex, int reagentIndex)
	{
		// Parents: {u'Screen': {u'OME': None}}
		// Name is not a reference
		OME o0 = root;
		if (o0.sizeOfScreenList() == screenIndex)
		{
			o0.addScreen(new Screen());
		}
		Screen o1 = o0.getScreen(screenIndex);
		if (o1.sizeOfReagentList() == reagentIndex)
		{
			o1.addReagent(new Reagent());
		}
		Reagent o2 = o1.getReagent(reagentIndex);
		o2.setName(name);
	}

	public void setReagentReagentIdentifier(String reagentIdentifier, int screenIndex, int reagentIndex)
	{
		// Parents: {u'Screen': {u'OME': None}}
		// ReagentIdentifier is not a reference
		OME o0 = root;
		if (o0.sizeOfScreenList() == screenIndex)
		{
			o0.addScreen(new Screen());
		}
		Screen o1 = o0.getScreen(screenIndex);
		if (o1.sizeOfReagentList() == reagentIndex)
		{
			o1.addReagent(new Reagent());
		}
		Reagent o2 = o1.getReagent(reagentIndex);
		o2.setReagentIdentifier(reagentIdentifier);
	}

	// Ignoring Well_BackReference back reference
	//
	// ReagentRef property storage
	//
	// {u'Well': {u'Plate': {u'OME': None}}}
	// Is multi path? False

	// 1:1
	// Is multi path? False
	// Ignoring ID property of reference ReagentRef

	//
	// Rectangle property storage
	//
	// {u'Shape': {u'Union': {u'ROI': {u'OME': None}}}}
	// Is multi path? False

	// Description accessor from parent Shape
	public void setRectangleDescription(String description, int ROIIndex, int shapeIndex)
	{
		// Parents: {u'Shape': {u'Union': {u'ROI': {u'OME': None}}}}
		// Shape is abstract proprietary and not a reference
		OME o0 = root;
		if (o0.sizeOfROIList() == ROIIndex)
		{
			o0.addROI(new ROI());
		}
		ROI o1 = o0.getROI(ROIIndex);
		if (o1.getUnion() == null)
		{
			o1.setUnion(new Union());
		}
		Union o2 = o1.getUnion();
		if (o2.sizeOfShapeList() == shapeIndex)
		{
			o2.addShape(new Rectangle());
		}
		Shape o3 = o2.getShape(shapeIndex);
		((Rectangle)o3).setDescription(description);
	}

	// Ignoring Ellipse of parent abstract type
	// Fill accessor from parent Shape
	public void setRectangleFill(Integer fill, int ROIIndex, int shapeIndex)
	{
		// Parents: {u'Shape': {u'Union': {u'ROI': {u'OME': None}}}}
		// Shape is abstract proprietary and not a reference
		OME o0 = root;
		if (o0.sizeOfROIList() == ROIIndex)
		{
			o0.addROI(new ROI());
		}
		ROI o1 = o0.getROI(ROIIndex);
		if (o1.getUnion() == null)
		{
			o1.setUnion(new Union());
		}
		Union o2 = o1.getUnion();
		if (o2.sizeOfShapeList() == shapeIndex)
		{
			o2.addShape(new Rectangle());
		}
		Shape o3 = o2.getShape(shapeIndex);
		((Rectangle)o3).setFill(fill);
	}

	// Ignoring FillRule of parent abstract type
	// Ignoring FontFamily of parent abstract type
	// FontSize accessor from parent Shape
	public void setRectangleFontSize(NonNegativeInteger fontSize, int ROIIndex, int shapeIndex)
	{
		// Parents: {u'Shape': {u'Union': {u'ROI': {u'OME': None}}}}
		// Shape is abstract proprietary and not a reference
		OME o0 = root;
		if (o0.sizeOfROIList() == ROIIndex)
		{
			o0.addROI(new ROI());
		}
		ROI o1 = o0.getROI(ROIIndex);
		if (o1.getUnion() == null)
		{
			o1.setUnion(new Union());
		}
		Union o2 = o1.getUnion();
		if (o2.sizeOfShapeList() == shapeIndex)
		{
			o2.addShape(new Rectangle());
		}
		Shape o3 = o2.getShape(shapeIndex);
		((Rectangle)o3).setFontSize(fontSize);
	}

	// Ignoring FontStyle of parent abstract type
	// ID accessor from parent Shape
	public void setRectangleID(String id, int ROIIndex, int shapeIndex)
	{
		// Parents: {u'Shape': {u'Union': {u'ROI': {u'OME': None}}}}
		// Shape is abstract proprietary and not a reference
		OME o0 = root;
		if (o0.sizeOfROIList() == ROIIndex)
		{
			o0.addROI(new ROI());
		}
		ROI o1 = o0.getROI(ROIIndex);
		if (o1.getUnion() == null)
		{
			o1.setUnion(new Union());
		}
		Union o2 = o1.getUnion();
		if (o2.sizeOfShapeList() == shapeIndex)
		{
			o2.addShape(new Rectangle());
		}
		Shape o3 = o2.getShape(shapeIndex);
		model.addModelObject(id, o3);
		((Rectangle)o3).setID(id);
	}

	// Label accessor from parent Shape
	public void setRectangleLabel(String label, int ROIIndex, int shapeIndex)
	{
		// Parents: {u'Shape': {u'Union': {u'ROI': {u'OME': None}}}}
		// Shape is abstract proprietary and not a reference
		OME o0 = root;
		if (o0.sizeOfROIList() == ROIIndex)
		{
			o0.addROI(new ROI());
		}
		ROI o1 = o0.getROI(ROIIndex);
		if (o1.getUnion() == null)
		{
			o1.setUnion(new Union());
		}
		Union o2 = o1.getUnion();
		if (o2.sizeOfShapeList() == shapeIndex)
		{
			o2.addShape(new Rectangle());
		}
		Shape o3 = o2.getShape(shapeIndex);
		((Rectangle)o3).setLabel(label);
	}

	// Ignoring Line of parent abstract type
	// Ignoring LineCap of parent abstract type
	// Ignoring MarkerEnd of parent abstract type
	// Ignoring MarkerStart of parent abstract type
	// Ignoring Mask of parent abstract type
	// Name accessor from parent Shape
	public void setRectangleName(String name, int ROIIndex, int shapeIndex)
	{
		// Parents: {u'Shape': {u'Union': {u'ROI': {u'OME': None}}}}
		// Shape is abstract proprietary and not a reference
		OME o0 = root;
		if (o0.sizeOfROIList() == ROIIndex)
		{
			o0.addROI(new ROI());
		}
		ROI o1 = o0.getROI(ROIIndex);
		if (o1.getUnion() == null)
		{
			o1.setUnion(new Union());
		}
		Union o2 = o1.getUnion();
		if (o2.sizeOfShapeList() == shapeIndex)
		{
			o2.addShape(new Rectangle());
		}
		Shape o3 = o2.getShape(shapeIndex);
		((Rectangle)o3).setName(name);
	}

	// Ignoring Path of parent abstract type
	// Ignoring Point of parent abstract type
	// Ignoring Polyline of parent abstract type
	// Ignoring Rectangle of parent abstract type
	// Stroke accessor from parent Shape
	public void setRectangleStroke(Integer stroke, int ROIIndex, int shapeIndex)
	{
		// Parents: {u'Shape': {u'Union': {u'ROI': {u'OME': None}}}}
		// Shape is abstract proprietary and not a reference
		OME o0 = root;
		if (o0.sizeOfROIList() == ROIIndex)
		{
			o0.addROI(new ROI());
		}
		ROI o1 = o0.getROI(ROIIndex);
		if (o1.getUnion() == null)
		{
			o1.setUnion(new Union());
		}
		Union o2 = o1.getUnion();
		if (o2.sizeOfShapeList() == shapeIndex)
		{
			o2.addShape(new Rectangle());
		}
		Shape o3 = o2.getShape(shapeIndex);
		((Rectangle)o3).setStroke(stroke);
	}

	// StrokeDashArray accessor from parent Shape
	public void setRectangleStrokeDashArray(String strokeDashArray, int ROIIndex, int shapeIndex)
	{
		// Parents: {u'Shape': {u'Union': {u'ROI': {u'OME': None}}}}
		// Shape is abstract proprietary and not a reference
		OME o0 = root;
		if (o0.sizeOfROIList() == ROIIndex)
		{
			o0.addROI(new ROI());
		}
		ROI o1 = o0.getROI(ROIIndex);
		if (o1.getUnion() == null)
		{
			o1.setUnion(new Union());
		}
		Union o2 = o1.getUnion();
		if (o2.sizeOfShapeList() == shapeIndex)
		{
			o2.addShape(new Rectangle());
		}
		Shape o3 = o2.getShape(shapeIndex);
		((Rectangle)o3).setStrokeDashArray(strokeDashArray);
	}

	// StrokeWidth accessor from parent Shape
	public void setRectangleStrokeWidth(Double strokeWidth, int ROIIndex, int shapeIndex)
	{
		// Parents: {u'Shape': {u'Union': {u'ROI': {u'OME': None}}}}
		// Shape is abstract proprietary and not a reference
		OME o0 = root;
		if (o0.sizeOfROIList() == ROIIndex)
		{
			o0.addROI(new ROI());
		}
		ROI o1 = o0.getROI(ROIIndex);
		if (o1.getUnion() == null)
		{
			o1.setUnion(new Union());
		}
		Union o2 = o1.getUnion();
		if (o2.sizeOfShapeList() == shapeIndex)
		{
			o2.addShape(new Rectangle());
		}
		Shape o3 = o2.getShape(shapeIndex);
		((Rectangle)o3).setStrokeWidth(strokeWidth);
	}

	// Ignoring Text of parent abstract type
	// TheC accessor from parent Shape
	public void setRectangleTheC(NonNegativeInteger theC, int ROIIndex, int shapeIndex)
	{
		// Parents: {u'Shape': {u'Union': {u'ROI': {u'OME': None}}}}
		// Shape is abstract proprietary and not a reference
		OME o0 = root;
		if (o0.sizeOfROIList() == ROIIndex)
		{
			o0.addROI(new ROI());
		}
		ROI o1 = o0.getROI(ROIIndex);
		if (o1.getUnion() == null)
		{
			o1.setUnion(new Union());
		}
		Union o2 = o1.getUnion();
		if (o2.sizeOfShapeList() == shapeIndex)
		{
			o2.addShape(new Rectangle());
		}
		Shape o3 = o2.getShape(shapeIndex);
		((Rectangle)o3).setTheC(theC);
	}

	// TheT accessor from parent Shape
	public void setRectangleTheT(NonNegativeInteger theT, int ROIIndex, int shapeIndex)
	{
		// Parents: {u'Shape': {u'Union': {u'ROI': {u'OME': None}}}}
		// Shape is abstract proprietary and not a reference
		OME o0 = root;
		if (o0.sizeOfROIList() == ROIIndex)
		{
			o0.addROI(new ROI());
		}
		ROI o1 = o0.getROI(ROIIndex);
		if (o1.getUnion() == null)
		{
			o1.setUnion(new Union());
		}
		Union o2 = o1.getUnion();
		if (o2.sizeOfShapeList() == shapeIndex)
		{
			o2.addShape(new Rectangle());
		}
		Shape o3 = o2.getShape(shapeIndex);
		((Rectangle)o3).setTheT(theT);
	}

	// TheZ accessor from parent Shape
	public void setRectangleTheZ(NonNegativeInteger theZ, int ROIIndex, int shapeIndex)
	{
		// Parents: {u'Shape': {u'Union': {u'ROI': {u'OME': None}}}}
		// Shape is abstract proprietary and not a reference
		OME o0 = root;
		if (o0.sizeOfROIList() == ROIIndex)
		{
			o0.addROI(new ROI());
		}
		ROI o1 = o0.getROI(ROIIndex);
		if (o1.getUnion() == null)
		{
			o1.setUnion(new Union());
		}
		Union o2 = o1.getUnion();
		if (o2.sizeOfShapeList() == shapeIndex)
		{
			o2.addShape(new Rectangle());
		}
		Shape o3 = o2.getShape(shapeIndex);
		((Rectangle)o3).setTheZ(theZ);
	}

	// Transform accessor from parent Shape
	public void setRectangleTransform(String transform, int ROIIndex, int shapeIndex)
	{
		// Parents: {u'Shape': {u'Union': {u'ROI': {u'OME': None}}}}
		// Shape is abstract proprietary and not a reference
		OME o0 = root;
		if (o0.sizeOfROIList() == ROIIndex)
		{
			o0.addROI(new ROI());
		}
		ROI o1 = o0.getROI(ROIIndex);
		if (o1.getUnion() == null)
		{
			o1.setUnion(new Union());
		}
		Union o2 = o1.getUnion();
		if (o2.sizeOfShapeList() == shapeIndex)
		{
			o2.addShape(new Rectangle());
		}
		Shape o3 = o2.getShape(shapeIndex);
		((Rectangle)o3).setTransform(transform);
	}

	public void setRectangleHeight(Double height, int ROIIndex, int shapeIndex)
	{
		// Parents: {u'Shape': {u'Union': {u'ROI': {u'OME': None}}}}
		// Shape is abstract proprietary and not a reference
		OME o0 = root;
		if (o0.sizeOfROIList() == ROIIndex)
		{
			o0.addROI(new ROI());
		}
		ROI o1 = o0.getROI(ROIIndex);
		if (o1.getUnion() == null)
		{
			o1.setUnion(new Union());
		}
		Union o2 = o1.getUnion();
		if (o2.sizeOfShapeList() == shapeIndex)
		{
			o2.addShape(new Rectangle());
		}
		Shape o3 = o2.getShape(shapeIndex);
		((Rectangle)o3).setHeight(height);
	}

	public void setRectangleWidth(Double width, int ROIIndex, int shapeIndex)
	{
		// Parents: {u'Shape': {u'Union': {u'ROI': {u'OME': None}}}}
		// Shape is abstract proprietary and not a reference
		OME o0 = root;
		if (o0.sizeOfROIList() == ROIIndex)
		{
			o0.addROI(new ROI());
		}
		ROI o1 = o0.getROI(ROIIndex);
		if (o1.getUnion() == null)
		{
			o1.setUnion(new Union());
		}
		Union o2 = o1.getUnion();
		if (o2.sizeOfShapeList() == shapeIndex)
		{
			o2.addShape(new Rectangle());
		}
		Shape o3 = o2.getShape(shapeIndex);
		((Rectangle)o3).setWidth(width);
	}

	public void setRectangleX(Double x, int ROIIndex, int shapeIndex)
	{
		// Parents: {u'Shape': {u'Union': {u'ROI': {u'OME': None}}}}
		// Shape is abstract proprietary and not a reference
		OME o0 = root;
		if (o0.sizeOfROIList() == ROIIndex)
		{
			o0.addROI(new ROI());
		}
		ROI o1 = o0.getROI(ROIIndex);
		if (o1.getUnion() == null)
		{
			o1.setUnion(new Union());
		}
		Union o2 = o1.getUnion();
		if (o2.sizeOfShapeList() == shapeIndex)
		{
			o2.addShape(new Rectangle());
		}
		Shape o3 = o2.getShape(shapeIndex);
		((Rectangle)o3).setX(x);
	}

	public void setRectangleY(Double y, int ROIIndex, int shapeIndex)
	{
		// Parents: {u'Shape': {u'Union': {u'ROI': {u'OME': None}}}}
		// Shape is abstract proprietary and not a reference
		OME o0 = root;
		if (o0.sizeOfROIList() == ROIIndex)
		{
			o0.addROI(new ROI());
		}
		ROI o1 = o0.getROI(ROIIndex);
		if (o1.getUnion() == null)
		{
			o1.setUnion(new Union());
		}
		Union o2 = o1.getUnion();
		if (o2.sizeOfShapeList() == shapeIndex)
		{
			o2.addShape(new Rectangle());
		}
		Shape o3 = o2.getShape(shapeIndex);
		((Rectangle)o3).setY(y);
	}

	//
	// Screen property storage
	//
	// {u'OME': None}
	// Is multi path? False

	public void setScreenAnnotationRef(String annotation, int screenIndex, int annotationRefIndex)
	{
		// Parents: {u'OME': None}
		// AnnotationRef is reference and occurs more than once
		AnnotationRef annotationList_reference = new AnnotationRef();
		annotationList_reference.setID(annotation);
		model.addReference(
				root.getScreen(screenIndex),
				annotationList_reference);
	}

	public void setScreenDescription(String description, int screenIndex)
	{
		// Parents: {u'OME': None}
		// Description is not a reference
		OME o0 = root;
		if (o0.sizeOfScreenList() == screenIndex)
		{
			o0.addScreen(new Screen());
		}
		Screen o1 = o0.getScreen(screenIndex);
		o1.setDescription(description);
	}

	public void setScreenID(String id, int screenIndex)
	{
		// Parents: {u'OME': None}
		// ID is not a reference
		OME o0 = root;
		if (o0.sizeOfScreenList() == screenIndex)
		{
			o0.addScreen(new Screen());
		}
		Screen o1 = o0.getScreen(screenIndex);
		model.addModelObject(id, o1);
		o1.setID(id);
	}

	public void setScreenName(String name, int screenIndex)
	{
		// Parents: {u'OME': None}
		// Name is not a reference
		OME o0 = root;
		if (o0.sizeOfScreenList() == screenIndex)
		{
			o0.addScreen(new Screen());
		}
		Screen o1 = o0.getScreen(screenIndex);
		o1.setName(name);
	}

	public void setScreenPlateRef(String plate, int screenIndex, int plateRefIndex)
	{
		// Parents: {u'OME': None}
		// PlateRef is reference and occurs more than once
		PlateRef plateList_reference = new PlateRef();
		plateList_reference.setID(plate);
		model.addReference(
				root.getScreen(screenIndex),
				plateList_reference);
	}

	public void setScreenProtocolDescription(String protocolDescription, int screenIndex)
	{
		// Parents: {u'OME': None}
		// ProtocolDescription is not a reference
		OME o0 = root;
		if (o0.sizeOfScreenList() == screenIndex)
		{
			o0.addScreen(new Screen());
		}
		Screen o1 = o0.getScreen(screenIndex);
		o1.setProtocolDescription(protocolDescription);
	}

	public void setScreenProtocolIdentifier(String protocolIdentifier, int screenIndex)
	{
		// Parents: {u'OME': None}
		// ProtocolIdentifier is not a reference
		OME o0 = root;
		if (o0.sizeOfScreenList() == screenIndex)
		{
			o0.addScreen(new Screen());
		}
		Screen o1 = o0.getScreen(screenIndex);
		o1.setProtocolIdentifier(protocolIdentifier);
	}

	// Ignoring Reagent element, complex property
	public void setScreenReagentSetDescription(String reagentSetDescription, int screenIndex)
	{
		// Parents: {u'OME': None}
		// ReagentSetDescription is not a reference
		OME o0 = root;
		if (o0.sizeOfScreenList() == screenIndex)
		{
			o0.addScreen(new Screen());
		}
		Screen o1 = o0.getScreen(screenIndex);
		o1.setReagentSetDescription(reagentSetDescription);
	}

	public void setScreenReagentSetIdentifier(String reagentSetIdentifier, int screenIndex)
	{
		// Parents: {u'OME': None}
		// ReagentSetIdentifier is not a reference
		OME o0 = root;
		if (o0.sizeOfScreenList() == screenIndex)
		{
			o0.addScreen(new Screen());
		}
		Screen o1 = o0.getScreen(screenIndex);
		o1.setReagentSetIdentifier(reagentSetIdentifier);
	}

	public void setScreenType(String type, int screenIndex)
	{
		// Parents: {u'OME': None}
		// Type is not a reference
		OME o0 = root;
		if (o0.sizeOfScreenList() == screenIndex)
		{
			o0.addScreen(new Screen());
		}
		Screen o1 = o0.getScreen(screenIndex);
		o1.setType(type);
	}

	//
	// ScreenRef property storage
	//
	// {u'Plate': {u'OME': None}}
	// Is multi path? False

	// 1:1
	// Is multi path? False
	// Ignoring ID property of reference ScreenRef

	//
	// StageLabel property storage
	//
	// {u'Image': {u'OME': None}}
	// Is multi path? False

	public void setStageLabelName(String name, int imageIndex)
	{
		// Parents: {u'Image': {u'OME': None}}
		// Name is not a reference
		OME o0 = root;
		if (o0.sizeOfImageList() == imageIndex)
		{
			o0.addImage(new Image());
		}
		Image o1 = o0.getImage(imageIndex);
		if (o1.getStageLabel() == null)
		{
			o1.setStageLabel(new StageLabel());
		}
		StageLabel o2 = o1.getStageLabel();
		o2.setName(name);
	}

	public void setStageLabelX(Double x, int imageIndex)
	{
		// Parents: {u'Image': {u'OME': None}}
		// X is not a reference
		OME o0 = root;
		if (o0.sizeOfImageList() == imageIndex)
		{
			o0.addImage(new Image());
		}
		Image o1 = o0.getImage(imageIndex);
		if (o1.getStageLabel() == null)
		{
			o1.setStageLabel(new StageLabel());
		}
		StageLabel o2 = o1.getStageLabel();
		o2.setX(x);
	}

	public void setStageLabelY(Double y, int imageIndex)
	{
		// Parents: {u'Image': {u'OME': None}}
		// Y is not a reference
		OME o0 = root;
		if (o0.sizeOfImageList() == imageIndex)
		{
			o0.addImage(new Image());
		}
		Image o1 = o0.getImage(imageIndex);
		if (o1.getStageLabel() == null)
		{
			o1.setStageLabel(new StageLabel());
		}
		StageLabel o2 = o1.getStageLabel();
		o2.setY(y);
	}

	public void setStageLabelZ(Double z, int imageIndex)
	{
		// Parents: {u'Image': {u'OME': None}}
		// Z is not a reference
		OME o0 = root;
		if (o0.sizeOfImageList() == imageIndex)
		{
			o0.addImage(new Image());
		}
		Image o1 = o0.getImage(imageIndex);
		if (o1.getStageLabel() == null)
		{
			o1.setStageLabel(new StageLabel());
		}
		StageLabel o2 = o1.getStageLabel();
		o2.setZ(z);
	}

	//
	// StructuredAnnotations property storage
	//
	// {u'OME': None}
	// Is multi path? False

	// Ignoring BooleanAnnotation element, complex property
	// Ignoring CommentAnnotation element, complex property
	// Ignoring DoubleAnnotation element, complex property
	// Ignoring FileAnnotation element, complex property
	// Ignoring ListAnnotation element, complex property
	// Ignoring LongAnnotation element, complex property
	// Ignoring TagAnnotation element, complex property
	// Ignoring TermAnnotation element, complex property
	// Ignoring TimestampAnnotation element, complex property
	// Ignoring XMLAnnotation element, complex property
	//
	// TagAnnotation property storage
	//
	// {u'StructuredAnnotations': {u'OME': None}}
	// Is multi path? False

	public void setTagAnnotationAnnotationRef(String annotation, int tagAnnotationIndex, int annotationRefIndex)
	{
		// Parents: {u'StructuredAnnotations': {u'OME': None}}
		// AnnotationRef is reference and occurs more than once
		AnnotationRef annotationList_reference = new AnnotationRef();
		annotationList_reference.setID(annotation);
		model.addReference(
				root.getStructuredAnnotations().getTagAnnotation(tagAnnotationIndex),
				annotationList_reference);
	}

	// Ignoring Channel_BackReference back reference
	// Ignoring Dataset_BackReference back reference
	public void setTagAnnotationDescription(String description, int tagAnnotationIndex)
	{
		// Parents: {u'StructuredAnnotations': {u'OME': None}}
		// Description is not a reference
		OME o0 = root;
		if (o0.getStructuredAnnotations() == null)
		{
			o0.setStructuredAnnotations(new StructuredAnnotations());
		}
		StructuredAnnotations o1 = o0.getStructuredAnnotations();
		if (o1.sizeOfTagAnnotationList() == tagAnnotationIndex)
		{
			o1.addTagAnnotation(new TagAnnotation());
		}
		TagAnnotation o2 = o1.getTagAnnotation(tagAnnotationIndex);
		o2.setDescription(description);
	}

	// Ignoring Experimenter_BackReference back reference
	public void setTagAnnotationID(String id, int tagAnnotationIndex)
	{
		// Parents: {u'StructuredAnnotations': {u'OME': None}}
		// ID is not a reference
		OME o0 = root;
		if (o0.getStructuredAnnotations() == null)
		{
			o0.setStructuredAnnotations(new StructuredAnnotations());
		}
		StructuredAnnotations o1 = o0.getStructuredAnnotations();
		if (o1.sizeOfTagAnnotationList() == tagAnnotationIndex)
		{
			o1.addTagAnnotation(new TagAnnotation());
		}
		TagAnnotation o2 = o1.getTagAnnotation(tagAnnotationIndex);
		model.addModelObject(id, o2);
		o2.setID(id);
	}

	// Ignoring Image_BackReference back reference
	public void setTagAnnotationNamespace(String namespace, int tagAnnotationIndex)
	{
		// Parents: {u'StructuredAnnotations': {u'OME': None}}
		// Namespace is not a reference
		OME o0 = root;
		if (o0.getStructuredAnnotations() == null)
		{
			o0.setStructuredAnnotations(new StructuredAnnotations());
		}
		StructuredAnnotations o1 = o0.getStructuredAnnotations();
		if (o1.sizeOfTagAnnotationList() == tagAnnotationIndex)
		{
			o1.addTagAnnotation(new TagAnnotation());
		}
		TagAnnotation o2 = o1.getTagAnnotation(tagAnnotationIndex);
		o2.setNamespace(namespace);
	}

	// Ignoring Pixels_BackReference back reference
	// Ignoring Plane_BackReference back reference
	// Ignoring PlateAcquisition_BackReference back reference
	// Ignoring Plate_BackReference back reference
	// Ignoring Project_BackReference back reference
	// Ignoring ROI_BackReference back reference
	// Ignoring Reagent_BackReference back reference
	// Ignoring Screen_BackReference back reference
	public void setTagAnnotationValue(String value, int tagAnnotationIndex)
	{
		// Parents: {u'StructuredAnnotations': {u'OME': None}}
		// Value is not a reference
		OME o0 = root;
		if (o0.getStructuredAnnotations() == null)
		{
			o0.setStructuredAnnotations(new StructuredAnnotations());
		}
		StructuredAnnotations o1 = o0.getStructuredAnnotations();
		if (o1.sizeOfTagAnnotationList() == tagAnnotationIndex)
		{
			o1.addTagAnnotation(new TagAnnotation());
		}
		TagAnnotation o2 = o1.getTagAnnotation(tagAnnotationIndex);
		o2.setValue(value);
	}

	// Ignoring WellSample_BackReference back reference
	// Ignoring Well_BackReference back reference
	//
	// TermAnnotation property storage
	//
	// {u'StructuredAnnotations': {u'OME': None}}
	// Is multi path? False

	public void setTermAnnotationAnnotationRef(String annotation, int termAnnotationIndex, int annotationRefIndex)
	{
		// Parents: {u'StructuredAnnotations': {u'OME': None}}
		// AnnotationRef is reference and occurs more than once
		AnnotationRef annotationList_reference = new AnnotationRef();
		annotationList_reference.setID(annotation);
		model.addReference(
				root.getStructuredAnnotations().getTermAnnotation(termAnnotationIndex),
				annotationList_reference);
	}

	// Ignoring Channel_BackReference back reference
	// Ignoring Dataset_BackReference back reference
	public void setTermAnnotationDescription(String description, int termAnnotationIndex)
	{
		// Parents: {u'StructuredAnnotations': {u'OME': None}}
		// Description is not a reference
		OME o0 = root;
		if (o0.getStructuredAnnotations() == null)
		{
			o0.setStructuredAnnotations(new StructuredAnnotations());
		}
		StructuredAnnotations o1 = o0.getStructuredAnnotations();
		if (o1.sizeOfTermAnnotationList() == termAnnotationIndex)
		{
			o1.addTermAnnotation(new TermAnnotation());
		}
		TermAnnotation o2 = o1.getTermAnnotation(termAnnotationIndex);
		o2.setDescription(description);
	}

	// Ignoring Experimenter_BackReference back reference
	public void setTermAnnotationID(String id, int termAnnotationIndex)
	{
		// Parents: {u'StructuredAnnotations': {u'OME': None}}
		// ID is not a reference
		OME o0 = root;
		if (o0.getStructuredAnnotations() == null)
		{
			o0.setStructuredAnnotations(new StructuredAnnotations());
		}
		StructuredAnnotations o1 = o0.getStructuredAnnotations();
		if (o1.sizeOfTermAnnotationList() == termAnnotationIndex)
		{
			o1.addTermAnnotation(new TermAnnotation());
		}
		TermAnnotation o2 = o1.getTermAnnotation(termAnnotationIndex);
		model.addModelObject(id, o2);
		o2.setID(id);
	}

	// Ignoring Image_BackReference back reference
	public void setTermAnnotationNamespace(String namespace, int termAnnotationIndex)
	{
		// Parents: {u'StructuredAnnotations': {u'OME': None}}
		// Namespace is not a reference
		OME o0 = root;
		if (o0.getStructuredAnnotations() == null)
		{
			o0.setStructuredAnnotations(new StructuredAnnotations());
		}
		StructuredAnnotations o1 = o0.getStructuredAnnotations();
		if (o1.sizeOfTermAnnotationList() == termAnnotationIndex)
		{
			o1.addTermAnnotation(new TermAnnotation());
		}
		TermAnnotation o2 = o1.getTermAnnotation(termAnnotationIndex);
		o2.setNamespace(namespace);
	}

	// Ignoring Pixels_BackReference back reference
	// Ignoring Plane_BackReference back reference
	// Ignoring PlateAcquisition_BackReference back reference
	// Ignoring Plate_BackReference back reference
	// Ignoring Project_BackReference back reference
	// Ignoring ROI_BackReference back reference
	// Ignoring Reagent_BackReference back reference
	// Ignoring Screen_BackReference back reference
	public void setTermAnnotationValue(String value, int termAnnotationIndex)
	{
		// Parents: {u'StructuredAnnotations': {u'OME': None}}
		// Value is not a reference
		OME o0 = root;
		if (o0.getStructuredAnnotations() == null)
		{
			o0.setStructuredAnnotations(new StructuredAnnotations());
		}
		StructuredAnnotations o1 = o0.getStructuredAnnotations();
		if (o1.sizeOfTermAnnotationList() == termAnnotationIndex)
		{
			o1.addTermAnnotation(new TermAnnotation());
		}
		TermAnnotation o2 = o1.getTermAnnotation(termAnnotationIndex);
		o2.setValue(value);
	}

	// Ignoring WellSample_BackReference back reference
	// Ignoring Well_BackReference back reference
	//
	// Text property storage
	//
	// {u'Shape': {u'Union': {u'ROI': {u'OME': None}}}}
	// Is multi path? False

	// Description accessor from parent Shape
	public void setTextDescription(String description, int ROIIndex, int shapeIndex)
	{
		// Parents: {u'Shape': {u'Union': {u'ROI': {u'OME': None}}}}
		// Shape is abstract proprietary and not a reference
		OME o0 = root;
		if (o0.sizeOfROIList() == ROIIndex)
		{
			o0.addROI(new ROI());
		}
		ROI o1 = o0.getROI(ROIIndex);
		if (o1.getUnion() == null)
		{
			o1.setUnion(new Union());
		}
		Union o2 = o1.getUnion();
		if (o2.sizeOfShapeList() == shapeIndex)
		{
			o2.addShape(new Text());
		}
		Shape o3 = o2.getShape(shapeIndex);
		((Text)o3).setDescription(description);
	}

	// Ignoring Ellipse of parent abstract type
	// Fill accessor from parent Shape
	public void setTextFill(Integer fill, int ROIIndex, int shapeIndex)
	{
		// Parents: {u'Shape': {u'Union': {u'ROI': {u'OME': None}}}}
		// Shape is abstract proprietary and not a reference
		OME o0 = root;
		if (o0.sizeOfROIList() == ROIIndex)
		{
			o0.addROI(new ROI());
		}
		ROI o1 = o0.getROI(ROIIndex);
		if (o1.getUnion() == null)
		{
			o1.setUnion(new Union());
		}
		Union o2 = o1.getUnion();
		if (o2.sizeOfShapeList() == shapeIndex)
		{
			o2.addShape(new Text());
		}
		Shape o3 = o2.getShape(shapeIndex);
		((Text)o3).setFill(fill);
	}

	// Ignoring FillRule of parent abstract type
	// Ignoring FontFamily of parent abstract type
	// FontSize accessor from parent Shape
	public void setTextFontSize(NonNegativeInteger fontSize, int ROIIndex, int shapeIndex)
	{
		// Parents: {u'Shape': {u'Union': {u'ROI': {u'OME': None}}}}
		// Shape is abstract proprietary and not a reference
		OME o0 = root;
		if (o0.sizeOfROIList() == ROIIndex)
		{
			o0.addROI(new ROI());
		}
		ROI o1 = o0.getROI(ROIIndex);
		if (o1.getUnion() == null)
		{
			o1.setUnion(new Union());
		}
		Union o2 = o1.getUnion();
		if (o2.sizeOfShapeList() == shapeIndex)
		{
			o2.addShape(new Text());
		}
		Shape o3 = o2.getShape(shapeIndex);
		((Text)o3).setFontSize(fontSize);
	}

	// Ignoring FontStyle of parent abstract type
	// ID accessor from parent Shape
	public void setTextID(String id, int ROIIndex, int shapeIndex)
	{
		// Parents: {u'Shape': {u'Union': {u'ROI': {u'OME': None}}}}
		// Shape is abstract proprietary and not a reference
		OME o0 = root;
		if (o0.sizeOfROIList() == ROIIndex)
		{
			o0.addROI(new ROI());
		}
		ROI o1 = o0.getROI(ROIIndex);
		if (o1.getUnion() == null)
		{
			o1.setUnion(new Union());
		}
		Union o2 = o1.getUnion();
		if (o2.sizeOfShapeList() == shapeIndex)
		{
			o2.addShape(new Text());
		}
		Shape o3 = o2.getShape(shapeIndex);
		model.addModelObject(id, o3);
		((Text)o3).setID(id);
	}

	// Label accessor from parent Shape
	public void setTextLabel(String label, int ROIIndex, int shapeIndex)
	{
		// Parents: {u'Shape': {u'Union': {u'ROI': {u'OME': None}}}}
		// Shape is abstract proprietary and not a reference
		OME o0 = root;
		if (o0.sizeOfROIList() == ROIIndex)
		{
			o0.addROI(new ROI());
		}
		ROI o1 = o0.getROI(ROIIndex);
		if (o1.getUnion() == null)
		{
			o1.setUnion(new Union());
		}
		Union o2 = o1.getUnion();
		if (o2.sizeOfShapeList() == shapeIndex)
		{
			o2.addShape(new Text());
		}
		Shape o3 = o2.getShape(shapeIndex);
		((Text)o3).setLabel(label);
	}

	// Ignoring Line of parent abstract type
	// Ignoring LineCap of parent abstract type
	// Ignoring MarkerEnd of parent abstract type
	// Ignoring MarkerStart of parent abstract type
	// Ignoring Mask of parent abstract type
	// Name accessor from parent Shape
	public void setTextName(String name, int ROIIndex, int shapeIndex)
	{
		// Parents: {u'Shape': {u'Union': {u'ROI': {u'OME': None}}}}
		// Shape is abstract proprietary and not a reference
		OME o0 = root;
		if (o0.sizeOfROIList() == ROIIndex)
		{
			o0.addROI(new ROI());
		}
		ROI o1 = o0.getROI(ROIIndex);
		if (o1.getUnion() == null)
		{
			o1.setUnion(new Union());
		}
		Union o2 = o1.getUnion();
		if (o2.sizeOfShapeList() == shapeIndex)
		{
			o2.addShape(new Text());
		}
		Shape o3 = o2.getShape(shapeIndex);
		((Text)o3).setName(name);
	}

	// Ignoring Path of parent abstract type
	// Ignoring Point of parent abstract type
	// Ignoring Polyline of parent abstract type
	// Ignoring Rectangle of parent abstract type
	// Stroke accessor from parent Shape
	public void setTextStroke(Integer stroke, int ROIIndex, int shapeIndex)
	{
		// Parents: {u'Shape': {u'Union': {u'ROI': {u'OME': None}}}}
		// Shape is abstract proprietary and not a reference
		OME o0 = root;
		if (o0.sizeOfROIList() == ROIIndex)
		{
			o0.addROI(new ROI());
		}
		ROI o1 = o0.getROI(ROIIndex);
		if (o1.getUnion() == null)
		{
			o1.setUnion(new Union());
		}
		Union o2 = o1.getUnion();
		if (o2.sizeOfShapeList() == shapeIndex)
		{
			o2.addShape(new Text());
		}
		Shape o3 = o2.getShape(shapeIndex);
		((Text)o3).setStroke(stroke);
	}

	// StrokeDashArray accessor from parent Shape
	public void setTextStrokeDashArray(String strokeDashArray, int ROIIndex, int shapeIndex)
	{
		// Parents: {u'Shape': {u'Union': {u'ROI': {u'OME': None}}}}
		// Shape is abstract proprietary and not a reference
		OME o0 = root;
		if (o0.sizeOfROIList() == ROIIndex)
		{
			o0.addROI(new ROI());
		}
		ROI o1 = o0.getROI(ROIIndex);
		if (o1.getUnion() == null)
		{
			o1.setUnion(new Union());
		}
		Union o2 = o1.getUnion();
		if (o2.sizeOfShapeList() == shapeIndex)
		{
			o2.addShape(new Text());
		}
		Shape o3 = o2.getShape(shapeIndex);
		((Text)o3).setStrokeDashArray(strokeDashArray);
	}

	// StrokeWidth accessor from parent Shape
	public void setTextStrokeWidth(Double strokeWidth, int ROIIndex, int shapeIndex)
	{
		// Parents: {u'Shape': {u'Union': {u'ROI': {u'OME': None}}}}
		// Shape is abstract proprietary and not a reference
		OME o0 = root;
		if (o0.sizeOfROIList() == ROIIndex)
		{
			o0.addROI(new ROI());
		}
		ROI o1 = o0.getROI(ROIIndex);
		if (o1.getUnion() == null)
		{
			o1.setUnion(new Union());
		}
		Union o2 = o1.getUnion();
		if (o2.sizeOfShapeList() == shapeIndex)
		{
			o2.addShape(new Text());
		}
		Shape o3 = o2.getShape(shapeIndex);
		((Text)o3).setStrokeWidth(strokeWidth);
	}

	// Ignoring Text of parent abstract type
	// TheC accessor from parent Shape
	public void setTextTheC(NonNegativeInteger theC, int ROIIndex, int shapeIndex)
	{
		// Parents: {u'Shape': {u'Union': {u'ROI': {u'OME': None}}}}
		// Shape is abstract proprietary and not a reference
		OME o0 = root;
		if (o0.sizeOfROIList() == ROIIndex)
		{
			o0.addROI(new ROI());
		}
		ROI o1 = o0.getROI(ROIIndex);
		if (o1.getUnion() == null)
		{
			o1.setUnion(new Union());
		}
		Union o2 = o1.getUnion();
		if (o2.sizeOfShapeList() == shapeIndex)
		{
			o2.addShape(new Text());
		}
		Shape o3 = o2.getShape(shapeIndex);
		((Text)o3).setTheC(theC);
	}

	// TheT accessor from parent Shape
	public void setTextTheT(NonNegativeInteger theT, int ROIIndex, int shapeIndex)
	{
		// Parents: {u'Shape': {u'Union': {u'ROI': {u'OME': None}}}}
		// Shape is abstract proprietary and not a reference
		OME o0 = root;
		if (o0.sizeOfROIList() == ROIIndex)
		{
			o0.addROI(new ROI());
		}
		ROI o1 = o0.getROI(ROIIndex);
		if (o1.getUnion() == null)
		{
			o1.setUnion(new Union());
		}
		Union o2 = o1.getUnion();
		if (o2.sizeOfShapeList() == shapeIndex)
		{
			o2.addShape(new Text());
		}
		Shape o3 = o2.getShape(shapeIndex);
		((Text)o3).setTheT(theT);
	}

	// TheZ accessor from parent Shape
	public void setTextTheZ(NonNegativeInteger theZ, int ROIIndex, int shapeIndex)
	{
		// Parents: {u'Shape': {u'Union': {u'ROI': {u'OME': None}}}}
		// Shape is abstract proprietary and not a reference
		OME o0 = root;
		if (o0.sizeOfROIList() == ROIIndex)
		{
			o0.addROI(new ROI());
		}
		ROI o1 = o0.getROI(ROIIndex);
		if (o1.getUnion() == null)
		{
			o1.setUnion(new Union());
		}
		Union o2 = o1.getUnion();
		if (o2.sizeOfShapeList() == shapeIndex)
		{
			o2.addShape(new Text());
		}
		Shape o3 = o2.getShape(shapeIndex);
		((Text)o3).setTheZ(theZ);
	}

	// Transform accessor from parent Shape
	public void setTextTransform(String transform, int ROIIndex, int shapeIndex)
	{
		// Parents: {u'Shape': {u'Union': {u'ROI': {u'OME': None}}}}
		// Shape is abstract proprietary and not a reference
		OME o0 = root;
		if (o0.sizeOfROIList() == ROIIndex)
		{
			o0.addROI(new ROI());
		}
		ROI o1 = o0.getROI(ROIIndex);
		if (o1.getUnion() == null)
		{
			o1.setUnion(new Union());
		}
		Union o2 = o1.getUnion();
		if (o2.sizeOfShapeList() == shapeIndex)
		{
			o2.addShape(new Text());
		}
		Shape o3 = o2.getShape(shapeIndex);
		((Text)o3).setTransform(transform);
	}

	public void setTextValue(String value, int ROIIndex, int shapeIndex)
	{
		// Parents: {u'Shape': {u'Union': {u'ROI': {u'OME': None}}}}
		// Shape is abstract proprietary and not a reference
		OME o0 = root;
		if (o0.sizeOfROIList() == ROIIndex)
		{
			o0.addROI(new ROI());
		}
		ROI o1 = o0.getROI(ROIIndex);
		if (o1.getUnion() == null)
		{
			o1.setUnion(new Union());
		}
		Union o2 = o1.getUnion();
		if (o2.sizeOfShapeList() == shapeIndex)
		{
			o2.addShape(new Text());
		}
		Shape o3 = o2.getShape(shapeIndex);
		((Text)o3).setValue(value);
	}

	public void setTextX(Double x, int ROIIndex, int shapeIndex)
	{
		// Parents: {u'Shape': {u'Union': {u'ROI': {u'OME': None}}}}
		// Shape is abstract proprietary and not a reference
		OME o0 = root;
		if (o0.sizeOfROIList() == ROIIndex)
		{
			o0.addROI(new ROI());
		}
		ROI o1 = o0.getROI(ROIIndex);
		if (o1.getUnion() == null)
		{
			o1.setUnion(new Union());
		}
		Union o2 = o1.getUnion();
		if (o2.sizeOfShapeList() == shapeIndex)
		{
			o2.addShape(new Text());
		}
		Shape o3 = o2.getShape(shapeIndex);
		((Text)o3).setX(x);
	}

	public void setTextY(Double y, int ROIIndex, int shapeIndex)
	{
		// Parents: {u'Shape': {u'Union': {u'ROI': {u'OME': None}}}}
		// Shape is abstract proprietary and not a reference
		OME o0 = root;
		if (o0.sizeOfROIList() == ROIIndex)
		{
			o0.addROI(new ROI());
		}
		ROI o1 = o0.getROI(ROIIndex);
		if (o1.getUnion() == null)
		{
			o1.setUnion(new Union());
		}
		Union o2 = o1.getUnion();
		if (o2.sizeOfShapeList() == shapeIndex)
		{
			o2.addShape(new Text());
		}
		Shape o3 = o2.getShape(shapeIndex);
		((Text)o3).setY(y);
	}

	//
	// TiffData property storage
	//
	// {u'Pixels': {u'Image': {u'OME': None}}}
	// Is multi path? False

	public void setTiffDataFirstC(NonNegativeInteger firstC, int imageIndex, int tiffDataIndex)
	{
		// Parents: {u'Pixels': {u'Image': {u'OME': None}}}
		// FirstC is not a reference
		OME o0 = root;
		if (o0.sizeOfImageList() == imageIndex)
		{
			o0.addImage(new Image());
		}
		Image o1 = o0.getImage(imageIndex);
		if (o1.getPixels() == null)
		{
			o1.setPixels(new Pixels());
		}
		Pixels o2 = o1.getPixels();
		if (o2.sizeOfTiffDataList() == tiffDataIndex)
		{
			o2.addTiffData(new TiffData());
		}
		TiffData o3 = o2.getTiffData(tiffDataIndex);
		o3.setFirstC(firstC);
	}

	public void setTiffDataFirstT(NonNegativeInteger firstT, int imageIndex, int tiffDataIndex)
	{
		// Parents: {u'Pixels': {u'Image': {u'OME': None}}}
		// FirstT is not a reference
		OME o0 = root;
		if (o0.sizeOfImageList() == imageIndex)
		{
			o0.addImage(new Image());
		}
		Image o1 = o0.getImage(imageIndex);
		if (o1.getPixels() == null)
		{
			o1.setPixels(new Pixels());
		}
		Pixels o2 = o1.getPixels();
		if (o2.sizeOfTiffDataList() == tiffDataIndex)
		{
			o2.addTiffData(new TiffData());
		}
		TiffData o3 = o2.getTiffData(tiffDataIndex);
		o3.setFirstT(firstT);
	}

	public void setTiffDataFirstZ(NonNegativeInteger firstZ, int imageIndex, int tiffDataIndex)
	{
		// Parents: {u'Pixels': {u'Image': {u'OME': None}}}
		// FirstZ is not a reference
		OME o0 = root;
		if (o0.sizeOfImageList() == imageIndex)
		{
			o0.addImage(new Image());
		}
		Image o1 = o0.getImage(imageIndex);
		if (o1.getPixels() == null)
		{
			o1.setPixels(new Pixels());
		}
		Pixels o2 = o1.getPixels();
		if (o2.sizeOfTiffDataList() == tiffDataIndex)
		{
			o2.addTiffData(new TiffData());
		}
		TiffData o3 = o2.getTiffData(tiffDataIndex);
		o3.setFirstZ(firstZ);
	}

	public void setTiffDataIFD(NonNegativeInteger ifd, int imageIndex, int tiffDataIndex)
	{
		// Parents: {u'Pixels': {u'Image': {u'OME': None}}}
		// IFD is not a reference
		OME o0 = root;
		if (o0.sizeOfImageList() == imageIndex)
		{
			o0.addImage(new Image());
		}
		Image o1 = o0.getImage(imageIndex);
		if (o1.getPixels() == null)
		{
			o1.setPixels(new Pixels());
		}
		Pixels o2 = o1.getPixels();
		if (o2.sizeOfTiffDataList() == tiffDataIndex)
		{
			o2.addTiffData(new TiffData());
		}
		TiffData o3 = o2.getTiffData(tiffDataIndex);
		o3.setIFD(ifd);
	}

	public void setTiffDataPlaneCount(NonNegativeInteger planeCount, int imageIndex, int tiffDataIndex)
	{
		// Parents: {u'Pixels': {u'Image': {u'OME': None}}}
		// PlaneCount is not a reference
		OME o0 = root;
		if (o0.sizeOfImageList() == imageIndex)
		{
			o0.addImage(new Image());
		}
		Image o1 = o0.getImage(imageIndex);
		if (o1.getPixels() == null)
		{
			o1.setPixels(new Pixels());
		}
		Pixels o2 = o1.getPixels();
		if (o2.sizeOfTiffDataList() == tiffDataIndex)
		{
			o2.addTiffData(new TiffData());
		}
		TiffData o3 = o2.getTiffData(tiffDataIndex);
		o3.setPlaneCount(planeCount);
	}

	// Ignoring UUID element, complex property
	//
	// TimestampAnnotation property storage
	//
	// {u'StructuredAnnotations': {u'OME': None}}
	// Is multi path? False

	public void setTimestampAnnotationAnnotationRef(String annotation, int timestampAnnotationIndex, int annotationRefIndex)
	{
		// Parents: {u'StructuredAnnotations': {u'OME': None}}
		// AnnotationRef is reference and occurs more than once
		AnnotationRef annotationList_reference = new AnnotationRef();
		annotationList_reference.setID(annotation);
		model.addReference(
				root.getStructuredAnnotations().getTimestampAnnotation(timestampAnnotationIndex),
				annotationList_reference);
	}

	// Ignoring Channel_BackReference back reference
	// Ignoring Dataset_BackReference back reference
	public void setTimestampAnnotationDescription(String description, int timestampAnnotationIndex)
	{
		// Parents: {u'StructuredAnnotations': {u'OME': None}}
		// Description is not a reference
		OME o0 = root;
		if (o0.getStructuredAnnotations() == null)
		{
			o0.setStructuredAnnotations(new StructuredAnnotations());
		}
		StructuredAnnotations o1 = o0.getStructuredAnnotations();
		if (o1.sizeOfTimestampAnnotationList() == timestampAnnotationIndex)
		{
			o1.addTimestampAnnotation(new TimestampAnnotation());
		}
		TimestampAnnotation o2 = o1.getTimestampAnnotation(timestampAnnotationIndex);
		o2.setDescription(description);
	}

	// Ignoring Experimenter_BackReference back reference
	public void setTimestampAnnotationID(String id, int timestampAnnotationIndex)
	{
		// Parents: {u'StructuredAnnotations': {u'OME': None}}
		// ID is not a reference
		OME o0 = root;
		if (o0.getStructuredAnnotations() == null)
		{
			o0.setStructuredAnnotations(new StructuredAnnotations());
		}
		StructuredAnnotations o1 = o0.getStructuredAnnotations();
		if (o1.sizeOfTimestampAnnotationList() == timestampAnnotationIndex)
		{
			o1.addTimestampAnnotation(new TimestampAnnotation());
		}
		TimestampAnnotation o2 = o1.getTimestampAnnotation(timestampAnnotationIndex);
		model.addModelObject(id, o2);
		o2.setID(id);
	}

	// Ignoring Image_BackReference back reference
	public void setTimestampAnnotationNamespace(String namespace, int timestampAnnotationIndex)
	{
		// Parents: {u'StructuredAnnotations': {u'OME': None}}
		// Namespace is not a reference
		OME o0 = root;
		if (o0.getStructuredAnnotations() == null)
		{
			o0.setStructuredAnnotations(new StructuredAnnotations());
		}
		StructuredAnnotations o1 = o0.getStructuredAnnotations();
		if (o1.sizeOfTimestampAnnotationList() == timestampAnnotationIndex)
		{
			o1.addTimestampAnnotation(new TimestampAnnotation());
		}
		TimestampAnnotation o2 = o1.getTimestampAnnotation(timestampAnnotationIndex);
		o2.setNamespace(namespace);
	}

	// Ignoring Pixels_BackReference back reference
	// Ignoring Plane_BackReference back reference
	// Ignoring PlateAcquisition_BackReference back reference
	// Ignoring Plate_BackReference back reference
	// Ignoring Project_BackReference back reference
	// Ignoring ROI_BackReference back reference
	// Ignoring Reagent_BackReference back reference
	// Ignoring Screen_BackReference back reference
	public void setTimestampAnnotationValue(String value, int timestampAnnotationIndex)
	{
		// Parents: {u'StructuredAnnotations': {u'OME': None}}
		// Value is not a reference
		OME o0 = root;
		if (o0.getStructuredAnnotations() == null)
		{
			o0.setStructuredAnnotations(new StructuredAnnotations());
		}
		StructuredAnnotations o1 = o0.getStructuredAnnotations();
		if (o1.sizeOfTimestampAnnotationList() == timestampAnnotationIndex)
		{
			o1.addTimestampAnnotation(new TimestampAnnotation());
		}
		TimestampAnnotation o2 = o1.getTimestampAnnotation(timestampAnnotationIndex);
		o2.setValue(value);
	}

	// Ignoring WellSample_BackReference back reference
	// Ignoring Well_BackReference back reference
	//
	// TransmittanceRange property storage
	//
	// {u'Filter': {u'Instrument': {u'OME': None}}}
	// Is multi path? False

	public void setTransmittanceRangeCutIn(PositiveInteger cutIn, int instrumentIndex, int filterIndex)
	{
		// Parents: {u'Filter': {u'Instrument': {u'OME': None}}}
		// CutIn is not a reference
		OME o0 = root;
		if (o0.sizeOfInstrumentList() == instrumentIndex)
		{
			o0.addInstrument(new Instrument());
		}
		Instrument o1 = o0.getInstrument(instrumentIndex);
		if (o1.sizeOfFilterList() == filterIndex)
		{
			o1.addFilter(new Filter());
		}
		Filter o2 = o1.getFilter(filterIndex);
		if (o2.getTransmittanceRange() == null)
		{
			o2.setTransmittanceRange(new TransmittanceRange());
		}
		TransmittanceRange o3 = o2.getTransmittanceRange();
		o3.setCutIn(cutIn);
	}

	public void setTransmittanceRangeCutInTolerance(NonNegativeInteger cutInTolerance, int instrumentIndex, int filterIndex)
	{
		// Parents: {u'Filter': {u'Instrument': {u'OME': None}}}
		// CutInTolerance is not a reference
		OME o0 = root;
		if (o0.sizeOfInstrumentList() == instrumentIndex)
		{
			o0.addInstrument(new Instrument());
		}
		Instrument o1 = o0.getInstrument(instrumentIndex);
		if (o1.sizeOfFilterList() == filterIndex)
		{
			o1.addFilter(new Filter());
		}
		Filter o2 = o1.getFilter(filterIndex);
		if (o2.getTransmittanceRange() == null)
		{
			o2.setTransmittanceRange(new TransmittanceRange());
		}
		TransmittanceRange o3 = o2.getTransmittanceRange();
		o3.setCutInTolerance(cutInTolerance);
	}

	public void setTransmittanceRangeCutOut(PositiveInteger cutOut, int instrumentIndex, int filterIndex)
	{
		// Parents: {u'Filter': {u'Instrument': {u'OME': None}}}
		// CutOut is not a reference
		OME o0 = root;
		if (o0.sizeOfInstrumentList() == instrumentIndex)
		{
			o0.addInstrument(new Instrument());
		}
		Instrument o1 = o0.getInstrument(instrumentIndex);
		if (o1.sizeOfFilterList() == filterIndex)
		{
			o1.addFilter(new Filter());
		}
		Filter o2 = o1.getFilter(filterIndex);
		if (o2.getTransmittanceRange() == null)
		{
			o2.setTransmittanceRange(new TransmittanceRange());
		}
		TransmittanceRange o3 = o2.getTransmittanceRange();
		o3.setCutOut(cutOut);
	}

	public void setTransmittanceRangeCutOutTolerance(NonNegativeInteger cutOutTolerance, int instrumentIndex, int filterIndex)
	{
		// Parents: {u'Filter': {u'Instrument': {u'OME': None}}}
		// CutOutTolerance is not a reference
		OME o0 = root;
		if (o0.sizeOfInstrumentList() == instrumentIndex)
		{
			o0.addInstrument(new Instrument());
		}
		Instrument o1 = o0.getInstrument(instrumentIndex);
		if (o1.sizeOfFilterList() == filterIndex)
		{
			o1.addFilter(new Filter());
		}
		Filter o2 = o1.getFilter(filterIndex);
		if (o2.getTransmittanceRange() == null)
		{
			o2.setTransmittanceRange(new TransmittanceRange());
		}
		TransmittanceRange o3 = o2.getTransmittanceRange();
		o3.setCutOutTolerance(cutOutTolerance);
	}

	public void setTransmittanceRangeTransmittance(PercentFraction transmittance, int instrumentIndex, int filterIndex)
	{
		// Parents: {u'Filter': {u'Instrument': {u'OME': None}}}
		// Transmittance is not a reference
		OME o0 = root;
		if (o0.sizeOfInstrumentList() == instrumentIndex)
		{
			o0.addInstrument(new Instrument());
		}
		Instrument o1 = o0.getInstrument(instrumentIndex);
		if (o1.sizeOfFilterList() == filterIndex)
		{
			o1.addFilter(new Filter());
		}
		Filter o2 = o1.getFilter(filterIndex);
		if (o2.getTransmittanceRange() == null)
		{
			o2.setTransmittanceRange(new TransmittanceRange());
		}
		TransmittanceRange o3 = o2.getTransmittanceRange();
		o3.setTransmittance(transmittance);
	}

	//
	// UUID property storage
	//
	// {u'TiffData': {u'Pixels': {u'Image': {u'OME': None}}}}
	// Is multi path? False

	public void setUUIDFileName(String fileName, int imageIndex, int tiffDataIndex)
	{
		// Parents: {u'TiffData': {u'Pixels': {u'Image': {u'OME': None}}}}
		// FileName is not a reference
		OME o0 = root;
		if (o0.sizeOfImageList() == imageIndex)
		{
			o0.addImage(new Image());
		}
		Image o1 = o0.getImage(imageIndex);
		if (o1.getPixels() == null)
		{
			o1.setPixels(new Pixels());
		}
		Pixels o2 = o1.getPixels();
		if (o2.sizeOfTiffDataList() == tiffDataIndex)
		{
			o2.addTiffData(new TiffData());
		}
		TiffData o3 = o2.getTiffData(tiffDataIndex);
		if (o3.getUUID() == null)
		{
			o3.setUUID(new UUID());
		}
		UUID o4 = o3.getUUID();
		o4.setFileName(fileName);
	}

	//
	// Union property storage
	//
	// {u'ROI': {u'OME': None}}
	// Is multi path? False

	// Ignoring Shape element, complex property
	//
	// Well property storage
	//
	// {u'Plate': {u'OME': None}}
	// Is multi path? False

	public void setWellAnnotationRef(String annotation, int plateIndex, int wellIndex, int annotationRefIndex)
	{
		// Parents: {u'Plate': {u'OME': None}}
		// AnnotationRef is reference and occurs more than once
		AnnotationRef annotationList_reference = new AnnotationRef();
		annotationList_reference.setID(annotation);
		model.addReference(
				root.getPlate(plateIndex).getWell(wellIndex),
				annotationList_reference);
	}

	public void setWellColor(Integer color, int plateIndex, int wellIndex)
	{
		// Parents: {u'Plate': {u'OME': None}}
		// Color is not a reference
		OME o0 = root;
		if (o0.sizeOfPlateList() == plateIndex)
		{
			o0.addPlate(new Plate());
		}
		Plate o1 = o0.getPlate(plateIndex);
		if (o1.sizeOfWellList() == wellIndex)
		{
			o1.addWell(new Well());
		}
		Well o2 = o1.getWell(wellIndex);
		o2.setColor(color);
	}

	public void setWellColumn(NonNegativeInteger column, int plateIndex, int wellIndex)
	{
		// Parents: {u'Plate': {u'OME': None}}
		// Column is not a reference
		OME o0 = root;
		if (o0.sizeOfPlateList() == plateIndex)
		{
			o0.addPlate(new Plate());
		}
		Plate o1 = o0.getPlate(plateIndex);
		if (o1.sizeOfWellList() == wellIndex)
		{
			o1.addWell(new Well());
		}
		Well o2 = o1.getWell(wellIndex);
		o2.setColumn(column);
	}

	public void setWellExternalDescription(String externalDescription, int plateIndex, int wellIndex)
	{
		// Parents: {u'Plate': {u'OME': None}}
		// ExternalDescription is not a reference
		OME o0 = root;
		if (o0.sizeOfPlateList() == plateIndex)
		{
			o0.addPlate(new Plate());
		}
		Plate o1 = o0.getPlate(plateIndex);
		if (o1.sizeOfWellList() == wellIndex)
		{
			o1.addWell(new Well());
		}
		Well o2 = o1.getWell(wellIndex);
		o2.setExternalDescription(externalDescription);
	}

	public void setWellExternalIdentifier(String externalIdentifier, int plateIndex, int wellIndex)
	{
		// Parents: {u'Plate': {u'OME': None}}
		// ExternalIdentifier is not a reference
		OME o0 = root;
		if (o0.sizeOfPlateList() == plateIndex)
		{
			o0.addPlate(new Plate());
		}
		Plate o1 = o0.getPlate(plateIndex);
		if (o1.sizeOfWellList() == wellIndex)
		{
			o1.addWell(new Well());
		}
		Well o2 = o1.getWell(wellIndex);
		o2.setExternalIdentifier(externalIdentifier);
	}

	public void setWellID(String id, int plateIndex, int wellIndex)
	{
		// Parents: {u'Plate': {u'OME': None}}
		// ID is not a reference
		OME o0 = root;
		if (o0.sizeOfPlateList() == plateIndex)
		{
			o0.addPlate(new Plate());
		}
		Plate o1 = o0.getPlate(plateIndex);
		if (o1.sizeOfWellList() == wellIndex)
		{
			o1.addWell(new Well());
		}
		Well o2 = o1.getWell(wellIndex);
		model.addModelObject(id, o2);
		o2.setID(id);
	}

	public void setWellReagentRef(String reagent, int plateIndex, int wellIndex)
	{
		// Parents: {u'Plate': {u'OME': None}}
		// ReagentRef is reference and occurs more than once
		ReagentRef reagent_reference = new ReagentRef();
		reagent_reference.setID(reagent);
		model.addReference(
				root.getPlate(plateIndex).getWell(wellIndex),
				reagent_reference);
	}

	public void setWellRow(NonNegativeInteger row, int plateIndex, int wellIndex)
	{
		// Parents: {u'Plate': {u'OME': None}}
		// Row is not a reference
		OME o0 = root;
		if (o0.sizeOfPlateList() == plateIndex)
		{
			o0.addPlate(new Plate());
		}
		Plate o1 = o0.getPlate(plateIndex);
		if (o1.sizeOfWellList() == wellIndex)
		{
			o1.addWell(new Well());
		}
		Well o2 = o1.getWell(wellIndex);
		o2.setRow(row);
	}

	public void setWellStatus(String status, int plateIndex, int wellIndex)
	{
		// Parents: {u'Plate': {u'OME': None}}
		// Status is not a reference
		OME o0 = root;
		if (o0.sizeOfPlateList() == plateIndex)
		{
			o0.addPlate(new Plate());
		}
		Plate o1 = o0.getPlate(plateIndex);
		if (o1.sizeOfWellList() == wellIndex)
		{
			o1.addWell(new Well());
		}
		Well o2 = o1.getWell(wellIndex);
		o2.setStatus(status);
	}

	// Ignoring WellSample element, complex property
	//
	// WellSample property storage
	//
	// {u'Well': {u'Plate': {u'OME': None}}}
	// Is multi path? False

	public void setWellSampleAnnotationRef(String annotation, int plateIndex, int wellIndex, int wellSampleIndex, int annotationRefIndex)
	{
		// Parents: {u'Well': {u'Plate': {u'OME': None}}}
		// AnnotationRef is reference and occurs more than once
		AnnotationRef annotationList_reference = new AnnotationRef();
		annotationList_reference.setID(annotation);
		model.addReference(
				root.getPlate(plateIndex).getWell(wellIndex).getWellSample(wellSampleIndex),
				annotationList_reference);
	}

	public void setWellSampleID(String id, int plateIndex, int wellIndex, int wellSampleIndex)
	{
		// Parents: {u'Well': {u'Plate': {u'OME': None}}}
		// ID is not a reference
		OME o0 = root;
		if (o0.sizeOfPlateList() == plateIndex)
		{
			o0.addPlate(new Plate());
		}
		Plate o1 = o0.getPlate(plateIndex);
		if (o1.sizeOfWellList() == wellIndex)
		{
			o1.addWell(new Well());
		}
		Well o2 = o1.getWell(wellIndex);
		if (o2.sizeOfWellSampleList() == wellSampleIndex)
		{
			o2.addWellSample(new WellSample());
		}
		WellSample o3 = o2.getWellSample(wellSampleIndex);
		model.addModelObject(id, o3);
		o3.setID(id);
	}

	public void setWellSampleImageRef(String image, int plateIndex, int wellIndex, int wellSampleIndex)
	{
		// Parents: {u'Well': {u'Plate': {u'OME': None}}}
		// ImageRef is reference and occurs more than once
		ImageRef image_reference = new ImageRef();
		image_reference.setID(image);
		model.addReference(
				root.getPlate(plateIndex).getWell(wellIndex).getWellSample(wellSampleIndex),
				image_reference);
	}

	public void setWellSampleIndex(NonNegativeInteger index, int plateIndex, int wellIndex, int wellSampleIndex)
	{
		// Parents: {u'Well': {u'Plate': {u'OME': None}}}
		// Index is not a reference
		OME o0 = root;
		if (o0.sizeOfPlateList() == plateIndex)
		{
			o0.addPlate(new Plate());
		}
		Plate o1 = o0.getPlate(plateIndex);
		if (o1.sizeOfWellList() == wellIndex)
		{
			o1.addWell(new Well());
		}
		Well o2 = o1.getWell(wellIndex);
		if (o2.sizeOfWellSampleList() == wellSampleIndex)
		{
			o2.addWellSample(new WellSample());
		}
		WellSample o3 = o2.getWellSample(wellSampleIndex);
		o3.setIndex(index);
	}

	// Ignoring PlateAcquisition_BackReference back reference
	public void setWellSamplePositionX(Double positionX, int plateIndex, int wellIndex, int wellSampleIndex)
	{
		// Parents: {u'Well': {u'Plate': {u'OME': None}}}
		// PositionX is not a reference
		OME o0 = root;
		if (o0.sizeOfPlateList() == plateIndex)
		{
			o0.addPlate(new Plate());
		}
		Plate o1 = o0.getPlate(plateIndex);
		if (o1.sizeOfWellList() == wellIndex)
		{
			o1.addWell(new Well());
		}
		Well o2 = o1.getWell(wellIndex);
		if (o2.sizeOfWellSampleList() == wellSampleIndex)
		{
			o2.addWellSample(new WellSample());
		}
		WellSample o3 = o2.getWellSample(wellSampleIndex);
		o3.setPositionX(positionX);
	}

	public void setWellSamplePositionY(Double positionY, int plateIndex, int wellIndex, int wellSampleIndex)
	{
		// Parents: {u'Well': {u'Plate': {u'OME': None}}}
		// PositionY is not a reference
		OME o0 = root;
		if (o0.sizeOfPlateList() == plateIndex)
		{
			o0.addPlate(new Plate());
		}
		Plate o1 = o0.getPlate(plateIndex);
		if (o1.sizeOfWellList() == wellIndex)
		{
			o1.addWell(new Well());
		}
		Well o2 = o1.getWell(wellIndex);
		if (o2.sizeOfWellSampleList() == wellSampleIndex)
		{
			o2.addWellSample(new WellSample());
		}
		WellSample o3 = o2.getWellSample(wellSampleIndex);
		o3.setPositionY(positionY);
	}

	public void setWellSampleTimepoint(String timepoint, int plateIndex, int wellIndex, int wellSampleIndex)
	{
		// Parents: {u'Well': {u'Plate': {u'OME': None}}}
		// Timepoint is not a reference
		OME o0 = root;
		if (o0.sizeOfPlateList() == plateIndex)
		{
			o0.addPlate(new Plate());
		}
		Plate o1 = o0.getPlate(plateIndex);
		if (o1.sizeOfWellList() == wellIndex)
		{
			o1.addWell(new Well());
		}
		Well o2 = o1.getWell(wellIndex);
		if (o2.sizeOfWellSampleList() == wellSampleIndex)
		{
			o2.addWellSample(new WellSample());
		}
		WellSample o3 = o2.getWellSample(wellSampleIndex);
		o3.setTimepoint(timepoint);
	}

	//
	// WellSampleRef property storage
	//
	// {u'PlateAcquisition': {u'Plate': {u'OME': None}}}
	// Is multi path? False

	// 1:1
	// Is multi path? False
	// Ignoring ID property of reference WellSampleRef

	//
	// XMLAnnotation property storage
	//
	// {u'StructuredAnnotations': {u'OME': None}}
	// Is multi path? False

	public void setXMLAnnotationAnnotationRef(String annotation, int XMLAnnotationIndex, int annotationRefIndex)
	{
		// Parents: {u'StructuredAnnotations': {u'OME': None}}
		// AnnotationRef is reference and occurs more than once
		AnnotationRef annotationList_reference = new AnnotationRef();
		annotationList_reference.setID(annotation);
		model.addReference(
				root.getStructuredAnnotations().getXMLAnnotation(XMLAnnotationIndex),
				annotationList_reference);
	}

	// Ignoring Channel_BackReference back reference
	// Ignoring Dataset_BackReference back reference
	public void setXMLAnnotationDescription(String description, int XMLAnnotationIndex)
	{
		// Parents: {u'StructuredAnnotations': {u'OME': None}}
		// Description is not a reference
		OME o0 = root;
		if (o0.getStructuredAnnotations() == null)
		{
			o0.setStructuredAnnotations(new StructuredAnnotations());
		}
		StructuredAnnotations o1 = o0.getStructuredAnnotations();
		if (o1.sizeOfXMLAnnotationList() == XMLAnnotationIndex)
		{
			o1.addXMLAnnotation(new XMLAnnotation());
		}
		XMLAnnotation o2 = o1.getXMLAnnotation(XMLAnnotationIndex);
		o2.setDescription(description);
	}

	// Ignoring Experimenter_BackReference back reference
	public void setXMLAnnotationID(String id, int XMLAnnotationIndex)
	{
		// Parents: {u'StructuredAnnotations': {u'OME': None}}
		// ID is not a reference
		OME o0 = root;
		if (o0.getStructuredAnnotations() == null)
		{
			o0.setStructuredAnnotations(new StructuredAnnotations());
		}
		StructuredAnnotations o1 = o0.getStructuredAnnotations();
		if (o1.sizeOfXMLAnnotationList() == XMLAnnotationIndex)
		{
			o1.addXMLAnnotation(new XMLAnnotation());
		}
		XMLAnnotation o2 = o1.getXMLAnnotation(XMLAnnotationIndex);
		model.addModelObject(id, o2);
		o2.setID(id);
	}

	// Ignoring Image_BackReference back reference
	public void setXMLAnnotationNamespace(String namespace, int XMLAnnotationIndex)
	{
		// Parents: {u'StructuredAnnotations': {u'OME': None}}
		// Namespace is not a reference
		OME o0 = root;
		if (o0.getStructuredAnnotations() == null)
		{
			o0.setStructuredAnnotations(new StructuredAnnotations());
		}
		StructuredAnnotations o1 = o0.getStructuredAnnotations();
		if (o1.sizeOfXMLAnnotationList() == XMLAnnotationIndex)
		{
			o1.addXMLAnnotation(new XMLAnnotation());
		}
		XMLAnnotation o2 = o1.getXMLAnnotation(XMLAnnotationIndex);
		o2.setNamespace(namespace);
	}

	// Ignoring Pixels_BackReference back reference
	// Ignoring Plane_BackReference back reference
	// Ignoring PlateAcquisition_BackReference back reference
	// Ignoring Plate_BackReference back reference
	// Ignoring Project_BackReference back reference
	// Ignoring ROI_BackReference back reference
	// Ignoring Reagent_BackReference back reference
	// Ignoring Screen_BackReference back reference
	public void setXMLAnnotationValue(String value, int XMLAnnotationIndex)
	{
		// Parents: {u'StructuredAnnotations': {u'OME': None}}
		// Value is not a reference
		OME o0 = root;
		if (o0.getStructuredAnnotations() == null)
		{
			o0.setStructuredAnnotations(new StructuredAnnotations());
		}
		StructuredAnnotations o1 = o0.getStructuredAnnotations();
		if (o1.sizeOfXMLAnnotationList() == XMLAnnotationIndex)
		{
			o1.addXMLAnnotation(new XMLAnnotation());
		}
		XMLAnnotation o2 = o1.getXMLAnnotation(XMLAnnotationIndex);
		o2.setValue(value);
	}

	// Ignoring WellSample_BackReference back reference
	// Ignoring Well_BackReference back reference
}<|MERGE_RESOLUTION|>--- conflicted
+++ resolved
@@ -32,11 +32,7 @@
 /*-----------------------------------------------------------------------------
  *
  * THIS IS AUTOMATICALLY GENERATED CODE.  DO NOT MODIFY.
-<<<<<<< HEAD
- * Created by melissa via xsd-fu on 2010-06-03 10:29:39.713258
-=======
  * Created by callan via xsd-fu on 2010-07-01 12:04:50+0100
->>>>>>> c512d588
  *
  *-----------------------------------------------------------------------------
  */
@@ -57,7 +53,7 @@
  * <a href="https://skyking.microscopy.wisc.edu/svn/java/trunk/components/bio-formats/src/loci/formats/ome/OMEXML200809Metadata.java">SVN</a></dd></dl>
  *
  * @author Curtis Rueden ctrueden at wisc.edu
- * @author Melissa Linkert melissa at glencoesoftware.com
+ * @author Melissa Linkert linkert at wisc.edu
  */
 public class OMEXMLMetadataImpl extends AbstractOMEXMLMetadata
 {
@@ -104,29 +100,6 @@
 	}
 
 	// -- Entity counting (manual definitions) --
-<<<<<<< HEAD
-
-	public int getPixelsBinDataCount(int imageIndex)
-	{
-		return root.getImage(imageIndex).getPixels().sizeOfBinDataList();
-	}
-
-	// -- Entity counting (code generated definitions) --
-
-	// AnnotationRef entity counting
-	public int getROIAnnotationRefCount(int ROIIndex)
-	{
-		// Parents: {u'ROI': {u'OME': None}, u'Reagent': {u'Screen': {u'OME': None}}, u'PlateAcquisition': {u'Plate': {u'OME': None}}, u'Plate': {u'OME': None}, u'Image': {u'OME': None}, u'Screen': {u'OME': None}, u'Well': {u'Plate': {u'OME': None}}, u'Dataset': {u'OME': None}, u'Project': {u'OME': None}, u'ListAnnotation': {u'StructuredAnnotations': {u'OME': None}}, u'Shape': {u'Union': {u'ROI': {u'OME': None}}}, u'Plane': {u'Pixels': {u'Image': {u'OME': None}}}, u'Experimenter': {u'OME': None}, u'WellSample': {u'Well': {u'Plate': {u'OME': None}}}, u'Pixels': {u'Image': {u'OME': None}}, u'Channel': {u'Pixels': {u'Image': {u'OME': None}}}}
-		// AnnotationRef is a reference
-		return root.getROI(ROIIndex).sizeOfLinkedAnnotationList();
-	}
-
-	public int getReagentAnnotationRefCount(int screenIndex, int reagentIndex)
-	{
-		// Parents: {u'ROI': {u'OME': None}, u'Reagent': {u'Screen': {u'OME': None}}, u'PlateAcquisition': {u'Plate': {u'OME': None}}, u'Plate': {u'OME': None}, u'Image': {u'OME': None}, u'Screen': {u'OME': None}, u'Well': {u'Plate': {u'OME': None}}, u'Dataset': {u'OME': None}, u'Project': {u'OME': None}, u'ListAnnotation': {u'StructuredAnnotations': {u'OME': None}}, u'Shape': {u'Union': {u'ROI': {u'OME': None}}}, u'Plane': {u'Pixels': {u'Image': {u'OME': None}}}, u'Experimenter': {u'OME': None}, u'WellSample': {u'Well': {u'Plate': {u'OME': None}}}, u'Pixels': {u'Image': {u'OME': None}}, u'Channel': {u'Pixels': {u'Image': {u'OME': None}}}}
-		// AnnotationRef is a reference
-		return root.getScreen(screenIndex).getReagent(reagentIndex).sizeOfLinkedAnnotationList();
-=======
 
 	public int getPixelsBinDataCount(int imageIndex)
 	{
@@ -141,157 +114,95 @@
 		// Parents: {u'ROI': {u'OME': None}, u'PlateAcquisition': {u'Plate': {u'OME': None}}, u'Plate': {u'OME': None}, u'Image': {u'OME': None}, u'Screen': {u'OME': None}, u'Well': {u'Plate': {u'OME': None}}, u'Dataset': {u'OME': None}, u'Project': {u'OME': None}, u'Reagent': {u'Screen': {u'OME': None}}, u'Plane': {u'Pixels': {u'Image': {u'OME': None}}}, u'Experimenter': {u'OME': None}, u'Annotation': None, u'WellSample': {u'Well': {u'Plate': {u'OME': None}}}, u'Pixels': {u'Image': {u'OME': None}}, u'Channel': {u'Pixels': {u'Image': {u'OME': None}}}}
 		// AnnotationRef is a reference
 		return root.getROI(ROIIndex).sizeOfLinkedAnnotationList();
->>>>>>> c512d588
 	}
 
 	public int getPlateAcquisitionAnnotationRefCount(int plateIndex, int plateAcquisitionIndex)
 	{
-<<<<<<< HEAD
-		// Parents: {u'ROI': {u'OME': None}, u'Reagent': {u'Screen': {u'OME': None}}, u'PlateAcquisition': {u'Plate': {u'OME': None}}, u'Plate': {u'OME': None}, u'Image': {u'OME': None}, u'Screen': {u'OME': None}, u'Well': {u'Plate': {u'OME': None}}, u'Dataset': {u'OME': None}, u'Project': {u'OME': None}, u'ListAnnotation': {u'StructuredAnnotations': {u'OME': None}}, u'Shape': {u'Union': {u'ROI': {u'OME': None}}}, u'Plane': {u'Pixels': {u'Image': {u'OME': None}}}, u'Experimenter': {u'OME': None}, u'WellSample': {u'Well': {u'Plate': {u'OME': None}}}, u'Pixels': {u'Image': {u'OME': None}}, u'Channel': {u'Pixels': {u'Image': {u'OME': None}}}}
-=======
 		// Parents: {u'ROI': {u'OME': None}, u'PlateAcquisition': {u'Plate': {u'OME': None}}, u'Plate': {u'OME': None}, u'Image': {u'OME': None}, u'Screen': {u'OME': None}, u'Well': {u'Plate': {u'OME': None}}, u'Dataset': {u'OME': None}, u'Project': {u'OME': None}, u'Reagent': {u'Screen': {u'OME': None}}, u'Plane': {u'Pixels': {u'Image': {u'OME': None}}}, u'Experimenter': {u'OME': None}, u'Annotation': None, u'WellSample': {u'Well': {u'Plate': {u'OME': None}}}, u'Pixels': {u'Image': {u'OME': None}}, u'Channel': {u'Pixels': {u'Image': {u'OME': None}}}}
->>>>>>> c512d588
 		// AnnotationRef is a reference
 		return root.getPlate(plateIndex).getPlateAcquisition(plateAcquisitionIndex).sizeOfLinkedAnnotationList();
 	}
 
 	public int getPlateAnnotationRefCount(int plateIndex)
 	{
-<<<<<<< HEAD
-		// Parents: {u'ROI': {u'OME': None}, u'Reagent': {u'Screen': {u'OME': None}}, u'PlateAcquisition': {u'Plate': {u'OME': None}}, u'Plate': {u'OME': None}, u'Image': {u'OME': None}, u'Screen': {u'OME': None}, u'Well': {u'Plate': {u'OME': None}}, u'Dataset': {u'OME': None}, u'Project': {u'OME': None}, u'ListAnnotation': {u'StructuredAnnotations': {u'OME': None}}, u'Shape': {u'Union': {u'ROI': {u'OME': None}}}, u'Plane': {u'Pixels': {u'Image': {u'OME': None}}}, u'Experimenter': {u'OME': None}, u'WellSample': {u'Well': {u'Plate': {u'OME': None}}}, u'Pixels': {u'Image': {u'OME': None}}, u'Channel': {u'Pixels': {u'Image': {u'OME': None}}}}
-=======
 		// Parents: {u'ROI': {u'OME': None}, u'PlateAcquisition': {u'Plate': {u'OME': None}}, u'Plate': {u'OME': None}, u'Image': {u'OME': None}, u'Screen': {u'OME': None}, u'Well': {u'Plate': {u'OME': None}}, u'Dataset': {u'OME': None}, u'Project': {u'OME': None}, u'Reagent': {u'Screen': {u'OME': None}}, u'Plane': {u'Pixels': {u'Image': {u'OME': None}}}, u'Experimenter': {u'OME': None}, u'Annotation': None, u'WellSample': {u'Well': {u'Plate': {u'OME': None}}}, u'Pixels': {u'Image': {u'OME': None}}, u'Channel': {u'Pixels': {u'Image': {u'OME': None}}}}
->>>>>>> c512d588
 		// AnnotationRef is a reference
 		return root.getPlate(plateIndex).sizeOfLinkedAnnotationList();
 	}
 
 	public int getImageAnnotationRefCount(int imageIndex)
 	{
-<<<<<<< HEAD
-		// Parents: {u'ROI': {u'OME': None}, u'Reagent': {u'Screen': {u'OME': None}}, u'PlateAcquisition': {u'Plate': {u'OME': None}}, u'Plate': {u'OME': None}, u'Image': {u'OME': None}, u'Screen': {u'OME': None}, u'Well': {u'Plate': {u'OME': None}}, u'Dataset': {u'OME': None}, u'Project': {u'OME': None}, u'ListAnnotation': {u'StructuredAnnotations': {u'OME': None}}, u'Shape': {u'Union': {u'ROI': {u'OME': None}}}, u'Plane': {u'Pixels': {u'Image': {u'OME': None}}}, u'Experimenter': {u'OME': None}, u'WellSample': {u'Well': {u'Plate': {u'OME': None}}}, u'Pixels': {u'Image': {u'OME': None}}, u'Channel': {u'Pixels': {u'Image': {u'OME': None}}}}
-=======
 		// Parents: {u'ROI': {u'OME': None}, u'PlateAcquisition': {u'Plate': {u'OME': None}}, u'Plate': {u'OME': None}, u'Image': {u'OME': None}, u'Screen': {u'OME': None}, u'Well': {u'Plate': {u'OME': None}}, u'Dataset': {u'OME': None}, u'Project': {u'OME': None}, u'Reagent': {u'Screen': {u'OME': None}}, u'Plane': {u'Pixels': {u'Image': {u'OME': None}}}, u'Experimenter': {u'OME': None}, u'Annotation': None, u'WellSample': {u'Well': {u'Plate': {u'OME': None}}}, u'Pixels': {u'Image': {u'OME': None}}, u'Channel': {u'Pixels': {u'Image': {u'OME': None}}}}
->>>>>>> c512d588
 		// AnnotationRef is a reference
 		return root.getImage(imageIndex).sizeOfLinkedAnnotationList();
 	}
 
 	public int getScreenAnnotationRefCount(int screenIndex)
 	{
-<<<<<<< HEAD
-		// Parents: {u'ROI': {u'OME': None}, u'Reagent': {u'Screen': {u'OME': None}}, u'PlateAcquisition': {u'Plate': {u'OME': None}}, u'Plate': {u'OME': None}, u'Image': {u'OME': None}, u'Screen': {u'OME': None}, u'Well': {u'Plate': {u'OME': None}}, u'Dataset': {u'OME': None}, u'Project': {u'OME': None}, u'ListAnnotation': {u'StructuredAnnotations': {u'OME': None}}, u'Shape': {u'Union': {u'ROI': {u'OME': None}}}, u'Plane': {u'Pixels': {u'Image': {u'OME': None}}}, u'Experimenter': {u'OME': None}, u'WellSample': {u'Well': {u'Plate': {u'OME': None}}}, u'Pixels': {u'Image': {u'OME': None}}, u'Channel': {u'Pixels': {u'Image': {u'OME': None}}}}
-=======
 		// Parents: {u'ROI': {u'OME': None}, u'PlateAcquisition': {u'Plate': {u'OME': None}}, u'Plate': {u'OME': None}, u'Image': {u'OME': None}, u'Screen': {u'OME': None}, u'Well': {u'Plate': {u'OME': None}}, u'Dataset': {u'OME': None}, u'Project': {u'OME': None}, u'Reagent': {u'Screen': {u'OME': None}}, u'Plane': {u'Pixels': {u'Image': {u'OME': None}}}, u'Experimenter': {u'OME': None}, u'Annotation': None, u'WellSample': {u'Well': {u'Plate': {u'OME': None}}}, u'Pixels': {u'Image': {u'OME': None}}, u'Channel': {u'Pixels': {u'Image': {u'OME': None}}}}
->>>>>>> c512d588
 		// AnnotationRef is a reference
 		return root.getScreen(screenIndex).sizeOfLinkedAnnotationList();
 	}
 
 	public int getWellAnnotationRefCount(int plateIndex, int wellIndex)
 	{
-<<<<<<< HEAD
-		// Parents: {u'ROI': {u'OME': None}, u'Reagent': {u'Screen': {u'OME': None}}, u'PlateAcquisition': {u'Plate': {u'OME': None}}, u'Plate': {u'OME': None}, u'Image': {u'OME': None}, u'Screen': {u'OME': None}, u'Well': {u'Plate': {u'OME': None}}, u'Dataset': {u'OME': None}, u'Project': {u'OME': None}, u'ListAnnotation': {u'StructuredAnnotations': {u'OME': None}}, u'Shape': {u'Union': {u'ROI': {u'OME': None}}}, u'Plane': {u'Pixels': {u'Image': {u'OME': None}}}, u'Experimenter': {u'OME': None}, u'WellSample': {u'Well': {u'Plate': {u'OME': None}}}, u'Pixels': {u'Image': {u'OME': None}}, u'Channel': {u'Pixels': {u'Image': {u'OME': None}}}}
-=======
 		// Parents: {u'ROI': {u'OME': None}, u'PlateAcquisition': {u'Plate': {u'OME': None}}, u'Plate': {u'OME': None}, u'Image': {u'OME': None}, u'Screen': {u'OME': None}, u'Well': {u'Plate': {u'OME': None}}, u'Dataset': {u'OME': None}, u'Project': {u'OME': None}, u'Reagent': {u'Screen': {u'OME': None}}, u'Plane': {u'Pixels': {u'Image': {u'OME': None}}}, u'Experimenter': {u'OME': None}, u'Annotation': None, u'WellSample': {u'Well': {u'Plate': {u'OME': None}}}, u'Pixels': {u'Image': {u'OME': None}}, u'Channel': {u'Pixels': {u'Image': {u'OME': None}}}}
->>>>>>> c512d588
 		// AnnotationRef is a reference
 		return root.getPlate(plateIndex).getWell(wellIndex).sizeOfLinkedAnnotationList();
 	}
 
 	public int getDatasetAnnotationRefCount(int datasetIndex)
 	{
-<<<<<<< HEAD
-		// Parents: {u'ROI': {u'OME': None}, u'Reagent': {u'Screen': {u'OME': None}}, u'PlateAcquisition': {u'Plate': {u'OME': None}}, u'Plate': {u'OME': None}, u'Image': {u'OME': None}, u'Screen': {u'OME': None}, u'Well': {u'Plate': {u'OME': None}}, u'Dataset': {u'OME': None}, u'Project': {u'OME': None}, u'ListAnnotation': {u'StructuredAnnotations': {u'OME': None}}, u'Shape': {u'Union': {u'ROI': {u'OME': None}}}, u'Plane': {u'Pixels': {u'Image': {u'OME': None}}}, u'Experimenter': {u'OME': None}, u'WellSample': {u'Well': {u'Plate': {u'OME': None}}}, u'Pixels': {u'Image': {u'OME': None}}, u'Channel': {u'Pixels': {u'Image': {u'OME': None}}}}
-=======
 		// Parents: {u'ROI': {u'OME': None}, u'PlateAcquisition': {u'Plate': {u'OME': None}}, u'Plate': {u'OME': None}, u'Image': {u'OME': None}, u'Screen': {u'OME': None}, u'Well': {u'Plate': {u'OME': None}}, u'Dataset': {u'OME': None}, u'Project': {u'OME': None}, u'Reagent': {u'Screen': {u'OME': None}}, u'Plane': {u'Pixels': {u'Image': {u'OME': None}}}, u'Experimenter': {u'OME': None}, u'Annotation': None, u'WellSample': {u'Well': {u'Plate': {u'OME': None}}}, u'Pixels': {u'Image': {u'OME': None}}, u'Channel': {u'Pixels': {u'Image': {u'OME': None}}}}
->>>>>>> c512d588
 		// AnnotationRef is a reference
 		return root.getDataset(datasetIndex).sizeOfLinkedAnnotationList();
 	}
 
 	public int getProjectAnnotationRefCount(int projectIndex)
 	{
-<<<<<<< HEAD
-		// Parents: {u'ROI': {u'OME': None}, u'Reagent': {u'Screen': {u'OME': None}}, u'PlateAcquisition': {u'Plate': {u'OME': None}}, u'Plate': {u'OME': None}, u'Image': {u'OME': None}, u'Screen': {u'OME': None}, u'Well': {u'Plate': {u'OME': None}}, u'Dataset': {u'OME': None}, u'Project': {u'OME': None}, u'ListAnnotation': {u'StructuredAnnotations': {u'OME': None}}, u'Shape': {u'Union': {u'ROI': {u'OME': None}}}, u'Plane': {u'Pixels': {u'Image': {u'OME': None}}}, u'Experimenter': {u'OME': None}, u'WellSample': {u'Well': {u'Plate': {u'OME': None}}}, u'Pixels': {u'Image': {u'OME': None}}, u'Channel': {u'Pixels': {u'Image': {u'OME': None}}}}
-=======
 		// Parents: {u'ROI': {u'OME': None}, u'PlateAcquisition': {u'Plate': {u'OME': None}}, u'Plate': {u'OME': None}, u'Image': {u'OME': None}, u'Screen': {u'OME': None}, u'Well': {u'Plate': {u'OME': None}}, u'Dataset': {u'OME': None}, u'Project': {u'OME': None}, u'Reagent': {u'Screen': {u'OME': None}}, u'Plane': {u'Pixels': {u'Image': {u'OME': None}}}, u'Experimenter': {u'OME': None}, u'Annotation': None, u'WellSample': {u'Well': {u'Plate': {u'OME': None}}}, u'Pixels': {u'Image': {u'OME': None}}, u'Channel': {u'Pixels': {u'Image': {u'OME': None}}}}
->>>>>>> c512d588
 		// AnnotationRef is a reference
 		return root.getProject(projectIndex).sizeOfLinkedAnnotationList();
 	}
 
-	public int getListAnnotationAnnotationRefCount(int listAnnotationIndex)
-	{
-<<<<<<< HEAD
-		// Parents: {u'ROI': {u'OME': None}, u'Reagent': {u'Screen': {u'OME': None}}, u'PlateAcquisition': {u'Plate': {u'OME': None}}, u'Plate': {u'OME': None}, u'Image': {u'OME': None}, u'Screen': {u'OME': None}, u'Well': {u'Plate': {u'OME': None}}, u'Dataset': {u'OME': None}, u'Project': {u'OME': None}, u'ListAnnotation': {u'StructuredAnnotations': {u'OME': None}}, u'Shape': {u'Union': {u'ROI': {u'OME': None}}}, u'Plane': {u'Pixels': {u'Image': {u'OME': None}}}, u'Experimenter': {u'OME': None}, u'WellSample': {u'Well': {u'Plate': {u'OME': None}}}, u'Pixels': {u'Image': {u'OME': None}}, u'Channel': {u'Pixels': {u'Image': {u'OME': None}}}}
-=======
+	public int getReagentAnnotationRefCount(int screenIndex, int reagentIndex)
+	{
 		// Parents: {u'ROI': {u'OME': None}, u'PlateAcquisition': {u'Plate': {u'OME': None}}, u'Plate': {u'OME': None}, u'Image': {u'OME': None}, u'Screen': {u'OME': None}, u'Well': {u'Plate': {u'OME': None}}, u'Dataset': {u'OME': None}, u'Project': {u'OME': None}, u'Reagent': {u'Screen': {u'OME': None}}, u'Plane': {u'Pixels': {u'Image': {u'OME': None}}}, u'Experimenter': {u'OME': None}, u'Annotation': None, u'WellSample': {u'Well': {u'Plate': {u'OME': None}}}, u'Pixels': {u'Image': {u'OME': None}}, u'Channel': {u'Pixels': {u'Image': {u'OME': None}}}}
->>>>>>> c512d588
 		// AnnotationRef is a reference
-		return root.getStructuredAnnotations().getListAnnotation(listAnnotationIndex).sizeOfLinkedAnnotationList();
-	}
-
-<<<<<<< HEAD
-	public int getShapeAnnotationRefCount(int ROIIndex, int shapeIndex)
-	{
-		// Parents: {u'ROI': {u'OME': None}, u'Reagent': {u'Screen': {u'OME': None}}, u'PlateAcquisition': {u'Plate': {u'OME': None}}, u'Plate': {u'OME': None}, u'Image': {u'OME': None}, u'Screen': {u'OME': None}, u'Well': {u'Plate': {u'OME': None}}, u'Dataset': {u'OME': None}, u'Project': {u'OME': None}, u'ListAnnotation': {u'StructuredAnnotations': {u'OME': None}}, u'Shape': {u'Union': {u'ROI': {u'OME': None}}}, u'Plane': {u'Pixels': {u'Image': {u'OME': None}}}, u'Experimenter': {u'OME': None}, u'WellSample': {u'Well': {u'Plate': {u'OME': None}}}, u'Pixels': {u'Image': {u'OME': None}}, u'Channel': {u'Pixels': {u'Image': {u'OME': None}}}}
-		// AnnotationRef is a reference
-		return root.getROI(ROIIndex).getUnion().getShape(shapeIndex).sizeOfLinkedAnnotationList();
+		return root.getScreen(screenIndex).getReagent(reagentIndex).sizeOfLinkedAnnotationList();
 	}
 
 	public int getPlaneAnnotationRefCount(int imageIndex, int planeIndex)
 	{
-		// Parents: {u'ROI': {u'OME': None}, u'Reagent': {u'Screen': {u'OME': None}}, u'PlateAcquisition': {u'Plate': {u'OME': None}}, u'Plate': {u'OME': None}, u'Image': {u'OME': None}, u'Screen': {u'OME': None}, u'Well': {u'Plate': {u'OME': None}}, u'Dataset': {u'OME': None}, u'Project': {u'OME': None}, u'ListAnnotation': {u'StructuredAnnotations': {u'OME': None}}, u'Shape': {u'Union': {u'ROI': {u'OME': None}}}, u'Plane': {u'Pixels': {u'Image': {u'OME': None}}}, u'Experimenter': {u'OME': None}, u'WellSample': {u'Well': {u'Plate': {u'OME': None}}}, u'Pixels': {u'Image': {u'OME': None}}, u'Channel': {u'Pixels': {u'Image': {u'OME': None}}}}
-=======
-	public int getPlaneAnnotationRefCount(int imageIndex, int planeIndex)
-	{
 		// Parents: {u'ROI': {u'OME': None}, u'PlateAcquisition': {u'Plate': {u'OME': None}}, u'Plate': {u'OME': None}, u'Image': {u'OME': None}, u'Screen': {u'OME': None}, u'Well': {u'Plate': {u'OME': None}}, u'Dataset': {u'OME': None}, u'Project': {u'OME': None}, u'Reagent': {u'Screen': {u'OME': None}}, u'Plane': {u'Pixels': {u'Image': {u'OME': None}}}, u'Experimenter': {u'OME': None}, u'Annotation': None, u'WellSample': {u'Well': {u'Plate': {u'OME': None}}}, u'Pixels': {u'Image': {u'OME': None}}, u'Channel': {u'Pixels': {u'Image': {u'OME': None}}}}
->>>>>>> c512d588
 		// AnnotationRef is a reference
 		return root.getImage(imageIndex).getPixels().getPlane(planeIndex).sizeOfLinkedAnnotationList();
 	}
 
 	public int getExperimenterAnnotationRefCount(int experimenterIndex)
 	{
-<<<<<<< HEAD
-		// Parents: {u'ROI': {u'OME': None}, u'Reagent': {u'Screen': {u'OME': None}}, u'PlateAcquisition': {u'Plate': {u'OME': None}}, u'Plate': {u'OME': None}, u'Image': {u'OME': None}, u'Screen': {u'OME': None}, u'Well': {u'Plate': {u'OME': None}}, u'Dataset': {u'OME': None}, u'Project': {u'OME': None}, u'ListAnnotation': {u'StructuredAnnotations': {u'OME': None}}, u'Shape': {u'Union': {u'ROI': {u'OME': None}}}, u'Plane': {u'Pixels': {u'Image': {u'OME': None}}}, u'Experimenter': {u'OME': None}, u'WellSample': {u'Well': {u'Plate': {u'OME': None}}}, u'Pixels': {u'Image': {u'OME': None}}, u'Channel': {u'Pixels': {u'Image': {u'OME': None}}}}
-=======
 		// Parents: {u'ROI': {u'OME': None}, u'PlateAcquisition': {u'Plate': {u'OME': None}}, u'Plate': {u'OME': None}, u'Image': {u'OME': None}, u'Screen': {u'OME': None}, u'Well': {u'Plate': {u'OME': None}}, u'Dataset': {u'OME': None}, u'Project': {u'OME': None}, u'Reagent': {u'Screen': {u'OME': None}}, u'Plane': {u'Pixels': {u'Image': {u'OME': None}}}, u'Experimenter': {u'OME': None}, u'Annotation': None, u'WellSample': {u'Well': {u'Plate': {u'OME': None}}}, u'Pixels': {u'Image': {u'OME': None}}, u'Channel': {u'Pixels': {u'Image': {u'OME': None}}}}
->>>>>>> c512d588
 		// AnnotationRef is a reference
 		return root.getExperimenter(experimenterIndex).sizeOfLinkedAnnotationList();
 	}
 
 	public int getWellSampleAnnotationRefCount(int plateIndex, int wellIndex, int wellSampleIndex)
 	{
-<<<<<<< HEAD
-		// Parents: {u'ROI': {u'OME': None}, u'Reagent': {u'Screen': {u'OME': None}}, u'PlateAcquisition': {u'Plate': {u'OME': None}}, u'Plate': {u'OME': None}, u'Image': {u'OME': None}, u'Screen': {u'OME': None}, u'Well': {u'Plate': {u'OME': None}}, u'Dataset': {u'OME': None}, u'Project': {u'OME': None}, u'ListAnnotation': {u'StructuredAnnotations': {u'OME': None}}, u'Shape': {u'Union': {u'ROI': {u'OME': None}}}, u'Plane': {u'Pixels': {u'Image': {u'OME': None}}}, u'Experimenter': {u'OME': None}, u'WellSample': {u'Well': {u'Plate': {u'OME': None}}}, u'Pixels': {u'Image': {u'OME': None}}, u'Channel': {u'Pixels': {u'Image': {u'OME': None}}}}
-=======
 		// Parents: {u'ROI': {u'OME': None}, u'PlateAcquisition': {u'Plate': {u'OME': None}}, u'Plate': {u'OME': None}, u'Image': {u'OME': None}, u'Screen': {u'OME': None}, u'Well': {u'Plate': {u'OME': None}}, u'Dataset': {u'OME': None}, u'Project': {u'OME': None}, u'Reagent': {u'Screen': {u'OME': None}}, u'Plane': {u'Pixels': {u'Image': {u'OME': None}}}, u'Experimenter': {u'OME': None}, u'Annotation': None, u'WellSample': {u'Well': {u'Plate': {u'OME': None}}}, u'Pixels': {u'Image': {u'OME': None}}, u'Channel': {u'Pixels': {u'Image': {u'OME': None}}}}
->>>>>>> c512d588
 		// AnnotationRef is a reference
 		return root.getPlate(plateIndex).getWell(wellIndex).getWellSample(wellSampleIndex).sizeOfLinkedAnnotationList();
 	}
 
 	public int getPixelsAnnotationRefCount(int imageIndex)
 	{
-<<<<<<< HEAD
-		// Parents: {u'ROI': {u'OME': None}, u'Reagent': {u'Screen': {u'OME': None}}, u'PlateAcquisition': {u'Plate': {u'OME': None}}, u'Plate': {u'OME': None}, u'Image': {u'OME': None}, u'Screen': {u'OME': None}, u'Well': {u'Plate': {u'OME': None}}, u'Dataset': {u'OME': None}, u'Project': {u'OME': None}, u'ListAnnotation': {u'StructuredAnnotations': {u'OME': None}}, u'Shape': {u'Union': {u'ROI': {u'OME': None}}}, u'Plane': {u'Pixels': {u'Image': {u'OME': None}}}, u'Experimenter': {u'OME': None}, u'WellSample': {u'Well': {u'Plate': {u'OME': None}}}, u'Pixels': {u'Image': {u'OME': None}}, u'Channel': {u'Pixels': {u'Image': {u'OME': None}}}}
-=======
 		// Parents: {u'ROI': {u'OME': None}, u'PlateAcquisition': {u'Plate': {u'OME': None}}, u'Plate': {u'OME': None}, u'Image': {u'OME': None}, u'Screen': {u'OME': None}, u'Well': {u'Plate': {u'OME': None}}, u'Dataset': {u'OME': None}, u'Project': {u'OME': None}, u'Reagent': {u'Screen': {u'OME': None}}, u'Plane': {u'Pixels': {u'Image': {u'OME': None}}}, u'Experimenter': {u'OME': None}, u'Annotation': None, u'WellSample': {u'Well': {u'Plate': {u'OME': None}}}, u'Pixels': {u'Image': {u'OME': None}}, u'Channel': {u'Pixels': {u'Image': {u'OME': None}}}}
->>>>>>> c512d588
 		// AnnotationRef is a reference
 		return root.getImage(imageIndex).getPixels().sizeOfLinkedAnnotationList();
 	}
 
 	public int getChannelAnnotationRefCount(int imageIndex, int channelIndex)
 	{
-<<<<<<< HEAD
-		// Parents: {u'ROI': {u'OME': None}, u'Reagent': {u'Screen': {u'OME': None}}, u'PlateAcquisition': {u'Plate': {u'OME': None}}, u'Plate': {u'OME': None}, u'Image': {u'OME': None}, u'Screen': {u'OME': None}, u'Well': {u'Plate': {u'OME': None}}, u'Dataset': {u'OME': None}, u'Project': {u'OME': None}, u'ListAnnotation': {u'StructuredAnnotations': {u'OME': None}}, u'Shape': {u'Union': {u'ROI': {u'OME': None}}}, u'Plane': {u'Pixels': {u'Image': {u'OME': None}}}, u'Experimenter': {u'OME': None}, u'WellSample': {u'Well': {u'Plate': {u'OME': None}}}, u'Pixels': {u'Image': {u'OME': None}}, u'Channel': {u'Pixels': {u'Image': {u'OME': None}}}}
-=======
 		// Parents: {u'ROI': {u'OME': None}, u'PlateAcquisition': {u'Plate': {u'OME': None}}, u'Plate': {u'OME': None}, u'Image': {u'OME': None}, u'Screen': {u'OME': None}, u'Well': {u'Plate': {u'OME': None}}, u'Dataset': {u'OME': None}, u'Project': {u'OME': None}, u'Reagent': {u'Screen': {u'OME': None}}, u'Plane': {u'Pixels': {u'Image': {u'OME': None}}}, u'Experimenter': {u'OME': None}, u'Annotation': None, u'WellSample': {u'Well': {u'Plate': {u'OME': None}}}, u'Pixels': {u'Image': {u'OME': None}}, u'Channel': {u'Pixels': {u'Image': {u'OME': None}}}}
->>>>>>> c512d588
 		// AnnotationRef is a reference
 		return root.getImage(imageIndex).getPixels().getChannel(channelIndex).sizeOfLinkedAnnotationList();
 	}
@@ -781,13 +692,8 @@
 	//
 	// AnnotationRef property storage
 	//
-<<<<<<< HEAD
-	// Indexes: {u'ROI': [u'int ROIIndex', u'int annotationRefIndex'], u'ListAnnotation': [u'int listAnnotationIndex', u'int annotationRefIndex'], u'Reagent': [u'int screenIndex', u'int reagentIndex', u'int annotationRefIndex'], u'Plate': [u'int plateIndex', u'int annotationRefIndex'], u'Image': [u'int imageIndex', u'int annotationRefIndex'], u'Well': [u'int plateIndex', u'int wellIndex', u'int annotationRefIndex'], u'Pixels': [u'int imageIndex', u'int annotationRefIndex'], u'Dataset': [u'int datasetIndex', u'int annotationRefIndex'], u'Project': [u'int projectIndex', u'int annotationRefIndex'], u'PlateAcquisition': [u'int plateIndex', u'int plateAcquisitionIndex', u'int annotationRefIndex'], u'Shape': [u'int ROIIndex', u'int shapeIndex', u'int annotationRefIndex'], u'Plane': [u'int imageIndex', u'int planeIndex', u'int annotationRefIndex'], u'Experimenter': [u'int experimenterIndex', u'int annotationRefIndex'], u'WellSample': [u'int plateIndex', u'int wellIndex', u'int wellSampleIndex', u'int annotationRefIndex'], u'Screen': [u'int screenIndex', u'int annotationRefIndex'], u'Channel': [u'int imageIndex', u'int channelIndex', u'int annotationRefIndex']}
-	// {u'ROI': {u'OME': None}, u'Reagent': {u'Screen': {u'OME': None}}, u'PlateAcquisition': {u'Plate': {u'OME': None}}, u'Plate': {u'OME': None}, u'Image': {u'OME': None}, u'Screen': {u'OME': None}, u'Well': {u'Plate': {u'OME': None}}, u'Dataset': {u'OME': None}, u'Project': {u'OME': None}, u'ListAnnotation': {u'StructuredAnnotations': {u'OME': None}}, u'Shape': {u'Union': {u'ROI': {u'OME': None}}}, u'Plane': {u'Pixels': {u'Image': {u'OME': None}}}, u'Experimenter': {u'OME': None}, u'WellSample': {u'Well': {u'Plate': {u'OME': None}}}, u'Pixels': {u'Image': {u'OME': None}}, u'Channel': {u'Pixels': {u'Image': {u'OME': None}}}}
-=======
 	// Indexes: {u'ROI': [u'int ROIIndex', u'int annotationRefIndex'], u'Reagent': [u'int screenIndex', u'int reagentIndex', u'int annotationRefIndex'], u'Plate': [u'int plateIndex', u'int annotationRefIndex'], u'Image': [u'int imageIndex', u'int annotationRefIndex'], u'Well': [u'int plateIndex', u'int wellIndex', u'int annotationRefIndex'], u'Pixels': [u'int imageIndex', u'int annotationRefIndex'], u'Dataset': [u'int datasetIndex', u'int annotationRefIndex'], u'Project': [u'int projectIndex', u'int annotationRefIndex'], u'PlateAcquisition': [u'int plateIndex', u'int plateAcquisitionIndex', u'int annotationRefIndex'], u'Plane': [u'int imageIndex', u'int planeIndex', u'int annotationRefIndex'], u'Experimenter': [u'int experimenterIndex', u'int annotationRefIndex'], u'Annotation': [u'int annotationRefIndex'], u'WellSample': [u'int plateIndex', u'int wellIndex', u'int wellSampleIndex', u'int annotationRefIndex'], u'Screen': [u'int screenIndex', u'int annotationRefIndex'], u'Channel': [u'int imageIndex', u'int channelIndex', u'int annotationRefIndex']}
 	// {u'ROI': {u'OME': None}, u'PlateAcquisition': {u'Plate': {u'OME': None}}, u'Plate': {u'OME': None}, u'Image': {u'OME': None}, u'Screen': {u'OME': None}, u'Well': {u'Plate': {u'OME': None}}, u'Dataset': {u'OME': None}, u'Project': {u'OME': None}, u'Reagent': {u'Screen': {u'OME': None}}, u'Plane': {u'Pixels': {u'Image': {u'OME': None}}}, u'Experimenter': {u'OME': None}, u'Annotation': None, u'WellSample': {u'Well': {u'Plate': {u'OME': None}}}, u'Pixels': {u'Image': {u'OME': None}}, u'Channel': {u'Pixels': {u'Image': {u'OME': None}}}}
->>>>>>> c512d588
 	// Is multi path? True
 
 	// 1:1
@@ -5316,11 +5222,7 @@
 	//
 	// AnnotationRef property storage
 	//
-<<<<<<< HEAD
-	// {u'ROI': {u'OME': None}, u'Reagent': {u'Screen': {u'OME': None}}, u'PlateAcquisition': {u'Plate': {u'OME': None}}, u'Plate': {u'OME': None}, u'Image': {u'OME': None}, u'Screen': {u'OME': None}, u'Well': {u'Plate': {u'OME': None}}, u'Dataset': {u'OME': None}, u'Project': {u'OME': None}, u'ListAnnotation': {u'StructuredAnnotations': {u'OME': None}}, u'Shape': {u'Union': {u'ROI': {u'OME': None}}}, u'Plane': {u'Pixels': {u'Image': {u'OME': None}}}, u'Experimenter': {u'OME': None}, u'WellSample': {u'Well': {u'Plate': {u'OME': None}}}, u'Pixels': {u'Image': {u'OME': None}}, u'Channel': {u'Pixels': {u'Image': {u'OME': None}}}}
-=======
 	// {u'ROI': {u'OME': None}, u'PlateAcquisition': {u'Plate': {u'OME': None}}, u'Plate': {u'OME': None}, u'Image': {u'OME': None}, u'Screen': {u'OME': None}, u'Well': {u'Plate': {u'OME': None}}, u'Dataset': {u'OME': None}, u'Project': {u'OME': None}, u'Reagent': {u'Screen': {u'OME': None}}, u'Plane': {u'Pixels': {u'Image': {u'OME': None}}}, u'Experimenter': {u'OME': None}, u'Annotation': None, u'WellSample': {u'Well': {u'Plate': {u'OME': None}}}, u'Pixels': {u'Image': {u'OME': None}}, u'Channel': {u'Pixels': {u'Image': {u'OME': None}}}}
->>>>>>> c512d588
 	// Is multi path? True
 
 	// 1:1
