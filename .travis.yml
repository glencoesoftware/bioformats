--- conflicted
+++ resolved
@@ -28,11 +28,7 @@
   - if [[ $BUILD != 'sphinx' ]]; then sudo apt-get install -qq python-genshi; fi
   - if [[ $BUILD == 'cpp' ]] || [[ $BUILD == 'cppwrap' ]]; then sudo apt-get install -qq build-essential libboost1.48-all-dev; fi
   - if [[ $BUILD == 'cpp' ]]; then sudo apt-get install -qq libgtest-dev libxerces-c-dev libtiff4-dev doxygen graphviz graphicsmagick; fi
-<<<<<<< HEAD
-  - if [[ $BUILD == 'sphinx' ]] || [[ $BUILD == 'flake8' ]]; then sudo pip install flake8 Sphinx; fi
-=======
   - if [[ $BUILD == 'sphinx' ]] || [[ $BUILD == 'flake8' ]]; then sudo pip install flake8 Sphinx==1.2.3; fi
->>>>>>> 882566ab
   - if [[ $BUILD == 'sphinx' ]]; then sudo apt-get -y install texlive-latex-base texlive-latex-recommended texlive-xetex; fi
   - if [[ $BUILD == 'sphinx' ]]; then sudo apt-get -y install texlive-latex-extra texlive-fonts-recommended fonts-texgyre; fi
   - if [[ $BUILD == 'sphinx' ]]; then sudo fc-cache -rsfv; fi
